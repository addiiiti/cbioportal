--- conflicted
+++ resolved
@@ -59,15 +59,12 @@
     public SampleListRepository sampleListRepository() {
         return Mockito.mock(SampleListRepository.class);
     }
-<<<<<<< HEAD
     @Bean
     public GenericAssayRepository genericAssayRepository() {
         return Mockito.mock(GenericAssayRepository.class);
-=======
-
+    }
     @Bean
     public StaticDataTimestampService staticDataTimestampService() {
         return Mockito.mock(StaticDataTimestampService.class);
->>>>>>> f0b3e53c
     }
 }