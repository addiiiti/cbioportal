/*
 * To change this license header, choose License Headers in Project Properties.
 * To change this template file, choose Tools | Templates
 * and open the template in the editor.
 */
package org.mskcc.cbio.portal.web;

import java.util.ArrayList;
import java.util.List;
import org.mskcc.cbio.portal.service.ApiService;
import org.mskcc.cbio.portal.model.DBCancerType;
import org.mskcc.cbio.portal.model.DBPatientList;
import org.mskcc.cbio.portal.model.DBClinicalField;
import org.mskcc.cbio.portal.model.DBClinicalPatientData;
import org.mskcc.cbio.portal.model.DBClinicalSampleData;
import org.mskcc.cbio.portal.model.DBGene;
import org.mskcc.cbio.portal.model.DBGeneticProfile;
import org.mskcc.cbio.portal.model.DBPatient;
import org.mskcc.cbio.portal.model.DBProfileData;
import org.mskcc.cbio.portal.model.DBSample;
import org.mskcc.cbio.portal.model.DBStudy;
import org.springframework.beans.factory.annotation.Autowired;
import org.springframework.web.bind.annotation.*;
import org.springframework.stereotype.Controller;
import org.springframework.transaction.annotation.Transactional;

/**
 *
 * @author abeshoua
 */
@Controller
public class ApiController {
    @Autowired
    private ApiService service;

    /* DISPATCHERS */
    @Transactional
    @RequestMapping(value = "/cancertypes", method = {RequestMethod.GET, RequestMethod.POST})
    public @ResponseBody List<DBCancerType> getCancerTypes(@RequestParam(required = false) List<String> cancer_type_ids) {
        if (cancer_type_ids == null) {
		return service.getCancerTypes();
        } else {
		return service.getCancerTypes(cancer_type_ids);
        }
    }

    @Transactional
    @RequestMapping(value = "/clinicaldata/samples", method = {RequestMethod.GET, RequestMethod.POST})
    public @ResponseBody List<DBClinicalSampleData> getSampleClinicalData(@RequestParam(required = true) String study_id, @RequestParam(required = true) List<String> attribute_ids, @RequestParam(required = false) List<String> sample_ids) {
	    if (sample_ids == null) {
		    return service.getSampleClinicalData(study_id, attribute_ids);
	    } else {
		    return service.getSampleClinicalData(study_id, attribute_ids, sample_ids);
	    }
    }
    @Transactional
    @RequestMapping(value = "/clinicaldata/patients", method = {RequestMethod.GET, RequestMethod.POST})
    public @ResponseBody List<DBClinicalPatientData> getPatientClinicalData(@RequestParam(required = true) String study_id, @RequestParam(required = true) List<String> attribute_ids, @RequestParam(required = false) List<String> patient_ids) {
	    if (patient_ids == null) {
		    return service.getPatientClinicalData(study_id, attribute_ids);
	    } else {
		    return service.getPatientClinicalData(study_id, attribute_ids, patient_ids);
	    }
    }
    
    @Transactional
    @RequestMapping(value = "/clinicalattributes/samples", method = {RequestMethod.GET, RequestMethod.POST})
    public @ResponseBody List<DBClinicalField> getSampleClinicalAttributes(@RequestParam(required = false) String study_id, @RequestParam(required = false) List<String> sample_ids) {
	    if (sample_ids == null && study_id == null) {
		    return service.getSampleClinicalAttributes();
	    } else if (study_id != null && sample_ids != null) {
		    return service.getSampleClinicalAttributes(study_id, sample_ids);
	    } else if (sample_ids == null) {
		    return service.getSampleClinicalAttributes(study_id);
	    } else {
		    return new ArrayList<>();
	    }
    }
    @Transactional
    @RequestMapping(value = "/clinicalattributes/patients", method = {RequestMethod.GET, RequestMethod.POST})
    public @ResponseBody List<DBClinicalField> getPatientClinicalAttributes(@RequestParam(required = false) String study_id, @RequestParam(required = false) List<String> patient_ids) {
	    if (patient_ids == null && study_id == null) {
		    return service.getPatientClinicalAttributes();
	    } else if (study_id != null && patient_ids != null) {
		    return service.getPatientClinicalAttributes(study_id, patient_ids);
	    } else if (patient_ids == null) {
		    return service.getPatientClinicalAttributes(study_id);
	    } else {
		    return new ArrayList<>();
	    }
    }
    
    @Transactional
    @RequestMapping(value = "/genes", method = {RequestMethod.GET, RequestMethod.POST})
    public @ResponseBody List<DBGene> getGenes(@RequestParam(required = false) List<String> hugo_gene_symbols) {
	    if (hugo_gene_symbols == null) {
		    return service.getGenes();
	    } else {
		    return service.getGenes(hugo_gene_symbols);
	    }
    }
    
    @Transactional
    @RequestMapping(value = "/geneticprofiles", method = {RequestMethod.GET, RequestMethod.POST})
    public @ResponseBody List<DBGeneticProfile> getGeneticProfiles(@RequestParam(required = false) String study_id, @RequestParam(required = false) List<String> genetic_profile_ids) {
	    if (study_id != null) {
		    return service.getGeneticProfiles(study_id);
	    } else if (genetic_profile_ids != null) {
		    return service.getGeneticProfiles(genetic_profile_ids);
	    } else {
		    return service.getGeneticProfiles();
	    }
    }
    
    @Transactional
    @RequestMapping(value = "/patientlists", method = {RequestMethod.GET, RequestMethod.POST})
    public @ResponseBody List<DBPatientList> getPatientLists(@RequestParam(required = false) String study_id, @RequestParam(required = false) List<String> patient_list_ids) {
	    if (study_id != null) {
		    return service.getPatientLists(study_id);
	    } else if (patient_list_ids != null) {
		    return service.getPatientLists(patient_list_ids);
	    } else {
		    return service.getPatientLists();
	    }
    }
    
    @Transactional
    @RequestMapping(value = "/patients", method = {RequestMethod.GET, RequestMethod.POST})
    public @ResponseBody List<DBPatient> getPatients(@RequestParam(required = true) String study_id, @RequestParam(required = false) List<String> patient_ids) {
	    if (patient_ids != null) {
		    return service.getPatients(study_id, patient_ids);
	    } else {
		    return service.getPatients(study_id);
	    }
    }
    
    @Transactional
    @RequestMapping(value = "/geneticprofiledata", method = {RequestMethod.GET, RequestMethod.POST})
    public @ResponseBody List<DBProfileData> getGeneticProfileData(@RequestParam(required = true) List<String> genetic_profile_ids, @RequestParam(required = true) List<String> genes, @RequestParam(required = false) List<String> sample_ids) {
	    if (sample_ids == null) {
		    return service.getGeneticProfileData(genetic_profile_ids, genes);
	    } else {
		    return service.getGeneticProfileData(genetic_profile_ids, genes, sample_ids);
	    }
    }
    
    @Transactional
    @RequestMapping(value = "/samples", method = {RequestMethod.GET, RequestMethod.POST})
    public @ResponseBody List<DBSample> getSamples(@RequestParam(required = true) String study_id, @RequestParam(required = false) List<String> sample_ids, @RequestParam(required = false) List<String> patient_ids) {
	    if (sample_ids != null) {
<<<<<<< HEAD
		    return service.getSamplesBySample(study_id, sample_ids);
	    } else if (patient_ids != null) {
                    return service.getSamplesByPatient(study_id, patient_ids);
	    } else {
                return service.getSamples(study_id);
            }
            
=======
		    return service.getSamples(study_id, sample_ids);
	    } else if (patient_ids != null) {
                    return service.getSamplesByStudyAndPatientId(study_id,patient_ids);
            } else {
		    return service.getSamples(study_id);
	    }
>>>>>>> f640be1f
    }
    
    
    @Transactional
    @RequestMapping(value = "/studies", method = {RequestMethod.GET, RequestMethod.POST})
    public @ResponseBody List<DBStudy> getStudies(@RequestParam(required = false) List<String> study_ids) {
	    if (study_ids == null) {
		    return service.getStudies();
	    } else {
		    return service.getStudies(study_ids);
	    }
    }
}<|MERGE_RESOLUTION|>--- conflicted
+++ resolved
@@ -148,7 +148,6 @@
     @RequestMapping(value = "/samples", method = {RequestMethod.GET, RequestMethod.POST})
     public @ResponseBody List<DBSample> getSamples(@RequestParam(required = true) String study_id, @RequestParam(required = false) List<String> sample_ids, @RequestParam(required = false) List<String> patient_ids) {
 	    if (sample_ids != null) {
-<<<<<<< HEAD
 		    return service.getSamplesBySample(study_id, sample_ids);
 	    } else if (patient_ids != null) {
                     return service.getSamplesByPatient(study_id, patient_ids);
@@ -156,17 +155,8 @@
                 return service.getSamples(study_id);
             }
             
-=======
-		    return service.getSamples(study_id, sample_ids);
-	    } else if (patient_ids != null) {
-                    return service.getSamplesByStudyAndPatientId(study_id,patient_ids);
-            } else {
-		    return service.getSamples(study_id);
-	    }
->>>>>>> f640be1f
     }
-    
-    
+     
     @Transactional
     @RequestMapping(value = "/studies", method = {RequestMethod.GET, RequestMethod.POST})
     public @ResponseBody List<DBStudy> getStudies(@RequestParam(required = false) List<String> study_ids) {
