package org.cbioportal.web;

import io.swagger.annotations.Api;
import io.swagger.annotations.ApiOperation;
import io.swagger.annotations.ApiParam;
import springfox.documentation.annotations.ApiIgnore;

import java.math.BigDecimal;
import java.util.*;
import java.util.function.Function;
import java.util.stream.Collectors;

import javax.validation.Valid;

import org.cbioportal.model.*;
import org.cbioportal.model.ClinicalDataCountItem.ClinicalDataType;
import org.cbioportal.service.*;
import org.cbioportal.service.exception.StudyNotFoundException;
import org.cbioportal.web.config.annotation.InternalApi;
import org.cbioportal.web.parameter.*;
import org.cbioportal.web.util.DataBinner;
import org.cbioportal.web.util.StudyViewFilterApplier;
import org.cbioportal.web.util.StudyViewFilterUtil;
import org.springframework.validation.annotation.Validated;
import org.springframework.web.bind.annotation.RequestAttribute;
import org.springframework.web.bind.annotation.RequestBody;
import org.springframework.web.bind.annotation.RequestMapping;
import org.springframework.web.bind.annotation.RequestMethod;
import org.springframework.web.bind.annotation.RequestParam;
import org.springframework.web.bind.annotation.RestController;
import org.springframework.beans.factory.annotation.Autowired;
import org.springframework.http.HttpStatus;
import org.springframework.http.MediaType;
import org.springframework.http.ResponseEntity;
import org.springframework.security.access.prepost.PreAuthorize;
import org.apache.commons.collections.map.MultiKeyMap;
import org.apache.commons.lang.math.NumberUtils;

@InternalApi
@RestController
@Validated
@Api(tags = "Study View", description = " ")
public class StudyViewController {

    @Autowired
    private StudyViewFilterApplier studyViewFilterApplier;
    @Autowired
    private ClinicalDataService clinicalDataService;
    @Autowired
    private MutationService mutationService;
    @Autowired
    private MolecularProfileService molecularProfileService;
    @Autowired
    private DiscreteCopyNumberService discreteCopyNumberService;
    @Autowired
    private SampleService sampleService;
    @Autowired
    private PatientService patientService;
    @Autowired
    private GenePanelService genePanelService;
    @Autowired
    private SignificantlyMutatedGeneService significantlyMutatedGeneService;
    @Autowired
    private SignificantCopyNumberRegionService significantCopyNumberRegionService;
    @Autowired
    private DataBinner dataBinner;
    @Autowired
    private StudyViewFilterUtil studyViewFilterUtil;

    @PreAuthorize("hasPermission(#involvedCancerStudies, 'Collection<CancerStudyId>', 'read')")
    @RequestMapping(value = "/clinical-data-counts/fetch", method = RequestMethod.POST,
        consumes = MediaType.APPLICATION_JSON_VALUE, produces = MediaType.APPLICATION_JSON_VALUE)
    @ApiOperation("Fetch clinical data counts by study view filter")
    public ResponseEntity<List<ClinicalDataCountItem>> fetchClinicalDataCounts(
        @ApiParam(required = true, value = "Clinical data count filter")
        @Valid @RequestBody(required = false)  ClinicalDataCountFilter clinicalDataCountFilter,
        @ApiIgnore // prevent reference to this attribute in the swagger-ui interface
        @RequestAttribute(required = false, value = "involvedCancerStudies") Collection<String> involvedCancerStudies,
        @ApiIgnore // prevent reference to this attribute in the swagger-ui interface. this attribute is needed for the @PreAuthorize tag above.
        @Valid @RequestAttribute(required = false, value = "interceptedClinicalDataCountFilter") ClinicalDataCountFilter interceptedClinicalDataCountFilter) {

        List<ClinicalDataFilter> attributes = interceptedClinicalDataCountFilter.getAttributes();
        StudyViewFilter studyViewFilter = interceptedClinicalDataCountFilter.getStudyViewFilter();
        if (attributes.size() == 1) {
            studyViewFilterUtil.removeSelfFromFilter(attributes.get(0).getAttributeId(), studyViewFilter);
        }
        List<SampleIdentifier> filteredSampleIdentifiers = studyViewFilterApplier.apply(studyViewFilter);

        List<ClinicalDataCountItem> combinedResult = new ArrayList<>();
        if (filteredSampleIdentifiers.isEmpty()) {
            return new ResponseEntity<>(combinedResult, HttpStatus.OK);
        }
        List<String> studyIds = new ArrayList<>();
        List<String> sampleIds = new ArrayList<>();
        studyViewFilterUtil.extractStudyAndSampleIds(filteredSampleIdentifiers, studyIds, sampleIds);
        List<ClinicalDataCountItem> resultForSampleAttributes = clinicalDataService.fetchClinicalDataCounts(
            studyIds, sampleIds, attributes.stream().filter(a -> a.getClinicalDataType().equals(ClinicalDataType.SAMPLE))
            .map(a -> a.getAttributeId()).collect(Collectors.toList()), ClinicalDataType.SAMPLE);
        List<ClinicalDataCountItem> resultForPatientAttributes = clinicalDataService.fetchClinicalDataCounts(studyIds, sampleIds,
        attributes.stream().filter(a -> a.getClinicalDataType().equals(ClinicalDataType.PATIENT))
            .map(a -> a.getAttributeId()).collect(Collectors.toList()), ClinicalDataType.PATIENT);
        combinedResult.addAll(resultForSampleAttributes);
        combinedResult.addAll(resultForPatientAttributes);
        return new ResponseEntity<>(combinedResult, HttpStatus.OK);
    }

    @PreAuthorize("hasPermission(#involvedCancerStudies, 'Collection<CancerStudyId>', 'read')")
    @RequestMapping(value = "/clinical-data-bin-counts/fetch", method = RequestMethod.POST,
        consumes = MediaType.APPLICATION_JSON_VALUE, produces = MediaType.APPLICATION_JSON_VALUE)
    @ApiOperation("Fetch clinical data bin counts by study view filter")
    public ResponseEntity<List<DataBin>> fetchClinicalDataBinCounts(
        @ApiParam("Method for data binning")
        @RequestParam(defaultValue = "DYNAMIC") DataBinMethod dataBinMethod,
        @ApiParam(required = true, value = "Clinical data bin count filter")
        @Valid @RequestBody(required = false) ClinicalDataBinCountFilter clinicalDataBinCountFilter,
        @ApiIgnore // prevent reference to this attribute in the swagger-ui interface
        @RequestAttribute(required = false, value = "involvedCancerStudies") Collection<String> involvedCancerStudies,
        @ApiIgnore // prevent reference to this attribute in the swagger-ui interface. this attribute is needed for the @PreAuthorize tag above.
        @Valid @RequestAttribute(required = false, value = "interceptedClinicalDataBinCountFilter") ClinicalDataBinCountFilter interceptedClinicalDataBinCountFilter) {

        List<ClinicalDataBinFilter> attributes = interceptedClinicalDataBinCountFilter.getAttributes();
        StudyViewFilter studyViewFilter = interceptedClinicalDataBinCountFilter.getStudyViewFilter();

        if (attributes.size() == 1) {
            studyViewFilterUtil.removeSelfFromFilter(attributes.get(0).getAttributeId(), studyViewFilter);
        }

        List<DataBin> clinicalDataBins = null;
        List<String> filteredSampleIds = new ArrayList<>();
        List<String> filteredPatientIds = new ArrayList<>();
        List<ClinicalData> filteredClinicalData = fetchClinicalData(attributes, studyViewFilter, filteredSampleIds, filteredPatientIds);
        Map<String, List<ClinicalData>> filteredClinicalDataByAttributeId =
            filteredClinicalData.stream().collect(Collectors.groupingBy(ClinicalData::getAttrId));

        if (dataBinMethod == DataBinMethod.STATIC)
        {
            StudyViewFilter filter = studyViewFilter == null ? null : new StudyViewFilter();

            if (filter != null) {
                filter.setStudyIds(studyViewFilter.getStudyIds());
                filter.setSampleIdentifiers(studyViewFilter.getSampleIdentifiers());
            }

            List<String> unfilteredSampleIds = new ArrayList<>();
            List<String> unfilteredPatientIds = new ArrayList<>();
            List<ClinicalData> unfilteredClinicalData = fetchClinicalData(attributes, filter, unfilteredSampleIds, unfilteredPatientIds);
            Map<String, List<ClinicalData>> unfilteredClinicalDataByAttributeId =
                unfilteredClinicalData.stream().collect(Collectors.groupingBy(ClinicalData::getAttrId));

            if (!unfilteredClinicalData.isEmpty()) {
                clinicalDataBins = new ArrayList<>();
                for (ClinicalDataBinFilter attribute: attributes) {
                    List<String> filteredIds = attribute.getClinicalDataType() == ClinicalDataType.PATIENT ?
                        filteredPatientIds : filteredSampleIds;
                    List<String> unfilteredIds = attribute.getClinicalDataType() == ClinicalDataType.PATIENT ?
                        unfilteredPatientIds : unfilteredSampleIds;

                    List<DataBin> dataBins = dataBinner.calculateClinicalDataBins(
                        attribute,
                        filteredClinicalDataByAttributeId.getOrDefault(attribute.getAttributeId(), Collections.emptyList()),
                        unfilteredClinicalDataByAttributeId.getOrDefault(attribute.getAttributeId(), Collections.emptyList()),
                        filteredIds,
                        unfilteredIds);
                    dataBins.forEach(dataBin -> dataBin.setClinicalDataType(attribute.getClinicalDataType()));
                    clinicalDataBins.addAll(dataBins);
                }
            }
        }
        else { // dataBinMethod == DataBinMethod.DYNAMIC
            if (!filteredClinicalData.isEmpty()) {
                clinicalDataBins = new ArrayList<>();
                for (ClinicalDataBinFilter attribute: attributes) {
                    List<String> filteredIds = attribute.getClinicalDataType() == ClinicalDataType.PATIENT ?
                        filteredPatientIds : filteredSampleIds;

                    List<DataBin> dataBins = dataBinner.calculateClinicalDataBins(
                        attribute,
                        filteredClinicalDataByAttributeId.getOrDefault(attribute.getAttributeId(), Collections.emptyList()),
                        filteredIds);
                    dataBins.forEach(dataBin -> dataBin.setClinicalDataType(attribute.getClinicalDataType()));
                    clinicalDataBins.addAll(dataBins);
                }
            }
        }

        return new ResponseEntity<>(clinicalDataBins, HttpStatus.OK);
    }

    @PreAuthorize("hasPermission(#involvedCancerStudies, 'Collection<CancerStudyId>', 'read')")
    @RequestMapping(value = "/mutated-genes/fetch", method = RequestMethod.POST,
        consumes = MediaType.APPLICATION_JSON_VALUE, produces = MediaType.APPLICATION_JSON_VALUE)
    @ApiOperation("Fetch mutated genes by study view filter")
    public ResponseEntity<List<MutationCountByGene>> fetchMutatedGenes(
        @ApiParam(required = true, value = "Study view filter")
        @Valid @RequestBody(required = false) StudyViewFilter studyViewFilter,
        @ApiIgnore // prevent reference to this attribute in the swagger-ui interface
        @RequestAttribute(required = false, value = "involvedCancerStudies") Collection<String> involvedCancerStudies,
        @ApiIgnore // prevent reference to this attribute in the swagger-ui interface. this attribute is needed for the @PreAuthorize tag above.
        @Valid @RequestAttribute(required = false, value = "interceptedStudyViewFilter") StudyViewFilter interceptedStudyViewFilter) throws StudyNotFoundException {

        List<SampleIdentifier> filteredSampleIdentifiers = studyViewFilterApplier.apply(interceptedStudyViewFilter);
        List<MutationCountByGene> result = new ArrayList<>();
        if (!filteredSampleIdentifiers.isEmpty()) {
            List<String> studyIds = new ArrayList<>();
            List<String> sampleIds = new ArrayList<>();
            studyViewFilterUtil.extractStudyAndSampleIds(filteredSampleIdentifiers, studyIds, sampleIds);
            result = mutationService.getSampleCountInMultipleMolecularProfiles(molecularProfileService
                .getFirstMutationProfileIds(studyIds, sampleIds), sampleIds, null, true);
            result.sort((a, b) -> b.getNumberOfAlteredCases() - a.getNumberOfAlteredCases());
            List<String> distinctStudyIds = studyIds.stream().distinct().collect(Collectors.toList());
            if (distinctStudyIds.size() == 1 && !result.isEmpty()) {
                Map<Integer, MutSig> mutSigMap = significantlyMutatedGeneService.getSignificantlyMutatedGenes(
                    distinctStudyIds.get(0), Projection.SUMMARY.name(), null, null, null, null).stream().collect(
                        Collectors.toMap(MutSig::getEntrezGeneId, Function.identity()));
                result.forEach(r -> {
                    if (mutSigMap.containsKey(r.getEntrezGeneId())) {
                        r.setqValue(mutSigMap.get(r.getEntrezGeneId()).getqValue());
                    }
                });
            }
        }

        return new ResponseEntity<>(result, HttpStatus.OK);
    }

    @PreAuthorize("hasPermission(#involvedCancerStudies, 'Collection<CancerStudyId>', 'read')")
    @RequestMapping(value = "/fusion-genes/fetch", method = RequestMethod.POST,
        consumes = MediaType.APPLICATION_JSON_VALUE, produces = MediaType.APPLICATION_JSON_VALUE)
    @ApiOperation("Fetch fusion genes by study view filter")
    public ResponseEntity<List<MutationCountByGene>> fetchFusionGenes(
        @ApiParam(required = true, value = "Study view filter")
        @Valid @RequestBody(required = false) StudyViewFilter studyViewFilter,
        @ApiIgnore // prevent reference to this attribute in the swagger-ui interface
        @RequestAttribute(required = false, value = "involvedCancerStudies") Collection<String> involvedCancerStudies,
        @ApiIgnore // prevent reference to this attribute in the swagger-ui interface. this attribute is needed for the @PreAuthorize tag above.
        @Valid @RequestAttribute(required = false, value = "interceptedStudyViewFilter") StudyViewFilter interceptedStudyViewFilter) throws StudyNotFoundException {
        List<SampleIdentifier> filteredSampleIdentifiers = studyViewFilterApplier.apply(interceptedStudyViewFilter);
        List<MutationCountByGene> result = new ArrayList<>();
        if (!filteredSampleIdentifiers.isEmpty()) {
            List<String> studyIds = new ArrayList<>();
            List<String> sampleIds = new ArrayList<>();
            studyViewFilterUtil.extractStudyAndSampleIds(filteredSampleIdentifiers, studyIds, sampleIds);
            result = mutationService.getSampleCountInMultipleMolecularProfilesForFusions(molecularProfileService
<<<<<<< HEAD
                .getFirstMutationProfileIds(studyIds, sampleIds), sampleIds, null, false);
=======
                .getFirstMutationProfileIds(studyIds, sampleIds), sampleIds, null, true);
>>>>>>> 71aff190
            result.sort((a, b) -> b.getNumberOfAlteredCases() - a.getNumberOfAlteredCases());
            List<String> distinctStudyIds = studyIds.stream().distinct().collect(Collectors.toList());
            if (distinctStudyIds.size() == 1 && !result.isEmpty()) {
                Map<Integer, MutSig> mutSigMap = significantlyMutatedGeneService.getSignificantlyMutatedGenes(
                    distinctStudyIds.get(0), Projection.SUMMARY.name(), null, null, null, null).stream().collect(
                    Collectors.toMap(MutSig::getEntrezGeneId, Function.identity()));
                result.forEach(r -> {
                    if (mutSigMap.containsKey(r.getEntrezGeneId())) {
                        r.setqValue(mutSigMap.get(r.getEntrezGeneId()).getqValue());
                    }
                });
            }
        }

        return new ResponseEntity<>(result, HttpStatus.OK);
    }

    
    @PreAuthorize("hasPermission(#involvedCancerStudies, 'Collection<CancerStudyId>', 'read')")
    @RequestMapping(value = "/cna-genes/fetch", method = RequestMethod.POST,
        consumes = MediaType.APPLICATION_JSON_VALUE, produces = MediaType.APPLICATION_JSON_VALUE)
    @ApiOperation("Fetch CNA genes by study view filter")
    public ResponseEntity<List<CopyNumberCountByGene>> fetchCNAGenes(
        @ApiParam(required = true, value = "Study view filter")
        @Valid @RequestBody(required = false) StudyViewFilter studyViewFilter,
        @ApiIgnore // prevent reference to this attribute in the swagger-ui interface
        @RequestAttribute(required = false, value = "involvedCancerStudies") Collection<String> involvedCancerStudies,
        @ApiIgnore // prevent reference to this attribute in the swagger-ui interface. this attribute is needed for the @PreAuthorize tag above.
        @Valid @RequestAttribute(required = false, value = "interceptedStudyViewFilter") StudyViewFilter interceptedStudyViewFilter) throws StudyNotFoundException {

        List<SampleIdentifier> filteredSampleIdentifiers = studyViewFilterApplier.apply(interceptedStudyViewFilter);
        List<CopyNumberCountByGene> result = new ArrayList<>();
        if (!filteredSampleIdentifiers.isEmpty()) {
            List<String> studyIds = new ArrayList<>();
            List<String> sampleIds = new ArrayList<>();
            studyViewFilterUtil.extractStudyAndSampleIds(filteredSampleIdentifiers, studyIds, sampleIds);
            result = discreteCopyNumberService.getSampleCountInMultipleMolecularProfiles(molecularProfileService
                .getFirstDiscreteCNAProfileIds(studyIds, sampleIds), sampleIds, null, Arrays.asList(-2, 2), true);
            result.sort((a, b) -> b.getNumberOfAlteredCases() - a.getNumberOfAlteredCases());
            List<String> distinctStudyIds = studyIds.stream().distinct().collect(Collectors.toList());
            if (distinctStudyIds.size() == 1 && !result.isEmpty()) {
                List<Gistic> gisticList = significantCopyNumberRegionService.getSignificantCopyNumberRegions(
                    distinctStudyIds.get(0), Projection.SUMMARY.name(), null, null, null, null);
                MultiKeyMap gisticMap = new MultiKeyMap();
                gisticList.forEach(g -> g.getGenes().forEach(gene -> {
                    Gistic gistic = (Gistic) gisticMap.get(gene.getEntrezGeneId(), g.getAmp());
                    if (gistic == null || g.getqValue().compareTo(gistic.getqValue()) < 0) {
                        gisticMap.put(gene.getEntrezGeneId(), g.getAmp(), g);
                    }
                }));
                result.forEach(r -> {
                    if (gisticMap.containsKey(r.getEntrezGeneId(), r.getAlteration().equals(2))) {
                        r.setqValue(((Gistic) gisticMap.get(r.getEntrezGeneId(), r.getAlteration().equals(2))).getqValue());
                    }
                });
            }
        }

        return new ResponseEntity<>(result, HttpStatus.OK);
    }

    @PreAuthorize("hasPermission(#involvedCancerStudies, 'Collection<CancerStudyId>', 'read')")
    @RequestMapping(value = "/filtered-samples/fetch", method = RequestMethod.POST,
        consumes = MediaType.APPLICATION_JSON_VALUE, produces = MediaType.APPLICATION_JSON_VALUE)
    @ApiOperation("Fetch sample IDs by study view filter")
    public ResponseEntity<List<Sample>> fetchFilteredSamples(
        @ApiParam("Whether to negate the study view filters")
        @RequestParam(defaultValue = "false") Boolean negateFilters,
        @ApiIgnore // prevent reference to this attribute in the swagger-ui interface
        @RequestAttribute(required = false, value = "involvedCancerStudies") Collection<String> involvedCancerStudies,
        @ApiIgnore // prevent reference to this attribute in the swagger-ui interface. this attribute is needed for the @PreAuthorize tag above.
        @Valid @RequestAttribute(required = false, value = "interceptedStudyViewFilter") StudyViewFilter interceptedStudyViewFilter,
        @ApiParam(required = true, value = "Study view filter")
        @Valid @RequestBody(required = false) StudyViewFilter studyViewFilter) {

        List<String> studyIds = new ArrayList<>();
        List<String> sampleIds = new ArrayList<>();

        studyViewFilterUtil.extractStudyAndSampleIds(
            studyViewFilterApplier.apply(interceptedStudyViewFilter, negateFilters), studyIds, sampleIds);

        List<Sample> result = new ArrayList<>();
        if (!sampleIds.isEmpty()) {
            result = sampleService.fetchSamples(studyIds, sampleIds, Projection.ID.name());
        }
        return new ResponseEntity<>(result, HttpStatus.OK);
    }

    @PreAuthorize("hasPermission(#involvedCancerStudies, 'Collection<CancerStudyId>', 'read')")
    @RequestMapping(value = "/sample-counts/fetch", method = RequestMethod.POST,
        consumes = MediaType.APPLICATION_JSON_VALUE, produces = MediaType.APPLICATION_JSON_VALUE)
    @ApiOperation("Fetch sample counts by study view filter")
    public ResponseEntity<MolecularProfileSampleCount> fetchMolecularProfileSampleCounts(
        @ApiParam(required = true, value = "Study view filter")
        @Valid @RequestBody(required = false) StudyViewFilter studyViewFilter,
        @ApiIgnore // prevent reference to this attribute in the swagger-ui interface
        @RequestAttribute(required = false, value = "involvedCancerStudies") Collection<String> involvedCancerStudies,
        @ApiIgnore // prevent reference to this attribute in the swagger-ui interface. this attribute is needed for the @PreAuthorize tag above.
        @Valid @RequestAttribute(required = false, value = "interceptedStudyViewFilter") StudyViewFilter interceptedStudyViewFilter) {

        List<String> studyIds = new ArrayList<>();
        List<String> sampleIds = new ArrayList<>();
        studyViewFilterUtil.extractStudyAndSampleIds(studyViewFilterApplier.apply(interceptedStudyViewFilter), studyIds, sampleIds);
        MolecularProfileSampleCount molecularProfileSampleCount = new MolecularProfileSampleCount();
        if (sampleIds.isEmpty()) {
            molecularProfileSampleCount.setNumberOfMutationProfiledSamples(0);
            molecularProfileSampleCount.setNumberOfMutationUnprofiledSamples(0);
            molecularProfileSampleCount.setNumberOfCNAProfiledSamples(0);
            molecularProfileSampleCount.setNumberOfCNAUnprofiledSamples(0);
        } else {
            int sampleCount = sampleIds.size();
            List<String> mutationSampleIds = new ArrayList<>(sampleIds);
            List<String> firstMutationProfileIds = molecularProfileService.getFirstMutationProfileIds(studyIds, mutationSampleIds);
            if (!firstMutationProfileIds.isEmpty()) {
                molecularProfileSampleCount.setNumberOfMutationProfiledSamples(Math.toIntExact(genePanelService
                    .fetchGenePanelDataInMultipleMolecularProfiles(firstMutationProfileIds, mutationSampleIds).stream().filter(
                        g -> g.getProfiled()).count()));
                molecularProfileSampleCount.setNumberOfMutationUnprofiledSamples(sampleCount -
                    molecularProfileSampleCount.getNumberOfMutationProfiledSamples());
            }
            List<String> cnaSampleIds = new ArrayList<>(sampleIds);
            List<String> firstDiscreteCNAProfileIds = molecularProfileService.getFirstDiscreteCNAProfileIds(studyIds, cnaSampleIds);
            if (!firstDiscreteCNAProfileIds.isEmpty()) {
                molecularProfileSampleCount.setNumberOfCNAProfiledSamples(Math.toIntExact(genePanelService
                    .fetchGenePanelDataInMultipleMolecularProfiles(firstDiscreteCNAProfileIds, cnaSampleIds).stream().filter(
                        g -> g.getProfiled()).count()));
                molecularProfileSampleCount.setNumberOfCNAUnprofiledSamples(sampleCount -
                    molecularProfileSampleCount.getNumberOfCNAProfiledSamples());
            }
            molecularProfileSampleCount.setNumberOfCNSegmentSamples(Math.toIntExact(sampleService
                .fetchSamples(studyIds, sampleIds, Projection.DETAILED.name()).stream().filter(
                    s -> s.getCopyNumberSegmentPresent()).count()));
        }
        return new ResponseEntity<>(molecularProfileSampleCount, HttpStatus.OK);
    }

    @PreAuthorize("hasPermission(#involvedCancerStudies, 'Collection<CancerStudyId>', 'read')")
    @RequestMapping(value = "/clinical-data-density-plot/fetch", method = RequestMethod.POST,
        consumes = MediaType.APPLICATION_JSON_VALUE, produces = MediaType.APPLICATION_JSON_VALUE)
    @ApiOperation("Fetch clinical data density plot bins by study view filter")
    public ResponseEntity<List<DensityPlotBin>> fetchClinicalDataDensityPlot(
        @ApiParam(required = true, value = "Clinical Attribute ID of the X axis")
        @RequestParam String xAxisAttributeId,
        @ApiParam("Number of the bins in X axis")
        @RequestParam(defaultValue = "50") Integer xAxisBinCount,
        @ApiParam("Starting point of the X axis, if different than smallest value")
        @RequestParam(required = false) BigDecimal xAxisStart,
        @ApiParam("Starting point of the X axis, if different than largest value")
        @RequestParam(required = false) BigDecimal xAxisEnd,
        @ApiParam(required = true, value = "Clinical Attribute ID of the Y axis")
        @RequestParam String yAxisAttributeId,
        @ApiParam("Number of the bins in Y axis")
        @RequestParam(defaultValue = "50") Integer yAxisBinCount,
        @ApiParam("Starting point of the Y axis, if different than smallest value")
        @RequestParam(required = false) BigDecimal yAxisStart,
        @ApiParam("Starting point of the Y axis, if different than largest value")
        @RequestParam(required = false) BigDecimal yAxisEnd,
        @ApiParam(required = true, value = "Clinical data type of both attributes")
        @RequestParam ClinicalDataType clinicalDataType,
        @ApiIgnore // prevent reference to this attribute in the swagger-ui interface
        @RequestAttribute(required = false, value = "involvedCancerStudies") Collection<String> involvedCancerStudies,
        @ApiIgnore // prevent reference to this attribute in the swagger-ui interface. this attribute is needed for the @PreAuthorize tag above.
        @Valid @RequestAttribute(required = false, value = "interceptedStudyViewFilter") StudyViewFilter interceptedStudyViewFilter,
        @ApiParam(required = true, value = "Study view filter")
        @Valid @RequestBody(required = false) StudyViewFilter studyViewFilter) {

        List<String> studyIds = new ArrayList<>();
        List<String> sampleIds = new ArrayList<>();
        studyViewFilterUtil.extractStudyAndSampleIds(studyViewFilterApplier.apply(interceptedStudyViewFilter), studyIds, sampleIds);
        List<DensityPlotBin> result = new ArrayList<>();
        if (sampleIds.isEmpty()) {
            return new ResponseEntity<>(result, HttpStatus.OK);
        }

        List<ClinicalData> clinicalDataList = clinicalDataService.fetchClinicalData(studyIds, sampleIds,
            Arrays.asList(xAxisAttributeId, yAxisAttributeId), clinicalDataType.name(), Projection.SUMMARY.name());

        Map<String, Map<String, List<ClinicalData>>> clinicalDataMap;
        if (clinicalDataType == ClinicalDataType.SAMPLE) {
            clinicalDataMap = clinicalDataList.stream().collect(Collectors.groupingBy(ClinicalData::getSampleId,
                Collectors.groupingBy(ClinicalData::getStudyId)));
        } else {
            clinicalDataMap = clinicalDataList.stream().collect(Collectors.groupingBy(ClinicalData::getPatientId,
                Collectors.groupingBy(ClinicalData::getStudyId)));
        }
        List<ClinicalData> filteredClinicalDataList = new ArrayList<>();
        clinicalDataMap.forEach((k, v) -> v.forEach((m, n) -> {
            if (n.size() == 2 && NumberUtils.isNumber(n.get(0).getAttrValue()) && NumberUtils.isNumber(n.get(1).getAttrValue())) {
                filteredClinicalDataList.addAll(n);
            }
        }));
        if (filteredClinicalDataList.isEmpty()) {
            return new ResponseEntity<>(result, HttpStatus.OK);
        }

        Map<Boolean, List<ClinicalData>> partition = filteredClinicalDataList.stream().collect(
            Collectors.partitioningBy(c -> c.getAttrId().equals(xAxisAttributeId)));
        double[] xValues = partition.get(true).stream().mapToDouble(c -> Double.parseDouble(c.getAttrValue())).toArray();
        double[] yValues = partition.get(false).stream().mapToDouble(c -> Double.parseDouble(c.getAttrValue())).toArray();
        double[] xValuesCopy = Arrays.copyOf(xValues, xValues.length);
        double[] yValuesCopy = Arrays.copyOf(yValues, yValues.length);
        Arrays.sort(xValuesCopy);
        Arrays.sort(yValuesCopy);

        double xAxisStartValue = xAxisStart == null ? xValuesCopy[0] : xAxisStart.doubleValue();
        double xAxisEndValue = xAxisEnd == null ? xValuesCopy[xValuesCopy.length - 1] : xAxisEnd.doubleValue();
        double yAxisStartValue = yAxisStart == null ? yValuesCopy[0] : yAxisStart.doubleValue();
        double yAxisEndValue = yAxisEnd == null ? yValuesCopy[yValuesCopy.length - 1] : yAxisEnd.doubleValue();
        double xAxisBinInterval = (xAxisEndValue - xAxisStartValue) / xAxisBinCount;
        double yAxisBinInterval = (yAxisEndValue - yAxisStartValue) / yAxisBinCount;
        for (int i = 0; i < xAxisBinCount; i++) {
            for (int j = 0; j < yAxisBinCount; j++) {
                DensityPlotBin densityPlotBin = new DensityPlotBin();
                densityPlotBin.setBinX(new BigDecimal(xAxisStartValue + (i * xAxisBinInterval)));
                densityPlotBin.setBinY(new BigDecimal(yAxisStartValue + (j * yAxisBinInterval)));
                densityPlotBin.setCount(0);
                result.add(densityPlotBin);
            }
        }

        for (int i = 0; i < xValues.length; i++) {
            double xValue = xValues[i];
            double yValue = yValues[i];
            int xBinIndex = (int) ((xValue - xAxisStartValue) / xAxisBinInterval);
            int yBinIndex = (int) ((yValue - yAxisStartValue) / yAxisBinInterval);
            int index = (int) (((xBinIndex - (xBinIndex == xAxisBinCount ? 1 : 0)) * yAxisBinCount) +
                (yBinIndex - (yBinIndex == yAxisBinCount ? 1 : 0)));
            DensityPlotBin densityPlotBin = result.get(index);
            densityPlotBin.setCount(densityPlotBin.getCount() + 1);
            BigDecimal xValueBigDecimal = new BigDecimal(xValue);
            BigDecimal yValueBigDecimal = new BigDecimal(yValue);
            if (densityPlotBin.getMinX() != null) {
                if (densityPlotBin.getMinX().compareTo(xValueBigDecimal) > 0) {
                    densityPlotBin.setMinX(xValueBigDecimal);
                }
            } else {
                densityPlotBin.setMinX(xValueBigDecimal);
            }
            if (densityPlotBin.getMaxX() != null) {
                if (densityPlotBin.getMaxX().compareTo(xValueBigDecimal) < 0) {
                    densityPlotBin.setMaxX(xValueBigDecimal);
                }
            } else {
                densityPlotBin.setMaxX(xValueBigDecimal);
            }
            if (densityPlotBin.getMinY() != null) {
                if (densityPlotBin.getMinY().compareTo(yValueBigDecimal) > 0) {
                    densityPlotBin.setMinY(yValueBigDecimal);
                }
            } else {
                densityPlotBin.setMinY(yValueBigDecimal);
            }
            if (densityPlotBin.getMaxY() != null) {
                if (densityPlotBin.getMaxY().compareTo(yValueBigDecimal) < 0) {
                    densityPlotBin.setMaxY(yValueBigDecimal);
                }
            } else {
                densityPlotBin.setMaxY(yValueBigDecimal);
            }
        }

        return new ResponseEntity<>(result, HttpStatus.OK);
    }

    private List<ClinicalData> fetchClinicalData(List<String> attributeIds,
                                                 ClinicalDataType clinicalDataType,
                                                 StudyViewFilter studyViewFilter,
                                                 List<String> ids) {
        List<SampleIdentifier> filteredSampleIdentifiers = studyViewFilterApplier.apply(studyViewFilter);

        if (filteredSampleIdentifiers.isEmpty()) {
            return null;
        }

        List<String> studyIds = new ArrayList<>();
        List<String> sampleIds = new ArrayList<>();

        ids.clear();

        studyViewFilterUtil.extractStudyAndSampleIds(filteredSampleIdentifiers, studyIds, sampleIds);

        if (clinicalDataType == ClinicalDataType.SAMPLE) {
            ids.addAll(sampleIds);
        }
        else {
            List<Patient> patients = patientService.getPatientsOfSamples(studyIds, sampleIds);
            ids.addAll(patients.stream().map(Patient::getStableId).collect(Collectors.toList()));

            // we need to regenerate study ids for the patients
            studyIds.clear();
            patients.forEach(p -> studyIds.add(p.getCancerStudyIdentifier()));
        }

        return clinicalDataService.fetchClinicalData(
            studyIds, ids, attributeIds, clinicalDataType.name(), Projection.SUMMARY.name());
    }

    private List<ClinicalData> fetchClinicalData(List<ClinicalDataBinFilter> attributes,
                                                 StudyViewFilter studyViewFilter,
                                                 List<String> sampleIds,
                                                 List<String> patientIds) {
        List<String> filteredIds = new ArrayList<>();

        List<String> sampleAttributes = attributes.stream()
            .filter(a -> a.getClinicalDataType().equals(ClinicalDataType.SAMPLE))
            .map(ClinicalDataBinFilter::getAttributeId)
            .collect(Collectors.toList());
        List<ClinicalData> filteredClinicalDataForSamples = null;

        if (sampleAttributes.size() > 0) {
            filteredClinicalDataForSamples = fetchClinicalData(sampleAttributes, ClinicalDataType.SAMPLE, studyViewFilter, filteredIds);
            sampleIds.addAll(filteredIds);
        }

        List<String> patientAttributes = attributes.stream()
            .filter(a -> a.getClinicalDataType().equals(ClinicalDataType.PATIENT))
            .map(ClinicalDataBinFilter::getAttributeId)
            .collect(Collectors.toList());
        List<ClinicalData> filteredClinicalDataForPatients = null;

        if (patientAttributes.size() > 0) {
            filteredClinicalDataForPatients = fetchClinicalData(patientAttributes, ClinicalDataType.PATIENT, studyViewFilter, filteredIds);
            patientIds.addAll(filteredIds);
        }

        List<ClinicalData> combinedResult = new ArrayList<>();

        if (filteredClinicalDataForSamples != null) {
            combinedResult.addAll(filteredClinicalDataForSamples);
        }

        if (filteredClinicalDataForPatients != null) {
            combinedResult.addAll(filteredClinicalDataForPatients);
        }

        return combinedResult;
    }
}<|MERGE_RESOLUTION|>--- conflicted
+++ resolved
@@ -241,11 +241,7 @@
             List<String> sampleIds = new ArrayList<>();
             studyViewFilterUtil.extractStudyAndSampleIds(filteredSampleIdentifiers, studyIds, sampleIds);
             result = mutationService.getSampleCountInMultipleMolecularProfilesForFusions(molecularProfileService
-<<<<<<< HEAD
-                .getFirstMutationProfileIds(studyIds, sampleIds), sampleIds, null, false);
-=======
                 .getFirstMutationProfileIds(studyIds, sampleIds), sampleIds, null, true);
->>>>>>> 71aff190
             result.sort((a, b) -> b.getNumberOfAlteredCases() - a.getNumberOfAlteredCases());
             List<String> distinctStudyIds = studyIds.stream().distinct().collect(Collectors.toList());
             if (distinctStudyIds.size() == 1 && !result.isEmpty()) {
