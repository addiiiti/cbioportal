package org.cbioportal.web;

import io.swagger.annotations.Api;
import io.swagger.annotations.ApiOperation;
import io.swagger.annotations.ApiParam;
import org.cbioportal.model.ClinicalAttribute;
import org.cbioportal.service.ClinicalAttributeService;
import org.cbioportal.service.exception.ClinicalAttributeNotFoundException;
import org.cbioportal.service.exception.StudyNotFoundException;
import org.cbioportal.web.config.annotation.PublicApi;
import org.cbioportal.web.parameter.Direction;
import org.cbioportal.web.parameter.HeaderKeyConstants;
import org.cbioportal.web.parameter.PagingConstants;
import org.cbioportal.web.parameter.Projection;
import org.cbioportal.web.parameter.ClinicalAttributeFilter;
import org.cbioportal.web.parameter.SampleIdentifier;
import org.cbioportal.web.parameter.sort.ClinicalAttributeSortBy;
import org.springframework.beans.factory.annotation.Autowired;
import org.springframework.http.HttpHeaders;
import org.springframework.http.HttpStatus;
import org.springframework.http.MediaType;
import org.springframework.http.ResponseEntity;
import org.springframework.validation.annotation.Validated;
import org.springframework.web.bind.annotation.PathVariable;
import org.springframework.web.bind.annotation.RequestBody;
import org.springframework.web.bind.annotation.RequestMapping;
import org.springframework.web.bind.annotation.RequestMethod;
import org.springframework.web.bind.annotation.RequestParam;
import org.springframework.web.bind.annotation.RestController;
import org.springframework.security.access.prepost.PreAuthorize;

import javax.validation.Valid;
import javax.validation.constraints.Max;
import javax.validation.constraints.Min;
import javax.validation.constraints.Size;

import java.util.ArrayList;
import java.util.List;

@PublicApi
@RestController
@Validated
@Api(tags = "Clinical Attributes", description = " ")
public class ClinicalAttributeController {

    @Autowired
    private ClinicalAttributeService clinicalAttributeService;

    @RequestMapping(value = "/clinical-attributes", method = RequestMethod.GET,
            produces = MediaType.APPLICATION_JSON_VALUE)
    @ApiOperation("Get all clinical attributes")
    public ResponseEntity<List<ClinicalAttribute>> getAllClinicalAttributes(
            @ApiParam("Level of detail of the response")
            @RequestParam(defaultValue = "SUMMARY") Projection projection,
            @ApiParam("Page size of the result list")
            @Max(PagingConstants.MAX_PAGE_SIZE)
            @Min(PagingConstants.MIN_PAGE_SIZE)
            @RequestParam(defaultValue = PagingConstants.DEFAULT_PAGE_SIZE) Integer pageSize,
            @ApiParam("Page number of the result list")
            @Min(PagingConstants.MIN_PAGE_NUMBER)
            @RequestParam(defaultValue = PagingConstants.DEFAULT_PAGE_NUMBER) Integer pageNumber,
            @ApiParam("Name of the property that the result list is sorted by")
            @RequestParam(required = false) ClinicalAttributeSortBy sortBy,
            @ApiParam("Direction of the sort")
            @RequestParam(defaultValue = "ASC") Direction direction) {

        if (projection == Projection.META) {
            HttpHeaders responseHeaders = new HttpHeaders();
            responseHeaders.add(HeaderKeyConstants.TOTAL_COUNT, clinicalAttributeService.getMetaClinicalAttributes()
                    .getTotalCount().toString());
            return new ResponseEntity<>(responseHeaders, HttpStatus.OK);
        } else {
            return new ResponseEntity<>(
                    clinicalAttributeService.getAllClinicalAttributes(projection.name(), pageSize, pageNumber,
                            sortBy == null ? null : sortBy.getOriginalValue(), direction.name()), HttpStatus.OK);
        }
    }

    @PreAuthorize("hasPermission(#studyId, 'CancerStudy', 'read')")
    @RequestMapping(value = "/studies/{studyId}/clinical-attributes", method = RequestMethod.GET,
            produces = MediaType.APPLICATION_JSON_VALUE)
    @ApiOperation("Get all clinical attributes in the specified study")
    public ResponseEntity<List<ClinicalAttribute>> getAllClinicalAttributesInStudy(
            @ApiParam(required = true, value = "Study ID e.g. acc_tcga")
            @PathVariable String studyId,
            @ApiParam("Level of detail of the response")
            @RequestParam(defaultValue = "SUMMARY") Projection projection,
            @ApiParam("Page size of the result list")
            @Max(PagingConstants.MAX_PAGE_SIZE)
            @Min(PagingConstants.MIN_PAGE_SIZE)
            @RequestParam(defaultValue = PagingConstants.DEFAULT_PAGE_SIZE) Integer pageSize,
            @ApiParam("Page number of the result list")
            @Min(PagingConstants.MIN_PAGE_NUMBER)
            @RequestParam(defaultValue = PagingConstants.DEFAULT_PAGE_NUMBER) Integer pageNumber,
            @ApiParam("Name of the property that the result list is sorted by")
            @RequestParam(required = false) ClinicalAttributeSortBy sortBy,
            @ApiParam("Direction of the sort")
            @RequestParam(defaultValue = "ASC") Direction direction) throws StudyNotFoundException {

        if (projection == Projection.META) {
            HttpHeaders responseHeaders = new HttpHeaders();
            responseHeaders.add(HeaderKeyConstants.TOTAL_COUNT, clinicalAttributeService
                    .getMetaClinicalAttributesInStudy(studyId).getTotalCount().toString());
            return new ResponseEntity<>(responseHeaders, HttpStatus.OK);
        } else {
            return new ResponseEntity<>(
                    clinicalAttributeService.getAllClinicalAttributesInStudy(studyId, projection.name(), pageSize,
                            pageNumber, sortBy == null ? null : sortBy.getOriginalValue(), direction.name()),
                    HttpStatus.OK);
        }
    }

    @PreAuthorize("hasPermission(#studyId, 'CancerStudy', 'read')")
    @RequestMapping(value = "/studies/{studyId}/clinical-attributes/{clinicalAttributeId}", method = RequestMethod.GET,
            produces = MediaType.APPLICATION_JSON_VALUE)
    @ApiOperation("Get specified clinical attribute")
    public ResponseEntity<ClinicalAttribute> getClinicalAttributeInStudy(
            @ApiParam(required = true, value = "Study ID e.g. acc_tcga")
            @PathVariable String studyId,
            @ApiParam(required = true, value= "Clinical Attribute ID e.g. CANCER_TYPE")
            @PathVariable String clinicalAttributeId) 
        throws ClinicalAttributeNotFoundException, StudyNotFoundException {

        return new ResponseEntity<>(clinicalAttributeService.getClinicalAttribute(studyId, clinicalAttributeId),
                HttpStatus.OK);
    }

    @PreAuthorize("hasPermission(#studyIds, 'List<CancerStudyId>', 'read')")
    @RequestMapping(value = "/clinical-attributes/fetch", method = RequestMethod.POST, 
        consumes = MediaType.APPLICATION_JSON_VALUE, produces = MediaType.APPLICATION_JSON_VALUE)
    @ApiOperation("Fetch clinical attributes")
    public ResponseEntity<List<ClinicalAttribute>> fetchClinicalAttributes(
        @ApiParam(required = true, value = "List of Study IDs")
        @Size(min = 1, max = PagingConstants.MAX_PAGE_SIZE)
        @RequestBody List<String> studyIds,
        @ApiParam("Level of detail of the response")
        @RequestParam(defaultValue = "SUMMARY") Projection projection) {

        if (projection == Projection.META) {
            HttpHeaders responseHeaders = new HttpHeaders();
            responseHeaders.add(HeaderKeyConstants.TOTAL_COUNT, clinicalAttributeService.fetchMetaClinicalAttributes(
                studyIds).getTotalCount().toString());
            return new ResponseEntity<>(responseHeaders, HttpStatus.OK);
        } else {
            return new ResponseEntity<>(clinicalAttributeService.fetchClinicalAttributes(studyIds, projection.name()), 
                HttpStatus.OK);
        }
    }

<<<<<<< HEAD
=======
    @PreAuthorize("hasPermission(#clinicalAttributeFilter, 'ClinicalAttributeFilter', 'read')")
>>>>>>> 3e0ab11c
    @RequestMapping(value = "/clinical-attributes/counts/fetch", method = RequestMethod.POST, consumes = MediaType.APPLICATION_JSON_VALUE,
                    produces = MediaType.APPLICATION_JSON_VALUE)
    @ApiOperation("Get all clinical attributes in specified sampleIdentifiers or sampleListID with clinical attribute count")
    public ResponseEntity<List<ClinicalAttribute>> getAllClinicalAttributesInStudies(
            @ApiParam(required = true, value = "List of SampleIdentifiers or Sample List ID")
            @Valid @RequestBody ClinicalAttributeFilter clinicalAttributeFilter,
            @RequestParam(defaultValue = "SUMMARY") Projection projection,
            @ApiParam("Name of the property that the result list is sorted by")
            @RequestParam(required = false) ClinicalAttributeSortBy sortBy,
            @ApiParam("Direction of the sort")
            @RequestParam(defaultValue = "ASC") Direction direction) {

        List<ClinicalAttribute> clinicalAttributeList;
        if (clinicalAttributeFilter.getSampleListId() != null) {
            clinicalAttributeList = clinicalAttributeService.getAllClinicalAttributesInStudiesBySampleListId(
                    clinicalAttributeFilter.getSampleListId(), projection.name(),
                    sortBy == null ? null : sortBy.getOriginalValue(), direction.name());
        } else {
            List<SampleIdentifier> sampleIdentifiers = clinicalAttributeFilter.getSampleIdentifiers();
            List<String> studyIds = new ArrayList<>();
            List<String> sampleIds = new ArrayList<>();
            for (SampleIdentifier sampleIdentifier : sampleIdentifiers) {
                studyIds.add(sampleIdentifier.getStudyId());
                sampleIds.add(sampleIdentifier.getSampleId());
            }
            clinicalAttributeList = clinicalAttributeService.getAllClinicalAttributesInStudiesBySampleIds(studyIds,
                    sampleIds, projection.name(), sortBy == null ? null : sortBy.getOriginalValue(), direction.name());
        }

        return new ResponseEntity<>(clinicalAttributeList, HttpStatus.OK);
    }
}<|MERGE_RESOLUTION|>--- conflicted
+++ resolved
@@ -147,10 +147,7 @@
         }
     }
 
-<<<<<<< HEAD
-=======
     @PreAuthorize("hasPermission(#clinicalAttributeFilter, 'ClinicalAttributeFilter', 'read')")
->>>>>>> 3e0ab11c
     @RequestMapping(value = "/clinical-attributes/counts/fetch", method = RequestMethod.POST, consumes = MediaType.APPLICATION_JSON_VALUE,
                     produces = MediaType.APPLICATION_JSON_VALUE)
     @ApiOperation("Get all clinical attributes in specified sampleIdentifiers or sampleListID with clinical attribute count")
