--- conflicted
+++ resolved
@@ -88,15 +88,6 @@
         return fusionGenes;
     }
 
-<<<<<<< HEAD
-	public void setMutatedGenes(List<MutationGeneFilter> mutatedGenes) { this.mutatedGenes = mutatedGenes; }
-
-    public List<FusionGeneFilter> getFusionGenes() {
-        return fusionGenes;
-    }
-
-=======
->>>>>>> 71aff190
     public void setFusionGenes(List<FusionGeneFilter> fusionGenes) {
         this.fusionGenes = fusionGenes;
     }
