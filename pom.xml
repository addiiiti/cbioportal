--- conflicted
+++ resolved
@@ -6,11 +6,7 @@
   <artifactId>master</artifactId>
   <packaging>pom</packaging>
   <name>Portal Master</name>
-<<<<<<< HEAD
-  <version>1.16.0-SNAPSHOT</version>
-=======
-  <version>1.16.1-SNAPSHOT</version>
->>>>>>> af3effd2
+  <version>1.17.0-SNAPSHOT</version>
   <description>master maven module</description>
 
   <scm>
