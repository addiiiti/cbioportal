--- conflicted
+++ resolved
@@ -18,6 +18,12 @@
             <version>${jackson.version}</version>
         </dependency>
         <dependency>
+            <groupId>com.fasterxml.jackson.core</groupId>
+            <artifactId>jackson-annotations</artifactId>
+            <version>${jackson.version}</version>
+            <scope>compile</scope>
+        </dependency>
+        <dependency>
             <groupId>io.springfox</groupId>
             <artifactId>springfox-swagger2</artifactId>
             <version>2.9.2</version>
@@ -25,16 +31,6 @@
         <dependency>
             <groupId>org.hibernate</groupId>
             <artifactId>hibernate-validator</artifactId>
-<<<<<<< HEAD
-          </dependency>
-        <dependency>
-            <groupId>com.fasterxml.jackson.core</groupId>
-            <artifactId>jackson-annotations</artifactId>
-            <version>2.11.0</version>
-            <scope>compile</scope>
-=======
->>>>>>> 1ff7dbad
         </dependency>
     </dependencies>
-
 </project>