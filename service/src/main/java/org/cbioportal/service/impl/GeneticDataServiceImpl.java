package org.cbioportal.service.impl;

import org.cbioportal.model.GeneGeneticAlteration;
import org.cbioportal.model.GeneGeneticData;
import org.cbioportal.model.GeneticProfile;
<<<<<<< HEAD
import org.cbioportal.model.GeneticProfile.DataType;
=======
>>>>>>> ca996b4e
import org.cbioportal.model.GeneticProfile.GeneticAlterationType;
import org.cbioportal.model.Sample;
import org.cbioportal.model.meta.BaseMeta;
import org.cbioportal.persistence.GeneticDataRepository;
import org.cbioportal.persistence.SampleListRepository;
import org.cbioportal.service.GeneticDataService;
import org.cbioportal.service.GeneticProfileService;
import org.cbioportal.service.SampleService;
import org.cbioportal.service.exception.GeneticProfileNotFoundException;
import org.springframework.beans.factory.annotation.Autowired;
import org.springframework.security.access.prepost.PreAuthorize;
import org.springframework.stereotype.Service;

import java.util.ArrayList;
import java.util.Arrays;
import java.util.List;
import java.util.stream.Collectors;

@Service
public class GeneticDataServiceImpl implements GeneticDataService {

    @Autowired
    private GeneticDataRepository geneticDataRepository;
    @Autowired
    private SampleService sampleService;
    @Autowired
    private GeneticProfileService geneticProfileService;
    @Autowired
    private SampleListRepository sampleListRepository;

    @Override
    @PreAuthorize("hasPermission(#geneticProfileId, 'GeneticProfile', 'read')")
    public List<GeneGeneticData> getGeneticData(String geneticProfileId, String sampleListId, List<Integer> entrezGeneIds,
                                                String projection)
        throws GeneticProfileNotFoundException {
        
        validateGeneticProfile(geneticProfileId);
        return fetchGeneticData(geneticProfileId, sampleListRepository.getAllSampleIdsInSampleList(sampleListId), 
            entrezGeneIds, projection);
    }

    @Override
    @PreAuthorize("hasPermission(#geneticProfileId, 'GeneticProfile', 'read')")
    public BaseMeta getMetaGeneticData(String geneticProfileId, String sampleListId, List<Integer> entrezGeneIds) 
        throws GeneticProfileNotFoundException {
        
        BaseMeta baseMeta = new BaseMeta();
        baseMeta.setTotalCount(getGeneticData(geneticProfileId, sampleListId, entrezGeneIds, "ID").size());
        return baseMeta;
    }

    @PreAuthorize("hasPermission(#geneticProfileId, 'GeneticProfile', 'read')")
    public List<GeneGeneticData> fetchGeneticData(String geneticProfileId, List<String> sampleIds, 
                                              List<Integer> entrezGeneIds, String projection) 
        throws GeneticProfileNotFoundException {

        validateGeneticProfile(geneticProfileId);
        List<GeneGeneticData> geneticDataList = new ArrayList<>();

        String commaSeparatedSampleIdsOfGeneticProfile = geneticDataRepository
            .getCommaSeparatedSampleIdsOfGeneticProfile(geneticProfileId);
        if (commaSeparatedSampleIdsOfGeneticProfile == null) {
            return geneticDataList;
        }
        List<Integer> internalSampleIds = Arrays.stream(commaSeparatedSampleIdsOfGeneticProfile.split(","))
            .mapToInt(Integer::parseInt).boxed().collect(Collectors.toList());

        List<Sample> samples;
        if (sampleIds == null) {
            samples = sampleService.getSamplesByInternalIds(internalSampleIds);
        } else {
            GeneticProfile geneticProfile = geneticProfileService.getGeneticProfile(geneticProfileId);
            List<String> studyIds = new ArrayList<>();
            sampleIds.forEach(s -> studyIds.add(geneticProfile.getCancerStudyIdentifier()));
            samples = sampleService.fetchSamples(studyIds, sampleIds, "ID");
        }

        List<GeneGeneticAlteration> geneticAlterations = geneticDataRepository.getGeneGeneticAlterations(geneticProfileId,
            entrezGeneIds, projection);
        
        for (Sample sample : samples) {
            int indexOfSampleId = internalSampleIds.indexOf(sample.getInternalId());
            if (indexOfSampleId != -1) {
                for (GeneGeneticAlteration geneticAlteration : geneticAlterations) {
                    GeneGeneticData geneticData = new GeneGeneticData();
                    geneticData.setGeneticProfileId(geneticProfileId);
                    geneticData.setSampleId(sample.getStableId());
                    geneticData.setEntrezGeneId(geneticAlteration.getEntrezGeneId());
                    geneticData.setValue(geneticAlteration.getSplitValues()[indexOfSampleId]);
                    geneticData.setGene(geneticAlteration.getGene());
                    geneticDataList.add(geneticData);
                }
            }
        }
        
        return geneticDataList;
    }

    @Override
    @PreAuthorize("hasPermission(#geneticProfileId, 'GeneticProfile', 'read')")
    public BaseMeta fetchMetaGeneticData(String geneticProfileId, List<String> sampleIds, List<Integer> entrezGeneIds) 
        throws GeneticProfileNotFoundException {
        
        BaseMeta baseMeta = new BaseMeta();
        baseMeta.setTotalCount(fetchGeneticData(geneticProfileId, sampleIds, entrezGeneIds, "ID").size());
        return baseMeta;
    }

    @PreAuthorize("hasPermission(#geneticProfileId, 'GeneticProfile', 'read')")
    public Integer getNumberOfSamplesInGeneticProfile(String geneticProfileId) {

        String commaSeparatedSampleIdsOfGeneticProfile = geneticDataRepository
            .getCommaSeparatedSampleIdsOfGeneticProfile(geneticProfileId);
        if (commaSeparatedSampleIdsOfGeneticProfile == null) {
            return null;
        }
        
        return commaSeparatedSampleIdsOfGeneticProfile.split(",").length;
    }

    private void validateGeneticProfile(String geneticProfileId) throws GeneticProfileNotFoundException {

        GeneticProfile geneticProfile = geneticProfileService.getGeneticProfile(geneticProfileId);

        if ((geneticProfile.getGeneticAlterationType().equals(GeneticAlterationType.COPY_NUMBER_ALTERATION) && 
<<<<<<< HEAD
            geneticProfile.getDatatype().equals(DataType.DISCRETE)) || geneticProfile.getGeneticAlterationType()
=======
            geneticProfile.getDatatype().equals("DISCRETE")) || geneticProfile.getGeneticAlterationType()
>>>>>>> ca996b4e
            .equals(GeneticAlterationType.MUTATION_EXTENDED) || geneticProfile.getGeneticAlterationType()
            .equals(GeneticAlterationType.FUSION)) {

            throw new GeneticProfileNotFoundException(geneticProfileId);
        }
    }
}<|MERGE_RESOLUTION|>--- conflicted
+++ resolved
@@ -3,10 +3,6 @@
 import org.cbioportal.model.GeneGeneticAlteration;
 import org.cbioportal.model.GeneGeneticData;
 import org.cbioportal.model.GeneticProfile;
-<<<<<<< HEAD
-import org.cbioportal.model.GeneticProfile.DataType;
-=======
->>>>>>> ca996b4e
 import org.cbioportal.model.GeneticProfile.GeneticAlterationType;
 import org.cbioportal.model.Sample;
 import org.cbioportal.model.meta.BaseMeta;
@@ -132,11 +128,7 @@
         GeneticProfile geneticProfile = geneticProfileService.getGeneticProfile(geneticProfileId);
 
         if ((geneticProfile.getGeneticAlterationType().equals(GeneticAlterationType.COPY_NUMBER_ALTERATION) && 
-<<<<<<< HEAD
-            geneticProfile.getDatatype().equals(DataType.DISCRETE)) || geneticProfile.getGeneticAlterationType()
-=======
             geneticProfile.getDatatype().equals("DISCRETE")) || geneticProfile.getGeneticAlterationType()
->>>>>>> ca996b4e
             .equals(GeneticAlterationType.MUTATION_EXTENDED) || geneticProfile.getGeneticAlterationType()
             .equals(GeneticAlterationType.FUSION)) {
 
