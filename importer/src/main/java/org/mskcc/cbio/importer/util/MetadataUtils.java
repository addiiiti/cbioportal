/** Copyright (c) 2012 Memorial Sloan-Kettering Cancer Center.
 *
 * This library is distributed in the hope that it will be useful, but
 * WITHOUT ANY WARRANTY, WITHOUT EVEN THE IMPLIED WARRANTY OF
 * MERCHANTABILITY OR FITNESS FOR A PARTICULAR PURPOSE.  The software and
 * documentation provided hereunder is on an "as is" basis, and
 * Memorial Sloan-Kettering Cancer Center 
 * has no obligations to provide maintenance, support,
 * updates, enhancements or modifications.  In no event shall
 * Memorial Sloan-Kettering Cancer Center
 * be liable to any party for direct, indirect, special,
 * incidental or consequential damages, including lost profits, arising
 * out of the use of this software and its documentation, even if
 * Memorial Sloan-Kettering Cancer Center 
 * has been advised of the possibility of such damage.
*/

// package
package org.mskcc.cbio.importer.util;

// imports
import org.mskcc.cbio.importer.*;
import org.mskcc.cbio.importer.model.*;
import org.mskcc.cbio.portal.model.ClinicalAttribute;
import org.mskcc.cbio.portal.scripts.ImportClinicalData;

import org.apache.commons.logging.Log;
import org.apache.commons.logging.LogFactory;

import java.io.File;
import java.util.*;
import java.util.regex.*;
import java.lang.reflect.Method;

/**
 * Class which provides utilities shared across metadata objects (yes this could be in an abstract class).
 */
public class MetadataUtils {

	private static final Log LOG = LogFactory.getLog(MetadataUtils.class);
	private static final Pattern ENVIRONMENT_VAR_REGEX = Pattern.compile("\\$(\\w*)");

	/**
	 * Helper function to determine root directory for cancer study to install.
	 *
	 * @param portalMetadata PortalMetadata
	 * @param dataSourcesMetadata Collection<DataSourcesMetadata>
	 * @param cancerStudyMetadata CancerStudyMetadata
	 * @return String
	 */
	public static String getCancerStudyRootDirectory(PortalMetadata portalMetadata,
													 Collection<DataSourcesMetadata> dataSourcesMetadata,
													 CancerStudyMetadata cancerStudyMetadata) {

		// check portal staging area - should work for all tcga
		File cancerStudyDirectory =
			new File(portalMetadata.getStagingDirectory() + File.separator + cancerStudyMetadata.getStudyPath());
		if (cancerStudyDirectory.exists()) {
			return portalMetadata.getStagingDirectory();
		}

		// made it here, check other datasources 
		for (DataSourcesMetadata dataSourceMetadata : dataSourcesMetadata) {
			if (dataSourceMetadata.isAdditionalStudiesSource()) {
				cancerStudyDirectory =
					new File(dataSourceMetadata.getDownloadDirectory() + File.separator + cancerStudyMetadata.getStudyPath());
				if (cancerStudyDirectory.exists()) {
					return dataSourceMetadata.getDownloadDirectory();
				}
			}
		}

		// outta here
		return null;
	}

	/**
	 * Helper function used to get canonical path for given path. It will translate
	 * environment variables.
	 *
	 * @param path String
	 */
	public static String getCanonicalPath(String path) {
	
		String toReturn = path;

		Matcher lineMatcher = ENVIRONMENT_VAR_REGEX.matcher(path);
		if (lineMatcher.find()) {
			String envValue = System.getenv(lineMatcher.group(1));
			if (envValue != null) {
				toReturn = path.replace("$" + lineMatcher.group(1), envValue);
			}
		}

		// outta here
		return toReturn;
	}

	public static List<Boolean> getHeadersMissingMetadata(Config config, CancerStudyMetadata cancerStudyMetadata, List<String> normalizedColumnHeaderNames, boolean supplyDefaultClinicalAttributeValues)
	{
        Set<String> unknownAttributes = new HashSet<String>();
<<<<<<< HEAD
		List<Boolean> headersWithMissingMetadata = new ArrayList<Boolean>();
=======
        List<Boolean> headersWithMissingMetadata = new ArrayList<Boolean>();
        Map<String, ClinicalAttributesMetadata> clinicalAttributesMetadata =
            getClinicalAttributesMetadata(config, normalizedColumnHeaderNames);
>>>>>>> 09ee6e55

        int lc = -1;
        for (String columnHeader : normalizedColumnHeaderNames) {
            Collection<ClinicalAttributesMetadata> metadata = config.getClinicalAttributesMetadata(columnHeader.toUpperCase());
            if (!metadata.isEmpty() && !metadata.iterator().next().missingAttributes()) {
                headersWithMissingMetadata.add(++lc, false);
            }
            else {
                if (metadata.isEmpty()) {
                    unknownAttributes.add(columnHeader);
                }
<<<<<<< HEAD
            	headersWithMissingMetadata.add(++lc, (!supplyDefaultClinicalAttributeValues));
=======
                headersWithMissingMetadata.add(++lc, true);
>>>>>>> 09ee6e55
            }
        }
        if (!unknownAttributes.isEmpty()) {
            config.flagMissingClinicalAttributes(cancerStudyMetadata.toString(), cancerStudyMetadata.getTumorType(), unknownAttributes);
        }
        return headersWithMissingMetadata;	
	}

    public static String getClinicalMetadataHeaders(Config config, List<String> normalizedColumnHeaderNames, boolean supplyDefaultClinicalAttributeValues) throws Exception
    {
		StringBuilder clinicalDataHeader = new StringBuilder();
        Map<String, ClinicalAttributesMetadata> clinicalAttributesMetadata = getClinicalAttributesMetadata(config, normalizedColumnHeaderNames, supplyDefaultClinicalAttributeValues);

        clinicalDataHeader.append(addClinicalDataHeader(normalizedColumnHeaderNames, clinicalAttributesMetadata, "getDisplayName"));
        clinicalDataHeader.append(addClinicalDataHeader(normalizedColumnHeaderNames, clinicalAttributesMetadata, "getDescription"));
        clinicalDataHeader.append(addClinicalDataHeader(normalizedColumnHeaderNames, clinicalAttributesMetadata, "getDatatype"));
        clinicalDataHeader.append(addClinicalDataHeader(normalizedColumnHeaderNames, clinicalAttributesMetadata, "getAttributeType"));
        clinicalDataHeader.append(addClinicalDataHeader(normalizedColumnHeaderNames, clinicalAttributesMetadata, "getPriority"));
        clinicalDataHeader.append(addClinicalDataColumnHeaders(normalizedColumnHeaderNames, clinicalAttributesMetadata));
        return clinicalDataHeader.toString();
    }

    private static Map <String, ClinicalAttributesMetadata> getClinicalAttributesMetadata(Config config, List<String> normalizedColumnHeaderNames, boolean supplyDefaultClinicalAttributeValues)
    {
        Map<String, ClinicalAttributesMetadata> toReturn = new HashMap<String, ClinicalAttributesMetadata>();
        for (String columnHeader : normalizedColumnHeaderNames) {
            Collection<ClinicalAttributesMetadata> metadata = config.getClinicalAttributesMetadata(columnHeader.toUpperCase());
            if (!metadata.isEmpty()) {
                toReturn.put(columnHeader, metadata.iterator().next());
            }
            else if (supplyDefaultClinicalAttributeValues) {
                String[] properties = new String[] { columnHeader, columnHeader, columnHeader, "STRING", "PATIENT", "1"};
                ClinicalAttributesMetadata m = new ClinicalAttributesMetadata(properties);
                toReturn.put(columnHeader, m);
            }
        }
        return toReturn;
    }

    private static String addClinicalDataHeader(List<String> normalizedColumnHeaderNames,
                                                Map<String, ClinicalAttributesMetadata> clinicalAttributesMetadata,
                                                String metadataAccessor) throws Exception
    {
        StringBuilder header = new StringBuilder();
        header.append(ImportClinicalData.METADATA_PREFIX);
        for (String columnHeader : normalizedColumnHeaderNames) {
            ClinicalAttributesMetadata metadata = clinicalAttributesMetadata.get(columnHeader);
            if (metadata != null && !metadata.missingAttributes()) {
                Method m = clinicalAttributesMetadata.get(columnHeader).getClass().getMethod(metadataAccessor);
                header.append((String)m.invoke(metadata) + ImportClinicalData.DELIMITER);
            }
            else {
                logMessage(String.format("Unknown clinical attribute (or missing metadata): %s", columnHeader));
                continue;
            }
        }
        return header.toString().trim() + "\n";
    }

    private static String addClinicalDataColumnHeaders(List<String> normalizedColumnHeaderNames,
                                                       Map<String, ClinicalAttributesMetadata> clinicalAttributesMetadata)
    {
        StringBuilder header = new StringBuilder();
    	for (String columnHeader : normalizedColumnHeaderNames) {
            ClinicalAttributesMetadata metadata = clinicalAttributesMetadata.get(columnHeader);
            if (metadata != null && !metadata.missingAttributes()) {
            	header.append(columnHeader + ImportClinicalData.DELIMITER);
            }
        }
        return header.toString().trim() + "\n";
    }

    private static void logMessage(String message)
    {
        if (LOG.isInfoEnabled()) {
            LOG.info(message);
        }
    }
}<|MERGE_RESOLUTION|>--- conflicted
+++ resolved
@@ -99,13 +99,7 @@
 	public static List<Boolean> getHeadersMissingMetadata(Config config, CancerStudyMetadata cancerStudyMetadata, List<String> normalizedColumnHeaderNames, boolean supplyDefaultClinicalAttributeValues)
 	{
         Set<String> unknownAttributes = new HashSet<String>();
-<<<<<<< HEAD
 		List<Boolean> headersWithMissingMetadata = new ArrayList<Boolean>();
-=======
-        List<Boolean> headersWithMissingMetadata = new ArrayList<Boolean>();
-        Map<String, ClinicalAttributesMetadata> clinicalAttributesMetadata =
-            getClinicalAttributesMetadata(config, normalizedColumnHeaderNames);
->>>>>>> 09ee6e55
 
         int lc = -1;
         for (String columnHeader : normalizedColumnHeaderNames) {
@@ -117,11 +111,7 @@
                 if (metadata.isEmpty()) {
                     unknownAttributes.add(columnHeader);
                 }
-<<<<<<< HEAD
             	headersWithMissingMetadata.add(++lc, (!supplyDefaultClinicalAttributeValues));
-=======
-                headersWithMissingMetadata.add(++lc, true);
->>>>>>> 09ee6e55
             }
         }
         if (!unknownAttributes.isEmpty()) {
