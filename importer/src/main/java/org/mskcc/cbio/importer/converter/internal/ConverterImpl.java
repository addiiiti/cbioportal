/** Copyright (c) 2012 Memorial Sloan-Kettering Cancer Center.
 *
 * This library is distributed in the hope that it will be useful, but
 * WITHOUT ANY WARRANTY, WITHOUT EVEN THE IMPLIED WARRANTY OF
 * MERCHANTABILITY OR FITNESS FOR A PARTICULAR PURPOSE.  The software and
 * documentation provided hereunder is on an "as is" basis, and
 * Memorial Sloan-Kettering Cancer Center 
 * has no obligations to provide maintenance, support,
 * updates, enhancements or modifications.  In no event shall
 * Memorial Sloan-Kettering Cancer Center
 * be liable to any party for direct, indirect, special,
 * incidental or consequential damages, including lost profits, arising
 * out of the use of this software and its documentation, even if
 * Memorial Sloan-Kettering Cancer Center 
 * has been advised of the possibility of such damage.
*/

// package
package org.mskcc.cbio.importer.converter.internal;

// imports
import org.mskcc.cbio.importer.*;
import org.mskcc.cbio.importer.model.*;
import org.mskcc.cbio.importer.dao.ImportDataRecordDAO;
import org.mskcc.cbio.importer.util.ClassLoader;

import org.apache.commons.logging.Log;
import org.apache.commons.logging.LogFactory;

import java.util.*;
import java.io.File;

/**
 * Class which implements the Converter interface.
 */
class ConverterImpl implements Converter {

	// our logger
	private static final Log LOG = LogFactory.getLog(ConverterImpl.class);

	// ref to configuration
	private Config config;

	// ref to file utils
	private FileUtils fileUtils;

	// ref to import data
	private ImportDataRecordDAO importDataRecordDAO;

	// ref to caseids
	private CaseIDs caseIDs;

	// ref to IDMapper
	private IDMapper idMapper;

	/**
	 * Constructor.
     *
     * @param config Config
	 * @param fileUtils FileUtils
	 * @param importDataRecordDAO ImportDataRecordDAO;
	 * @param caseIDs CaseIDs;
	 * @param idMapper IDMapper
	 */
	public ConverterImpl(Config config, FileUtils fileUtils, ImportDataRecordDAO importDataRecordDAO,
						 CaseIDs caseIDs, IDMapper idMapper) throws Exception {

		// set members
		this.config = config;
        this.fileUtils = fileUtils;
		this.importDataRecordDAO = importDataRecordDAO;
		this.caseIDs = caseIDs;
		this.idMapper = idMapper;
	}

	/**
	 * Converts data for the given portal.
	 *
     * @param portal String
	 * @param runDate String
	 * @param applyOverrides Boolean
	 * @throws Exception
	 */
    @Override
	public void convertData(String portal, String runDate, Boolean applyOverrides) throws Exception {

		if (LOG.isInfoEnabled()) {
			LOG.info("convertData(), portal: " + portal);
			LOG.info("convertData(), runDate: " + runDate);
			LOG.info("convertData(), applyOverrides: " + applyOverrides);
		}

        // check args
        if (portal == null) {
            throw new IllegalArgumentException("portal must not be null");
		}

        // get portal metadata
        PortalMetadata portalMetadata = config.getPortalMetadata(portal).iterator().next();
        if (portalMetadata == null) {
            if (LOG.isInfoEnabled()) {
                LOG.info("convertData(), cannot find PortalMetadata, returning");
            }
            return;
        }

		// iterate over all cancer studies
		for (CancerStudyMetadata cancerStudyMetadata : config.getCancerStudyMetadata(portalMetadata.getName())) {

			// short circuit if this is a published study
			if (!cancerStudyMetadata.isConverted()) {
				if (LOG.isInfoEnabled()) {
					LOG.info("convertData(), skipping conversion of study: " + cancerStudyMetadata);
				}
				continue;
			}

			// iterate over all datatypes
			boolean createCancerStudyMetadataFile = false;
			for (DatatypeMetadata datatypeMetadata : config.getDatatypeMetadata(portalMetadata, cancerStudyMetadata)) {

				// get DataMatrices (may be multiple in the case of methylation, median zscores, gistic-genes
				List<DataMatrix> dataMatrices = new ArrayList<DataMatrix>();
                try {
                    dataMatrices.addAll(getDataMatrices(portalMetadata, cancerStudyMetadata, datatypeMetadata, runDate, applyOverrides));
                } catch (Exception e) {
                    if (LOG.isInfoEnabled()) {
                        LOG.error("convertData(), exception:\n" + e.getMessage());
                    }
                    continue;
                }
				if (dataMatrices.isEmpty()) {
					if (LOG.isInfoEnabled()) {
						LOG.info("convertData(), no dataMatrices to process, skipping.");
					}
					continue;
				}

				// we have at least 1 data matrix, we will need to create a cancer study metadata file
				createCancerStudyMetadataFile = true;

				// get converter and create staging file
				Object[] args = { config, fileUtils, caseIDs, idMapper };
<<<<<<< HEAD
				Converter converter =
					(Converter)ClassLoader.getInstance(datatypeMetadata.getConverterClassName(), args);
				converter.createStagingFile(portalMetadata, cancerStudyMetadata, datatypeMetadata, dataMatrices.toArray(new DataMatrix[0]));
=======
				Converter converter;
                                try {
                                    converter = (Converter)ClassLoader.getInstance(datatypeMetadata.getConverterClassName(), args);
                                } catch (ClassNotFoundException ex) {
                                    ex.printStackTrace();
                                    continue;
                                }
				converter.createStagingFile(portalMetadata, cancerStudyMetadata, datatypeMetadata, dataMatrices);
>>>>>>> 4086d1e6
			}

			if (createCancerStudyMetadataFile) {
				// create cancer study metadata file
				// note - we call this again after we compute the number of cases
				fileUtils.writeCancerStudyMetadataFile(portalMetadata.getStagingDirectory(), cancerStudyMetadata, -1);
			}
		}
	}

	/**
	 * Generates case lists for the given portal.
	 *
     * @param portal String
	 * @throws Exception
	 */
    @Override
	public void generateCaseLists(String portal) throws Exception {

		if (LOG.isInfoEnabled()) {
			LOG.info("generateCaseLists()");
		}

        // check args
        if (portal == null) {
            throw new IllegalArgumentException("portal must not be null");
		}

        // get portal metadata
        PortalMetadata portalMetadata = config.getPortalMetadata(portal).iterator().next();
        if (portalMetadata == null) {
            if (LOG.isInfoEnabled()) {
                LOG.info("convertData(), cannot find PortalMetadata, returning");
            }
            return;
        }

		// iterate over all cancer studies
		for (CancerStudyMetadata cancerStudyMetadata : config.getCancerStudyMetadata(portalMetadata.getName())) {
			fileUtils.generateCaseLists(true, true, portalMetadata.getStagingDirectory(), cancerStudyMetadata);
		}
    }

    /**
	 * Applies overrides to the given portal using the given data source.
	 * Any datatypes within the excludes datatypes set will not have be overridden.
	 *
	 * @param portal String
	 * @param excludeDatatypes Set<String>
	 * @param applyCaseLists boolean
	 * @throws Exception
	 */
    @Override
	public void applyOverrides(String portal, Set<String> excludeDatatypes, boolean applyCaseLists) throws Exception {

		if (LOG.isInfoEnabled()) {
			LOG.info("applyOverrides(), portal: " + portal);
		}

        // check args
        if (portal == null) {
            throw new IllegalArgumentException("portal must not be null");
		}

        // get portal metadata
        PortalMetadata portalMetadata = config.getPortalMetadata(portal).iterator().next();
        if (portalMetadata == null) {
            if (LOG.isInfoEnabled()) {
                LOG.info("applyOverrides(), cannot find PortalMetadata, returning");
            }
            return;
        }

		// iterate over all cancer studies
		for (CancerStudyMetadata cancerStudyMetadata : config.getCancerStudyMetadata(portalMetadata.getName())) {
			// iterate over all datatypes
			for (DatatypeMetadata datatypeMetadata : config.getDatatypeMetadata(portalMetadata, cancerStudyMetadata)) {
				if (excludeDatatypes.contains(datatypeMetadata.getDatatype())) continue;
				// apply staging override
				String stagingFilename = datatypeMetadata.getStagingFilename().replaceAll(DatatypeMetadata.CANCER_STUDY_TAG, cancerStudyMetadata.toString());
				fileUtils.applyOverride(portalMetadata.getOverrideDirectory(), portalMetadata.getStagingDirectory(),
                                        cancerStudyMetadata, stagingFilename, stagingFilename);
				// apply metadata override
				if (datatypeMetadata.requiresMetafile()) {
					fileUtils.applyOverride(portalMetadata.getOverrideDirectory(), portalMetadata.getStagingDirectory(),
                                            cancerStudyMetadata, datatypeMetadata.getMetaFilename(), datatypeMetadata.getMetaFilename());
				}
			}
			// case lists
			if (applyCaseLists) {
				fileUtils.applyOverride(portalMetadata.getOverrideDirectory(), portalMetadata.getStagingDirectory(),
                                        cancerStudyMetadata, "case_lists", "case_lists");
			}
		}
	}

	/**
	 * Creates a staging file from the given import data.
	 *
     * @param portalMetadata PortalMetadata
	 * @param cancerStudyMetadata CancerStudyMetadata
	 * @param datatypeMetadata DatatypeMetadata
	 * @param dataMatrices DataMatrix[]
	 * @throws Exception
	 */
	@Override
	public void createStagingFile(PortalMetadata portalMetadata, CancerStudyMetadata cancerStudyMetadata,
								  DatatypeMetadata datatypeMetadata, DataMatrix[] dataMatrices) throws Exception {
		throw new UnsupportedOperationException();
	}

	private List<DataMatrix> getDataMatrices(PortalMetadata portalMetadata,
                                             CancerStudyMetadata cancerStudyMetadata,
                                             DatatypeMetadata datatypeMetadata,
                                             String runDate,
                                             Boolean applyOverrides) throws Exception {


		// this is what we are returing
		List<DataMatrix> toReturn = new ArrayList<DataMatrix>();

		// the data type we are interested in...
		String datatype = datatypeMetadata.getDatatype();

		if (LOG.isInfoEnabled()) {
			LOG.info("getDataMatrices(), looking for all ImportDataRecord matching: " +
					 cancerStudyMetadata.getTumorType() + ":" +
					 datatype + ":" + 
					 cancerStudyMetadata.getCenter() + ".");
		}
		List<ImportDataRecord> importDataRecords =
			importDataRecordDAO.getImportDataRecordByTumorTypeAndDatatypeAndCenterAndRunDate(cancerStudyMetadata.getTumorType(),
																							 datatype,
																							 cancerStudyMetadata.getCenter(),
																							 datatype.contains("clinical") ?
                                                                                             Fetcher.LATEST_RUN_INDICATOR : runDate);
		if (importDataRecords.size() > 0) {
			if (LOG.isInfoEnabled()) {
				LOG.info("getDataMatrices(), found " + importDataRecords.size() +
						 " ImportDataRecord objects matching: " +
						 cancerStudyMetadata.getTumorType() + ":" +
						 datatype + ":" + 
						 cancerStudyMetadata.getCenter() + ".");
			}
			// if methylation data, make sure correlation file comes before methylation data
			if (datatype.contains("methylation")) {
                            if (importDataRecords.size() < 2) {
                                throw new Exception("Require two data sets for converting methylation data.");
                            } else {
				Collections.sort(importDataRecords, new ImportDataRecordComparator());
                            }
			}
			DataMatrix methylationCorrelation = null;
			for (ImportDataRecord importData : importDataRecords) {
				// do we have to check for an override file?
				if (applyOverrides) {
					String dataFilename =
						importData.getDataFilename().replaceAll(DatatypeMetadata.TUMOR_TYPE_TAG, cancerStudyMetadata.getTumorType().toUpperCase());
					File overrideFile = fileUtils.getOverrideFile(portalMetadata, cancerStudyMetadata, dataFilename);
					if (overrideFile != null) {
						if (LOG.isInfoEnabled()) {
							LOG.info("getDataMatrices(), found an override file for: " + 
									 cancerStudyMetadata.toString() + ", datatype: " + datatype + ": " + 
									 overrideFile.getCanonicalPath());
						}
						// if an override file does exist, lets replace canonical path in importData
						importData.setCanonicalPathToData(overrideFile.getCanonicalPath());
					}
				}
				List<DataMatrix> dataMatrices = fileUtils.getDataMatrices(importData, methylationCorrelation);
				if (!dataMatrices.isEmpty()) {
					if (importData.getDataFilename().contains(DatatypeMetadata.CORRELATE_METHYL_FILE_ID)) {
                        assert dataMatrices.size() == 1;
						methylationCorrelation = dataMatrices.get(0);
					}
					toReturn.addAll(dataMatrices);
				}
			}
		}
		else if (LOG.isInfoEnabled()) {
			LOG.info("getDataMatrices(), cannot find any ImportDataRecord objects matching: " +
					 cancerStudyMetadata.getTumorType() + ":" +
					 datatype + ":" + 
					 cancerStudyMetadata.getCenter() + ".");
		}

		// outta here
		return toReturn;
	}
}

class ImportDataRecordComparator implements Comparator {
	public int compare (Object o, Object o1) {
		ImportDataRecord record0 = (ImportDataRecord)o;
		ImportDataRecord record1 = (ImportDataRecord)o1;
		return (record1.getDataFilename().contains(DatatypeMetadata.CORRELATE_METHYL_FILE_ID)) ? 1 : -1;
	}
}<|MERGE_RESOLUTION|>--- conflicted
+++ resolved
@@ -141,20 +141,14 @@
 
 				// get converter and create staging file
 				Object[] args = { config, fileUtils, caseIDs, idMapper };
-<<<<<<< HEAD
-				Converter converter =
-					(Converter)ClassLoader.getInstance(datatypeMetadata.getConverterClassName(), args);
-				converter.createStagingFile(portalMetadata, cancerStudyMetadata, datatypeMetadata, dataMatrices.toArray(new DataMatrix[0]));
-=======
 				Converter converter;
                                 try {
-                                    converter = (Converter)ClassLoader.getInstance(datatypeMetadata.getConverterClassName(), args);
-                                } catch (ClassNotFoundException ex) {
+					converter = (Converter)ClassLoader.getInstance(datatypeMetadata.getConverterClassName(), args);
+				} catch (ClassNotFoundException ex) {
                                     ex.printStackTrace();
                                     continue;
                                 }
-				converter.createStagingFile(portalMetadata, cancerStudyMetadata, datatypeMetadata, dataMatrices);
->>>>>>> 4086d1e6
+                                converter.createStagingFile(portalMetadata, cancerStudyMetadata, datatypeMetadata, dataMatrices.toArray(new DataMatrix[0]));
 			}
 
 			if (createCancerStudyMetadataFile) {
