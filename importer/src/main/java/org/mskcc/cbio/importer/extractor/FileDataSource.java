--- conflicted
+++ resolved
@@ -60,12 +60,9 @@
  
  public List<Path> getFilenameList() { return this.filenameList;}
  
-<<<<<<< HEAD
+
  final void setFilenameList (List<Path> aList){  
-=======
- final void setFilenameList (List<Path> aList){
-     
->>>>>>> 6605588a
+
      this.filenameList = aList;
      
  }
