/** Copyright (c) 2012 Memorial Sloan-Kettering Cancer Center.
 *
 * This library is distributed in the hope that it will be useful, but
 * WITHOUT ANY WARRANTY, WITHOUT EVEN THE IMPLIED WARRANTY OF
 * MERCHANTABILITY OR FITNESS FOR A PARTICULAR PURPOSE.  The software and
 * documentation provided hereunder is on an "as is" basis, and
 * Memorial Sloan-Kettering Cancer Center 
 * has no obligations to provide maintenance, support,
 * updates, enhancements or modifications.  In no event shall
 * Memorial Sloan-Kettering Cancer Center
 * be liable to any party for direct, indirect, special,
 * incidental or consequential damages, including lost profits, arising
 * out of the use of this software and its documentation, even if
 * Memorial Sloan-Kettering Cancer Center 
 * has been advised of the possibility of such damage.
 */

// package
package org.mskcc.cbio.importer.model;

// imports

import com.google.common.base.Function;
import com.google.common.base.Optional;
import com.google.common.base.Strings;
import com.google.common.base.Supplier;
import org.apache.commons.beanutils.BeanUtils;
import org.mskcc.cbio.importer.config.internal.ImporterSpreadsheetService;
import org.mskcc.cbio.portal.model.CancerStudy;

import org.apache.commons.lang.StringUtils;

import javax.annotation.Nullable;
import java.lang.reflect.InvocationTargetException;
import java.util.*;
import java.io.File;
import java.util.Properties;

/**
 * Class which contains cancer study metadata.
 */
public class CancerStudyMetadata {

    public static final String WORKSHEET_UPDATE_COLUMN_KEY = "CANCERSTUDIES";
    public static final String CANCER_STUDY_COLUMN_KEY = "CANCERSTUDIES";
    public static final String CANCER_TYPE_COLUMN_KEY = "CANCERTYPE";
    public static final String STABLE_ID_COLUMN_KEY = "STABLEID";
    public static final String NAME_COLUMN_KEY = "NAME";
    public static final String DESCRIPTION_COLUMN_KEY = "DESCRIPTION";
    public static final String CITATION_COLUMN_KEY = "CITATION";
    public static final String PMID_COLUMN_KEY = "PMID";
    public static final String GROUPS_COLUMN_KEY = "GROUPS";
    public static final String SHORT_NAME_COLUMN_KEY = "SHORTNAME";
    public static final String CONVERT_COLUMN_KEY = "CONVERT";
    public static final String UPDATE_TRIAGE_COLUMN_KEY = "UPDATETRIAGE";
    public static final String READY_FOR_RELEASE_COLUMN_KEY = "READYFORRELEASE";
    public static final String TRIAGE_PORTAL_STUDY_KEY = "triage-portal";

    // delimiter between tumor type and center (used for find the path)

    public static final String CANCER_STUDY_DELIMITER = "/";

    // this is value in worsheet-matrix cell if cancer study is in a desired portal
    public static final String CANCER_STUDY_IN_PORTAL_INDICATOR = "x";

    // file/file extension of metadata file
    private static final String CANCER_STUDY_METADATA_FILE_EXT = ".txt";
    public static final String CANCER_STUDY_METADATA_FILE = "meta_study" + CANCER_STUDY_METADATA_FILE_EXT;

    // cancer study identifier delimiter (used in metadata files)
    private static final String CANCER_STUDY_IDENTIFIER_DELIMITER = "_";

    // these are the tags to replace in description
    public static final String NUM_CASES_TAG = "<NUM_CASES>";
    public static final String TUMOR_TYPE_TAG = "<TUMOR_TYPE>";
    public static final String TUMOR_TYPE_NAME_TAG = "<TUMOR_TYPE_NAME>";

    // bean properties
    private String name;
    private String tumorType;
    private TumorTypeMetadata tumorTypeMetadata;
    private String description;
    private String citation;
    private String pmid;
    private String studyPath;
    private String stableId;
    private String center;
    private String groups;
    private String shortName;
    private boolean convert;
    private boolean updateTriage;
    private boolean readyForRelease;

    /**
     * Create a CancerStudyMetadata instance with properties in given array.
     * ITs assumed order of properties is that from google worksheet.
     * cancerStudyPath is of the form brca/tcga/pub that you would find
     * on the google spreadsheet cancer_studies worksheet
     * All portal columns are ignored (anything > 1)
     *
     * @param properties String[]
     */
    public CancerStudyMetadata(String[] properties) {

        if (properties.length < 12) {
            throw new IllegalArgumentException("corrupt properties array passed to contructor");
		}
                
        this.studyPath = properties[0].trim();
        String[] parts = properties[0].trim().split(CANCER_STUDY_DELIMITER);
        this.center = (parts.length < 2) ? "No center defined" : parts[1];
		this.tumorType = properties[1].trim();
        this.stableId = properties[2].trim();
		this.name = properties[3].trim();
		this.description = properties[4].trim();
		this.citation = properties[5].trim();
		this.pmid = properties[6].trim();
		this.groups = properties[7].trim();
        this.shortName = properties[8].trim();
        this.convert = Boolean.parseBoolean(properties[9].trim());
        this.updateTriage = Boolean.parseBoolean(properties[10].trim());
        this.readyForRelease = Boolean.parseBoolean(properties[11].trim());
	}

    public CancerStudyMetadata(String studyPath, CancerStudy cancerStudy)
    {
        this.studyPath = studyPath;
        this.tumorType = cancerStudy.getTypeOfCancerId();
        this.stableId = cancerStudy.getCancerStudyStableId();
        this.name = cancerStudy.getName();
        this.description = cancerStudy.getDescription();
        this.citation = cancerStudy.getCitation();
        this.pmid = cancerStudy.getPmid();
        this.groups = StringUtils.join(cancerStudy.getGroups(), ";");
        this.shortName = cancerStudy.getShortName();
        this.convert = false;
        this.updateTriage = false;
        this.readyForRelease = false;
    }

	public CancerStudyMetadata(Properties props)
	{
		this.name = props.getProperty("name", "");
		this.tumorType = props.getProperty("type_of_cancer", "");
		this.stableId = props.getProperty("cancer_study_identifier", "");
		this.studyPath = props.getProperty("study_path", "");
		this.description = props.getProperty("description", "");
		this.citation = props.getProperty("citation", "");
		this.pmid = props.getProperty("pmid", "");
		this.groups = props.getProperty("groups", "");
		this.shortName = props.getProperty("short_name", "");
	}

    /*
    Constructor based on Google worksheet Map

     */

    public CancerStudyMetadata(Map<String, String> worksheetRowMap) {
        this.studyPath = worksheetRowMap.get("cancerstudies").trim();
        this.tumorType = worksheetRowMap.get("cancertype").trim();
        this.stableId = worksheetRowMap.get("stableid").trim();
        this.name = worksheetRowMap.get("name").trim();
        this.description = worksheetRowMap.get("description").trim();
        this.citation = worksheetRowMap.get("citation").trim();
        this.pmid = worksheetRowMap.get("pmid").trim();
        this.groups = worksheetRowMap.get("groups").trim();
        this.shortName = worksheetRowMap.get("shortname").trim();
        this.convert = Boolean.parseBoolean(worksheetRowMap.get("convert").trim());
<<<<<<< HEAD
        //this.requiresValidation = Boolean.parseBoolean(worksheetRowMap.get("requiresvalidation").trim());
=======
>>>>>>> a36e177e
        this.updateTriage = Boolean.parseBoolean(worksheetRowMap.get("updatetriage").trim());
        this.readyForRelease = Boolean.parseBoolean(worksheetRowMap.get("readyforrelease").trim());

    }

	public String getName() { return name; }
	public String getTumorType() { return tumorType; }
	public String getStableId() { return stableId; }
	public TumorTypeMetadata getTumorTypeMetadata() { return tumorTypeMetadata; }
	public void setTumorTypeMetadata(TumorTypeMetadata tumorTypeMetadata) { this.tumorTypeMetadata = tumorTypeMetadata; }
	public String getStudyPath() { return studyPath; }
    public String getCenter() { return center; }
	public String getDescription() { return description; }
	public String getCitation() { return citation; }
	public String getPMID() { return pmid; }
	public String getGroups() { return groups; }
    public String getShortName() { return shortName; }
	public Boolean isConverted() { return convert; }
    public Boolean updateTriage() { return updateTriage; }
    public Boolean readyForRelease() { return readyForRelease; }
	public String getCancerStudyMetadataFilename() {
		//return getStudyPath() + File.separator + toString() + CANCER_STUDY_METADATA_FILE_EXT;
		return CANCER_STUDY_METADATA_FILE;
	}
	public String toString() { return stableId; }

    public Map<String, String> getProperties() {
        Map<String, String> toReturn = new HashMap<String, String>();
        toReturn.put(CANCER_STUDY_COLUMN_KEY, studyPath);
        toReturn.put(CANCER_TYPE_COLUMN_KEY, tumorType);
        toReturn.put(STABLE_ID_COLUMN_KEY, stableId);
        toReturn.put(NAME_COLUMN_KEY, name);
        toReturn.put(DESCRIPTION_COLUMN_KEY, description);
        toReturn.put(CITATION_COLUMN_KEY, citation);
        toReturn.put(PMID_COLUMN_KEY, pmid);
        toReturn.put(GROUPS_COLUMN_KEY, groups);
        toReturn.put(SHORT_NAME_COLUMN_KEY, shortName);
        toReturn.put(CONVERT_COLUMN_KEY, Boolean.toString(convert));
        toReturn.put(UPDATE_TRIAGE_COLUMN_KEY, Boolean.toString(updateTriage));
        toReturn.put(READY_FOR_RELEASE_COLUMN_KEY, Boolean.toString(readyForRelease));
        return toReturn;
    }

    // static method to return a CancerStudyMetadata instance based on a unique stable id
    public static Optional<CancerStudyMetadata> findCancerStudyMetaDataByStableId(final String stableId)
    {
        final String cancerStudyWorksheet = "cancer_studies";
        final String stableIdColumnName = "stableid";
        if(Strings.isNullOrEmpty(stableId)) {return Optional.absent();}
        Optional<Map<String,String >> rowOptional = ImporterSpreadsheetService.INSTANCE.getWorksheetRowByColumnValue(cancerStudyWorksheet, stableIdColumnName,
                stableId);
        if (rowOptional.isPresent()) {
            return Optional.of(new CancerStudyMetadata(rowOptional.get()));
        }
        return Optional.absent();
    }

    // static method to return a CancerStudyMetadata instance based on a unique cancer study value
    public static Optional<CancerStudyMetadata> findCancerStudyMetaDataByCancerStudyName(final String studyName){
        final String cancerStudyWorksheet = MetadataCommonNames.Worksheet_CancerStudies;
        final String stableIdColumnName = MetadataCommonNames.idColumnMap.get(cancerStudyWorksheet);
        if(Strings.isNullOrEmpty(studyName)) {return Optional.absent();}
        Optional<Map<String,String >> rowOptional = ImporterSpreadsheetService.INSTANCE.getWorksheetRowByColumnValue(cancerStudyWorksheet, stableIdColumnName,
                studyName);
        if (rowOptional.isPresent()) {
            return Optional.of(new CancerStudyMetadata(rowOptional.get()));
        }
        return Optional.absent();
    }

    // main method for testing
    public static void main(String...args)
    {
        String stableId= "mskimpact";
        Optional<CancerStudyMetadata> opt  = CancerStudyMetadata.findCancerStudyMetaDataByStableId(stableId);
        if(opt.isPresent()){
            CancerStudyMetadata meta = opt.get();
            System.out.println(" Cancer Study: " + meta.getStudyPath());
            System.out.println("Cancer Type: " +meta.getTumorType());

        } else {
            System.out.println("Failed to find a CancerStudyMetadata with stable id " +stableId);
        }
        String testCancerStudyId = "lcll/mskcc/foundation";
        Optional<CancerStudyMetadata> opt1  = CancerStudyMetadata.findCancerStudyMetaDataByCancerStudyName(testCancerStudyId);
        try {
            System.out.println("study = " +testCancerStudyId +" Name " +opt1.get().getName());
        } catch (Exception e) {
            e.printStackTrace();
        }


    }
}<|MERGE_RESOLUTION|>--- conflicted
+++ resolved
@@ -167,10 +167,6 @@
         this.groups = worksheetRowMap.get("groups").trim();
         this.shortName = worksheetRowMap.get("shortname").trim();
         this.convert = Boolean.parseBoolean(worksheetRowMap.get("convert").trim());
-<<<<<<< HEAD
-        //this.requiresValidation = Boolean.parseBoolean(worksheetRowMap.get("requiresvalidation").trim());
-=======
->>>>>>> a36e177e
         this.updateTriage = Boolean.parseBoolean(worksheetRowMap.get("updatetriage").trim());
         this.readyForRelease = Boolean.parseBoolean(worksheetRowMap.get("readyforrelease").trim());
 
