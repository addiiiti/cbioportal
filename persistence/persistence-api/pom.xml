<?xml version="1.0" encoding="UTF-8"?>
<project xmlns="http://maven.apache.org/POM/4.0.0"
         xmlns:xsi="http://www.w3.org/2001/XMLSchema-instance"
         xsi:schemaLocation="http://maven.apache.org/POM/4.0.0 http://maven.apache.org/xsd/maven-4.0.0.xsd">
    <parent>
        <artifactId>persistence</artifactId>
        <groupId>org.mskcc.cbio</groupId>
<<<<<<< HEAD
        <version>1.9.0-SNAPSHOT</version>
=======
        <version>v1.8.3-SNAPSHOT</version>
>>>>>>> ad590d29
    </parent>
    <modelVersion>4.0.0</modelVersion>

    <artifactId>persistence-api</artifactId>

    <dependencies>
        <dependency>
            <groupId>org.mskcc.cbio</groupId>
            <artifactId>model</artifactId>
            <version>${project.version}</version>
        </dependency>
    </dependencies>

</project><|MERGE_RESOLUTION|>--- conflicted
+++ resolved
@@ -5,11 +5,7 @@
     <parent>
         <artifactId>persistence</artifactId>
         <groupId>org.mskcc.cbio</groupId>
-<<<<<<< HEAD
         <version>1.9.0-SNAPSHOT</version>
-=======
-        <version>v1.8.3-SNAPSHOT</version>
->>>>>>> ad590d29
     </parent>
     <modelVersion>4.0.0</modelVersion>
 
