--- conflicted
+++ resolved
@@ -24,12 +24,6 @@
     List<GenesetMolecularAlteration> getGenesetMolecularAlterations(String molecularProfileId, List<String> genesetIds,
                                                                     String projection);
 
-<<<<<<< HEAD
-    List<TreatmentMolecularAlteration> getTreatmentMolecularAlterations(String molecularProfileId, List<String> treatmentIds,
-                                                                        String projection);
-
-=======
->>>>>>> 07e65034
     List<GenericAssayMolecularAlteration> getGenericAssayMolecularAlterations(String molecularProfileId, List<String> stableIds,
                                                                     String projection);
 }