--- conflicted
+++ resolved
@@ -11,23 +11,19 @@
 public interface MolecularDataMapper {
 
     List<String> getCommaSeparatedSampleIdsOfMolecularProfiles(List<String> molecularProfileIds);
-<<<<<<< HEAD
-    Cursor<GeneMolecularAlteration> getGeneMolecularAlterations(String molecularProfileId, List<Integer> entrezGeneIds,
-=======
 
     List<GeneMolecularAlteration> getGeneMolecularAlterations(String molecularProfileId, List<Integer> entrezGeneIds,
->>>>>>> 0604bb64
-                                                                String projection);
+                                                              String projection);
 
     Cursor<GeneMolecularAlteration> getGeneMolecularAlterationsIter(String molecularProfileId, List<Integer> entrezGeneIds,
                                                                     String projection);
 
     List<GeneMolecularAlteration> getGeneMolecularAlterationsInMultipleMolecularProfiles(List<String> molecularProfileIds, 
-                                                                    List<Integer> entrezGeneIds, String projection);
-    
-	List<GenesetMolecularAlteration> getGenesetMolecularAlterations(String molecularProfileId, List<String> genesetIds,
+                                                                                         List<Integer> entrezGeneIds, String projection);
+
+    List<GenesetMolecularAlteration> getGenesetMolecularAlterations(String molecularProfileId, List<String> genesetIds,
                                                                     String projection);
-    
+
     List<TreatmentMolecularAlteration> getTreatmentMolecularAlterations(String molecularProfileId, List<String> treatmentIds,
-                                                                    String projection);
+                                                                        String projection);
 }