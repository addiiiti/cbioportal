--- conflicted
+++ resolved
@@ -224,8 +224,4 @@
 		<td style="text-align: center;"><b></b></td>
 	</tr>
 
-<<<<<<< HEAD
-</table><br>Total number of samples: <b>4510</b><br><br>Based on the Firehose run from 10/26/2011.</p>
-=======
-</table><br>Total number of samples: <b>4072</b><br><br>Based on data from five published or submitted studies and the Firehose run from 10/26/2011.</p>
->>>>>>> 1c8dc7e5
+</table><br>Total number of samples: <b>4072</b><br><br>Based on data from five published or submitted studies and the Firehose run from 10/26/2011.</p>