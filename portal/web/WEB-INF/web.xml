<?xml version="1.0" encoding="UTF-8"?>
<!DOCTYPE web-app PUBLIC "-//Sun Microsystems, Inc.//DTD Web Application 2.3//EN"
                         "http://java.sun.com/dtd/web-app_2_3.dtd">
<web-app>
    <display-name>Cancer Genomics Portal</display-name>

    <servlet>
        <servlet-name>query_builder</servlet-name>
        <servlet-class>org.mskcc.portal.servlet.QueryBuilder</servlet-class>
        <init-param>
            <param-name>cgds_url</param-name>
            <param-value>cgds_url_value</param-value>
        </init-param>
        <init-param>
            <param-name>pathway_commons_url</param-name>
            <param-value>pathway_commons_url_value</param-value>
        </init-param>
    </servlet>

    <servlet>
        <servlet-name>cross_cancer_query</servlet-name>
        <servlet-class>org.mskcc.portal.servlet.CrossCancerStudyServlet</servlet-class>
        <init-param>
            <param-name>cgds_url</param-name>
            <param-value>cgds_url_value</param-value>
        </init-param>
        <init-param>
            <param-name>pathway_commons_url</param-name>
            <param-value>pathway_commons_url_value</param-value>
        </init-param>
    </servlet>

    <servlet>
        <servlet-name>cross_cancer_summary</servlet-name>
        <servlet-class>org.mskcc.portal.servlet.CrossCancerSummaryServlet</servlet-class>
        <init-param>
            <param-name>cgds_url</param-name>
            <param-value>cgds_url_value</param-value>
        </init-param>
        <init-param>
            <param-name>pathway_commons_url</param-name>
            <param-value>pathway_commons_url_value</param-value>
        </init-param>
    </servlet>

    <servlet>
        <servlet-name>plot</servlet-name>
        <servlet-class>org.mskcc.portal.servlet.PlotServlet</servlet-class>
    </servlet>

    <servlet>
        <servlet-name>generatePlots</servlet-name>
        <servlet-class>org.mskcc.portal.servlet.GeneratePlots</servlet-class>
        <init-param>
            <param-name>r_installed</param-name>
            <param-value>r_installed_value</param-value>
        </init-param>
    </servlet>

    <servlet>
        <servlet-name>openIDServlet</servlet-name>
        <servlet-class>org.mskcc.portal.servlet.OpenIDServlet</servlet-class>
    </servlet>

    <servlet>
        <servlet-name>handleOpenIDproviderResp</servlet-name>
        <servlet-class>org.mskcc.portal.servlet.HandleOpenIDproviderResp</servlet-class>
    </servlet>

    <servlet>
        <servlet-name>plot-test</servlet-name>
        <servlet-class>org.mskcc.portal.servlet.PlotTestServlet</servlet-class>
    </servlet>

    <servlet>
        <servlet-name>show_data</servlet-name>
        <servlet-class>org.mskcc.portal.servlet.ShowData</servlet-class>
    </servlet>

<<<<<<< HEAD
    <servlet>
        <servlet-name>authenticate_user</servlet-name>
        <servlet-class>org.mskcc.portal.servlet.AuthenticateUser</servlet-class>
    </servlet>

    <servlet>
        <servlet-name>network</servlet-name>
        <servlet-class>org.mskcc.portal.servlet.NetworkServlet</servlet-class>
    </servlet>

=======
>>>>>>> 568019e8
    <servlet-mapping>
        <servlet-name>query_builder</servlet-name>
        <url-pattern>/index.do</url-pattern>
    </servlet-mapping>

    <servlet-mapping>
        <servlet-name>cross_cancer_query</servlet-name>
        <url-pattern>/cross_cancer.do</url-pattern>
    </servlet-mapping>

    <servlet-mapping>
        <servlet-name>cross_cancer_summary</servlet-name>
        <url-pattern>/cross_cancer_summary.do</url-pattern>
    </servlet-mapping>

    <servlet-mapping>
        <servlet-name>query_builder</servlet-name>
        <url-pattern>/survival_plot.pdf</url-pattern>
    </servlet-mapping>

    <servlet-mapping>
        <servlet-name>show_data</servlet-name>
        <url-pattern>/show_data.do</url-pattern>
    </servlet-mapping>

    <servlet-mapping>
        <servlet-name>plot</servlet-name>
        <url-pattern>/plot.do</url-pattern>
    </servlet-mapping>

    <servlet-mapping>
        <servlet-name>plot</servlet-name>
        <url-pattern>/plot.pdf</url-pattern>
    </servlet-mapping>

    <servlet-mapping>
        <servlet-name>generatePlots</servlet-name>
        <url-pattern>/generatePlots.do</url-pattern>
    </servlet-mapping>

    <servlet-mapping>
        <servlet-name>openIDServlet</servlet-name>
        <url-pattern>/openIDServlet.do</url-pattern>
    </servlet-mapping>

    <servlet-mapping>
        <servlet-name>handleOpenIDproviderResp</servlet-name>
        <url-pattern>/handleOpenIDproviderResp.do</url-pattern>
    </servlet-mapping>

    <servlet-mapping>
        <servlet-name>plot-test</servlet-name>
        <url-pattern>/plot-test.do</url-pattern>
    </servlet-mapping>

    <servlet-mapping>
        <servlet-name>network</servlet-name>
        <url-pattern>/network.do</url-pattern>
    </servlet-mapping>

    <welcome-file-list>
        <welcome-file>index.do</welcome-file>
    </welcome-file-list>
</web-app><|MERGE_RESOLUTION|>--- conflicted
+++ resolved
@@ -77,19 +77,11 @@
         <servlet-class>org.mskcc.portal.servlet.ShowData</servlet-class>
     </servlet>
 
-<<<<<<< HEAD
-    <servlet>
-        <servlet-name>authenticate_user</servlet-name>
-        <servlet-class>org.mskcc.portal.servlet.AuthenticateUser</servlet-class>
-    </servlet>
-
     <servlet>
         <servlet-name>network</servlet-name>
         <servlet-class>org.mskcc.portal.servlet.NetworkServlet</servlet-class>
     </servlet>
 
-=======
->>>>>>> 568019e8
     <servlet-mapping>
         <servlet-name>query_builder</servlet-name>
         <url-pattern>/index.do</url-pattern>
