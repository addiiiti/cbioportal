--- conflicted
+++ resolved
@@ -138,13 +138,13 @@
     </servlet>
 
     <servlet>
-<<<<<<< HEAD
         <servlet-name>oncoprint_converter</servlet-name>
         <servlet-class>org.mskcc.portal.servlet.OncoPrintConverter</servlet-class>
-=======
+    </servlet>
+
+    <servlet>
         <servlet-name>MutSigJSON</servlet-name>
         <servlet-class>org.mskcc.portal.servlet.MutSigJSON</servlet-class>
->>>>>>> be25d0d1
     </servlet>
 
     <servlet-mapping>
@@ -250,23 +250,19 @@
      <servlet-mapping>
         <servlet-name>CheckGeneSymbolJSON</servlet-name>
         <url-pattern>/CheckGeneSymbol.json</url-pattern>
-<<<<<<< HEAD
-    </servlet-mapping>   
+    </servlet-mapping>
 	
      <servlet-mapping>
         <servlet-name>oncoprint_converter</servlet-name>
         <url-pattern>/oncoprint_converter.svg</url-pattern>
     </servlet-mapping>   
-=======
-    </servlet-mapping>
 
     <servlet-mapping>
         <servlet-name>MutSigJSON</servlet-name>
         <url-pattern>/MutSig.json</url-pattern>
     </servlet-mapping>
->>>>>>> be25d0d1
-
-	<servlet-mapping>
+
+    <servlet-mapping>
     	<servlet-name>ClinicalFreeFormJSON</servlet-name>
         <url-pattern>/ClinicalFreeForm.json</url-pattern>
     </servlet-mapping>
