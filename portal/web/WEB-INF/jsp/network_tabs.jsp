<div id="network_tabs" class="hidden-network-ui">
    <ul>
        <li><a href="#genes_tab"><span>Genes</span></a></li>
        <li><a href="#relations_tab"><span>Interactions</span></a></li>
        <li><a href="#help_tab"><span>Help</span></a></li>
    </ul>
    <div id="genes_tab">
	    <div class="header">
	    	<div id="slider_area">
	    		<label>Filter Neighbors by Alteration (%)</label>
	    		<div id="weight_slider_area">
		    		<span class="slider-value">
		    			<input id="weight_slider_field" type="text" value="0"/>
		    		</span>
		    		<span class="slider-min"><label>0</label></span>
		    		<span class="slider-max"><label>MAX</label></span>
		    		<div id="weight_slider_bar"></div>
	    		</div>
	    		
	    		<div id="affinity_slider_area" class="hidden-network-ui">
	    			<span class="slider-value">
	    				<input id="affinity_slider_field" type="text" value="0.80"/>
	    			</span>
	    			<span class="slider-min"><label>0</label></span>
		    		<span class="slider-max"><label>1.0</label></span>
		    		<div id="affinity_slider_bar"></div>
	    		</div>
    		</div>
    		<div id="control_area">
    			<table>
    			<tr>
    				<td>
						<button id="filter_genes" class="tabs-button" title="Hide Selected"></button>
					</td>
					<td>
						<button id="crop_genes" class="tabs-button" title="Show Only Selected"></button>
					</td>
					<td>
						<button id="unhide_genes" class="tabs-button" title="Show All"></button>
					</td>
					<td>					
						<input type="text" id="search_box" value=""/>
					</td>
					<td>
						<button id="search_genes" class="tabs-button" title="Search"></button>
					</td>
				</tr>
				</table>
				<table>
					<tr>
	        			<td>
	        				<label class="button-text">Submit New Query</label>
	        			</td>
	        			<td>
	        				<button id="re-submit_query" class="tabs-button" title="Submit New Query with Genes Selected Below"></button>
	        			</td>
	        		</tr>
        		</table>
			</div>			
		</div>
		<div id="gene_list_area">
		</div>
<<<<<<< HEAD
=======
		<div class="footer" id="network-resubmit-query">
			<table>
        		<tr>
        			<td>
        				<label class="button-text">Re-Submit Query</label>
        			</td>
        			<td>
        				<button id="re-submit_query" class="tabs-button" title="Re-Submit Query with Selected Genes"></button>
        			</td>
        		</tr>
        	</table>
		</div>
>>>>>>> 04288685
    </div>
    <div id="relations_tab">
		<div>
	        <table id="edge_type_filter">
	        	<tr class="edge-type-header">
	        		<td>
	        			<label class="heading">Type:</label>
	        		</td>
	        	</tr>
	        	<tr class="in-same-component">
		        	<td class="edge-type-checkbox">
		        		<input type="checkbox" checked="checked">
		        		<label>In Same Component</label>
		        	</td>
	        	</tr>
	        	<tr class="in-same-component">
	        		<td>
	        			<div class="percent-bar"></div>	        			
	        		</td>
	        		<td>
	        			<div class="percent-value"></div>
	        		</td>
	        	</tr>
	        	<tr class="reacts-with">
		        	<td class="edge-type-checkbox">
		        		<input type="checkbox" checked="checked">
		        		<label>Reacts With</label>
		        	</td>
	        	</tr>
	        	<tr class="reacts-with">
	        		<td>
	        			<div class="percent-bar"></div>	        			
	        		</td>
	        		<td>
	        			<div class="percent-value"></div>
	        		</td>
	        	</tr>
	        	<tr class="state-change">
		        	<td class="edge-type-checkbox">
		        		<input type="checkbox" checked="checked">
		        		<label>State Change</label>
		        	</td>
	        	</tr>
	        	<tr class="state-change">
	        		<td>
	        			<div class="percent-bar"></div>	        			
	        		</td>
	        		<td>
	        			<div class="percent-value"></div>
	        		</td>
	        	</tr>
	        	<tr class="other">
		        	<td class="edge-type-checkbox">
		        		<input type="checkbox" checked="checked">
		        		<label>Other</label>
		        	</td>
	        	</tr>
	        	<tr class="other">
	        		<td>
	        			<div class="percent-bar"></div>	        			
	        		</td>
	        		<td>
	        			<div class="percent-value"></div>
	        		</td>
	        	</tr>
	        </table>
	        <table id="edge_source_filter">
	        	<tr class="edge-source-header">
	        		<td>
	        			<label class="heading">Source:</label>
	        		</td>
	        	</tr>
	        </table>
	    </div>
        <div class="footer">
        	<table>
        		<tr>
        			<td>
        				<label class="button-text">Update</label>
        			</td>
        			<td> 
        				<button id="update_edges" class="tabs-button" title="Update"></button>
        			</td>
        		</tr>
        	</table>
		</div>
    </div>
    <div id="help_tab">
        <jsp:include page="network_help.jsp"></jsp:include>
    </div>
</div>

<div id="node_inspector" class="hidden-network-ui" title="Node Inspector">
	<div id="node_inspector_content" class="content ui-widget-content">
		<table class="data"></table>
		<table class="profile-header"></table>
		<table class="profile"></table>
		<table class="xref"></table>
	</div>
</div>

<div id="node_legend" class="hidden-network-ui" title="Gene Legend">
	<div id="node_legend_content" class="content ui-widget-content">
		<img src="images/network/gene_legend.png"/>
	</div>
</div>

<div id="edge_inspector" class="hidden-network-ui" title="Edge Inspector">
	<div id="edge_inspector_content" class="content ui-widget-content">
		<table class="data"></table>
		<table class="xref"></table>
	</div>
</div>

<div id="edge_legend" class="hidden-network-ui" title="Interaction Legend">
	<div id="edge_legend_content" class="content ui-widget-content">
		<img src="images/network/interaction_legend.png"/>
	</div>
</div>

<% /*
<div id="edge_legend" class="hidden-network-ui" title="Interaction Legend">
	<div id="edge_legend_content" class="content ui-widget-content">
		<table id="edge_type_legend">
			<tr class="edge-type-header">
	        	<td>
	        		<strong>Edge Types:</strong>
	        	</td>
	        </tr>
        	<tr class="in-same-component">
        		<td class="label-cell">
        			<div class="type-label">In Same Component</div>
        		</td>
        		<td class="color-cell">
        			<div class="color-bar"></div>
        		</td>
        	</tr>
        	<tr class="reacts-with">
        		<td class="label-cell">
        			<div class="type-label">Reacts With</div>
        		</td>
        		<td class="color-cell">
        			<div class="color-bar"></div>
        		</td>
        	</tr>
        	<tr class="state-change">
        		<td class="label-cell">
        			<div class="type-label">State Change</div>
        		</td>
        		<td class="color-cell">
        			<div class="color-bar"></div>
        		</td>
        	</tr>
        	<tr class="other">
        		<td class="label-cell">
        			<div class="type-label">Other</div>
        		</td>
        		<td class="color-cell">
        			<div class="color-bar"></div>
        		</td>
        	</tr>
        	<tr class="merged-edge">
        		<td class="label-cell">
        			<div class="type-label">Merged (with different types) </div>
        		</td>
        		<td class="color-cell">
        			<div class="color-bar"></div>
        		</td>
        	</tr>
        </table>
	</div>
</div>
*/ %>
<|MERGE_RESOLUTION|>--- conflicted
+++ resolved
@@ -46,7 +46,7 @@
 					</td>
 				</tr>
 				</table>
-				<table>
+				<table id="network-resubmit-query">
 					<tr>
 	        			<td>
 	        				<label class="button-text">Submit New Query</label>
@@ -60,21 +60,6 @@
 		</div>
 		<div id="gene_list_area">
 		</div>
-<<<<<<< HEAD
-=======
-		<div class="footer" id="network-resubmit-query">
-			<table>
-        		<tr>
-        			<td>
-        				<label class="button-text">Re-Submit Query</label>
-        			</td>
-        			<td>
-        				<button id="re-submit_query" class="tabs-button" title="Re-Submit Query with Selected Genes"></button>
-        			</td>
-        		</tr>
-        	</table>
-		</div>
->>>>>>> 04288685
     </div>
     <div id="relations_tab">
 		<div>
@@ -247,4 +232,4 @@
         </table>
 	</div>
 </div>
-*/ %>
+*/ %>