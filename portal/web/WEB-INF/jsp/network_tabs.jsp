--- conflicted
+++ resolved
@@ -1,4 +1,3 @@
-<<<<<<< HEAD
 <div id="network_tabs" class="hidden-network-ui">
     <ul>
         <li><a href="#genes_tab"><span>Genes & Drugs</span></a></li>
@@ -56,262 +55,6 @@
 					</td>
 				</tr>
 				</table>
-				<table>
-					<tr>
-	        			<td>
-	        				<label class="button-text">Submit New Query</label>
-	        			</td>
-	        			<td>
-	        				<button id="re-submit_query" class="tabs-button" title="Submit New Query with Genes Selected Below"></button>
-	        			</td>
-	        		</tr>
-        		</table>
-			</div>			
-		</div>
-		<div id="gene_list_area">
-		</div>
-    </div>
-    <div id="relations_tab">
-		<div>
-	        <table id="edge_type_filter">
-	        	<tr class="edge-type-header">
-	        		<td>
-	        			<label class="heading">Type:</label>
-	        		</td>
-	        	</tr>
-	        	<tr class="in-same-component">
-		        	<td class="edge-type-checkbox">
-		        		<input type="checkbox" checked="checked">
-		        		<label>In Same Component</label>
-		        	</td>
-	        	</tr>
-	        	<tr class="in-same-component">
-	        		<td>
-	        			<div class="percent-bar"></div>	        			
-	        		</td>
-	        		<td>
-	        			<div class="percent-value"></div>
-	        		</td>
-	        	</tr>
-	        	<tr class="reacts-with">
-		        	<td class="edge-type-checkbox">
-		        		<input type="checkbox" checked="checked">
-		        		<label>Reacts with</label>
-		        	</td>
-	        	</tr>
-	        	<tr class="reacts-with">
-	        		<td>
-	        			<div class="percent-bar"></div>	        			
-	        		</td>
-	        		<td>
-	        			<div class="percent-value"></div>
-	        		</td>
-	        	</tr>
-	        	<tr class="state-change">
-		        	<td class="edge-type-checkbox">
-		        		<input type="checkbox" checked="checked">
-		        		<label>State Change</label>
-		        	</td>
-	        	</tr>
-	        	<tr class="state-change">
-	        		<td>
-	        			<div class="percent-bar"></div>
-	        		</td>
-	        		<td>
-	        			<div class="percent-value"></div>
-	        		</td>
-	        	</tr>
-	        	<tr class="targeted-by-drug">
-		        	<td class="edge-type-checkbox">
-		        		<input type="checkbox" checked="checked">
-		        		<label>Targeted by Drug</label>
-		        	</td>
-	        	</tr>
-	        	<tr class="targeted-by-drug">
-	        		<td>
-	        			<div class="percent-bar"></div>	        			
-	        		</td>
-	        		<td>
-	        			<div class="percent-value"></div>
-	        		</td>
-	        	</tr>
-	        	<tr class="other">
-		        	<td class="edge-type-checkbox">
-		        		<input type="checkbox" checked="checked">
-		        		<label>Other</label>
-		        	</td>
-	        	</tr>
-	        	<tr class="other">
-	        		<td>
-	        			<div class="percent-bar"></div>	        			
-	        		</td>
-	        		<td>
-	        			<div class="percent-value"></div>
-	        		</td>
-	        	</tr>
-	        </table>
-	        <table id="edge_source_filter">
-	        	<tr class="edge-source-header">
-	        		<td>
-	        			<label class="heading">Source:</label>
-	        		</td>
-	        	</tr>
-	        </table>
-	    </div>
-        <div class="footer">
-        	<table>
-        		<tr>
-        			<td>
-        				<label class="button-text">Update</label>
-        			</td>
-        			<td> 
-        				<button id="update_edges" class="tabs-button" title="Update"></button>
-        			</td>
-        		</tr>
-        	</table>
-		</div>
-    </div>
-    <div id="help_tab">
-        <jsp:include page="network_help.jsp"></jsp:include>
-    </div>
-</div>
-
-<div id="node_inspector" class="hidden-network-ui" title="Node Inspector">
-	<div id="node_inspector_content" class="content ui-widget-content">
-		<table class="data"></table>
-		<table class="profile-header"></table>
-		<table class="profile"></table>
-		<table class="xref"></table>
-	</div>
-</div>
-
-<div id="node_legend" class="hidden-network-ui" title="Gene Legend">
-	<div id="node_legend_content" class="content ui-widget-content">
-		<img src="images/network/gene_legend.png"/>
-	</div>
-</div>
-
-<div id="drug_legend" class="hidden-network-ui" title="Drug Legend">
-	<div id="drug_legend_content" class="content ui-widget-content">
-		<img src="images/network/drug_legend.png"/>
-	</div>
-</div>
-
-<div id="edge_inspector" class="hidden-network-ui" title="Edge Inspector">
-	<div id="edge_inspector_content" class="content ui-widget-content">
-		<table class="data"></table>
-		<table class="xref"></table>
-	</div>
-</div>
-
-<div id="edge_legend" class="hidden-network-ui" title="Interaction Legend">
-	<div id="edge_legend_content" class="content ui-widget-content">
-		<img src="images/network/interaction_legend.png"/>
-	</div>
-</div>
-
-<% /*
-<div id="edge_legend" class="hidden-network-ui" title="Interaction Legend">
-	<div id="edge_legend_content" class="content ui-widget-content">
-		<table id="edge_type_legend">
-			<tr class="edge-type-header">
-	        	<td>
-	        		<strong>Edge Types:</strong>
-	        	</td>
-	        </tr>
-        	<tr class="in-same-component">
-        		<td class="label-cell">
-        			<div class="type-label">In Same Component</div>
-        		</td>
-        		<td class="color-cell">
-        			<div class="color-bar"></div>
-        		</td>
-        	</tr>
-        	<tr class="reacts-with">
-        		<td class="label-cell">
-        			<div class="type-label">Reacts With</div>
-        		</td>
-        		<td class="color-cell">
-        			<div class="color-bar"></div>
-        		</td>
-        	</tr>
-        	<tr class="state-change">
-        		<td class="label-cell">
-        			<div class="type-label">State Change</div>
-        		</td>
-        		<td class="color-cell">
-        			<div class="color-bar"></div>
-        		</td>
-        	</tr>
-        	<tr class="other">
-        		<td class="label-cell">
-        			<div class="type-label">Other</div>
-        		</td>
-        		<td class="color-cell">
-        			<div class="color-bar"></div>
-        		</td>
-        	</tr>
-        	<tr class="merged-edge">
-        		<td class="label-cell">
-        			<div class="type-label">Merged (with different types) </div>
-        		</td>
-        		<td class="color-cell">
-        			<div class="color-bar"></div>
-        		</td>
-        	</tr>
-        </table>
-	</div>
-</div>
-*/ %>
-=======
-<div id="network_tabs" class="hidden-network-ui">
-    <ul>
-        <li><a href="#genes_tab"><span>Genes</span></a></li>
-        <li><a href="#relations_tab"><span>Interactions</span></a></li>
-        <li><a href="#help_tab"><span>Help</span></a></li>
-    </ul>
-    <div id="genes_tab">
-	    <div class="header">
-	    	<div id="slider_area">
-	    		<label>Filter Neighbors by Alteration (%)</label>
-	    		<div id="weight_slider_area">
-		    		<span class="slider-value">
-		    			<input id="weight_slider_field" type="text" value="0"/>
-		    		</span>
-		    		<span class="slider-min"><label>0</label></span>
-		    		<span class="slider-max"><label>MAX</label></span>
-		    		<div id="weight_slider_bar"></div>
-	    		</div>
-	    		
-	    		<div id="affinity_slider_area" class="hidden-network-ui">
-	    			<span class="slider-value">
-	    				<input id="affinity_slider_field" type="text" value="0.80"/>
-	    			</span>
-	    			<span class="slider-min"><label>0</label></span>
-		    		<span class="slider-max"><label>1.0</label></span>
-		    		<div id="affinity_slider_bar"></div>
-	    		</div>
-    		</div>
-    		<div id="control_area">
-    			<table>
-    			<tr>
-    				<td>
-						<button id="filter_genes" class="tabs-button" title="Hide Selected"></button>
-					</td>
-					<td>
-						<button id="crop_genes" class="tabs-button" title="Show Only Selected"></button>
-					</td>
-					<td>
-						<button id="unhide_genes" class="tabs-button" title="Show All"></button>
-					</td>
-					<td>					
-						<input type="text" id="search_box" value=""/>
-					</td>
-					<td>
-						<button id="search_genes" class="tabs-button" title="Search"></button>
-					</td>
-				</tr>
-				</table>
 				<table id="network-resubmit-query">
 					<tr>
 	        			<td>
@@ -352,7 +95,7 @@
 	        	<tr class="reacts-with">
 		        	<td class="edge-type-checkbox">
 		        		<input type="checkbox" checked="checked">
-		        		<label>Reacts With</label>
+		        		<label>Reacts with</label>
 		        	</td>
 	        	</tr>
 	        	<tr class="reacts-with">
@@ -370,6 +113,20 @@
 		        	</td>
 	        	</tr>
 	        	<tr class="state-change">
+	        		<td>
+	        			<div class="percent-bar"></div>
+	        		</td>
+	        		<td>
+	        			<div class="percent-value"></div>
+	        		</td>
+	        	</tr>
+	        	<tr class="targeted-by-drug">
+		        	<td class="edge-type-checkbox">
+		        		<input type="checkbox" checked="checked">
+		        		<label>Targeted by Drug</label>
+		        	</td>
+	        	</tr>
+	        	<tr class="targeted-by-drug">
 	        		<td>
 	        			<div class="percent-bar"></div>	        			
 	        		</td>
@@ -433,6 +190,12 @@
 	</div>
 </div>
 
+<div id="drug_legend" class="hidden-network-ui" title="Drug Legend">
+	<div id="drug_legend_content" class="content ui-widget-content">
+		<img src="images/network/drug_legend.png"/>
+	</div>
+</div>
+
 <div id="edge_inspector" class="hidden-network-ui" title="Edge Inspector">
 	<div id="edge_inspector_content" class="content ui-widget-content">
 		<table class="data"></table>
@@ -498,5 +261,4 @@
         </table>
 	</div>
 </div>
-*/ %>
->>>>>>> 1a8d6bdd
+*/ %>