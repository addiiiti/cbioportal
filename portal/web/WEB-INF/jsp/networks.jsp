<%@ page import="org.mskcc.portal.servlet.QueryBuilder" %>
<%@ page import="java.util.List" %>
<%@ page import="java.util.Set" %>
<%@ page import="org.apache.commons.lang.StringUtils" %>

<%
    String genes4Network = StringUtils.join((List)request.getAttribute(QueryBuilder.GENE_LIST)," ");
    String geneticProfileIds4Network = StringUtils.join(geneticProfileIdSet," ");
    String cancerTypeId4Network = (String)request.getAttribute(QueryBuilder.CANCER_STUDY_ID);
    String caseIds4Network = (String)request.getAttribute(QueryBuilder.CASE_IDS);
    String caseSetId4Network = (String)request.getAttribute(QueryBuilder.CASE_SET_ID);
    String zScoreThesholdStr4Network = request.getAttribute(QueryBuilder.Z_SCORE_THRESHOLD).toString();
    String useXDebug = request.getParameter("xdebug");
    if (useXDebug==null)
        useXDebug = "0";
    String netSrc = request.getParameter("netsrc");
    if (netSrc==null)
        netSrc = "cgds";
    String netSize = request.getParameter("netsize");
    if (netSize==null)
        netSize = "large";
    String nLinker = request.getParameter("linkers");
    if (nLinker==null)
        nLinker = "50";
    String diffusion = request.getParameter("diffusion");
    if (diffusion==null)
        diffusion = "0";
%>

<link href="css/network/jquery-ui-1.8.14.custom.css" type="text/css" rel="stylesheet"/>
<link href="css/network/network_ui.css" type="text/css" rel="stylesheet"/>

<script type="text/javascript" src="js/cytoscape_web/json2.min.js"></script>
<script type="text/javascript" src="js/cytoscape_web/AC_OETags.min.js"></script>
<script type="text/javascript" src="js/cytoscape_web/cytoscapeweb.min.js"></script>

<script type="text/javascript" src="js/network/jquery-ui-1.8.14.custom.min.js"></script>
<script type="text/javascript" src="js/network/network-ui.js"></script>
<script type="text/javascript" src="js/network/network-viz.js"></script>

<script type="text/javascript">
<<<<<<< HEAD
            function send2cytoscapeweb(graphml) {
                var div_id = "cytoscapeweb";

                var visual_style = {
                    global: {
                        backgroundColor: "#fefefe", //#F7F6C9 //#F3F7FE
                        tooltipDelay: 250
                    },
                    nodes: {
						shape: {
						   discreteMapper: {
								attrName: "type",
								entries: [
									{ attrValue: "Protein", value: "ELLIPSE" },
									{ attrValue: "SmallMolecule", value: "DIAMOND" },
									{ attrValue: "Drug", value: "HEXAGON" },
									{ attrValue: "Unknown", value: "TRIANGLE" }
								]
							}
						},
                        borderWidth: 1,
						borderColor: {
							discreteMapper: {
								attrName: "type",
								entries: [
									{ attrValue: "Protein", value: "#000000" },
									{ attrValue: "SmallMolecule", value: "#000000" },
									{ attrValue: "Drug", value: "#000000" },
									{ attrValue: "Unknown", value: "#000000" }
								]
							}
						},
                        size: {
                            defaultValue: 25,
                            continuousMapper: { attrName: "weight", minValue: 25, maxValue: 75 }
                        },
                        color: {
                            discreteMapper: {
                                attrName: "type",
                                entries: [
									{ attrValue: "Protein", value: "#FFFFFF" },
									{ attrValue: "SmallMolecule", value: "#FFFFFF" }, //#D7AC85
                                    { attrValue: "Drug", value: "#FFA500" },
									{ attrValue: "Unknown", value: "#FFFFFF" } //#69A19E
                                ]
                            }
                        },
                        labelHorizontalAnchor: "center",
                        labelVerticalAnchor: "bottom",
                        labelFontSize: 10,
                        selectionGlowColor: "#f6f779",
						selectionGlowOpacity: 0.8,
						hoverGlowColor: "#cbcbcb", //#ffff33
						hoverGlowOpacity: 1.0,
						hoverGlowStrength: 8,
						tooltipFont: "Verdana",
	                    tooltipFontSize: 12,
	                    tooltipFontColor: "#EE0505",
	                    tooltipBackgroundColor: "#000000",
	                    tooltipBorderColor: "#000000"
                    },
                    edges: {
                        width: 1,
						mergeWidth: 2,
						mergeColor: "#666666",
 						targetArrowShape: {
                     		defaultValue: "NONE",
 							discreteMapper: {
 								attrName: "type",
 								entries: [
 									{ attrValue: "STATE_CHANGE", value: "DELTA" },
                                    { attrValue: "DRUG_TARGET", value: "T" } ]
         					}
                     	},
						color: {
							defaultValue: "#A583AB", // color of all other types
							discreteMapper: {
								attrName: "type",
								entries: [
									{ attrValue: "IN_SAME_COMPONENT", value: "#CD976B" },
									{ attrValue: "REACTS_WITH", value: "#7B7EF7" },
									{ attrValue: "DRUG_TARGET", value: "#A52A2A" },
									{ attrValue: "STATE_CHANGE", value: "#67C1A9" } ]
        					}
        				}                    	
					}
				};

                // initialization options
                var options = {
                    swfPath: "swf/CytoscapeWeb",
                    flashInstallerPath: "swf/playerProductInstall"
                };

                var vis = new org.cytoscapeweb.Visualization(div_id, options);

                vis.ready(function() {
                	// init UI of the network tab
                	initNetworkUI(vis);
                	
                    // set the style programmatically
                    document.getElementById("color").onclick = function(){
                        vis.visualStyle(visual_style);
                    };
                });

                var draw_options = {
                    // your data goes here
                    network: graphml,
                    edgeLabelsVisible: false,
                    edgesMerged: true,
                    layout: "ForceDirected",
                    visualStyle: visual_style,
                    panZoomControlVisible: true
                };

                vis.draw(draw_options);
            };
=======
            // show messages in graphml
            function showNetworkMessage(graphml, divNetMsg) {
                var msgbegin = "<!--messages begin:";
                var ix1 = graphml.indexOf(msgbegin);
                if (ix1==-1) {
                    $(divNetMsg).hide();
                } else {
                    ix1 += msgbegin.length;
                    var ix2 = graphml.indexOf("messages end-->",ix1);
                    var msgs = $.trim(graphml.substring(ix1,ix2));
                    if (msgs) {
                        $(divNetMsg).append(msgs.replace(/\n/g,"<br/>\n"));
                    }
                }    
            }
>>>>>>> ffca5619
            
            function showXDebug(graphml) {
                if (<%=useXDebug%>) {
                    var xdebugsbegin = "<!--xdebug messages begin:";
                    var ix1 = xdebugsbegin.length+graphml.indexOf(xdebugsbegin);
                    var ix2 = graphml.indexOf("xdebug messages end-->",ix1);
                    var xdebugmsgs = $.trim(graphml.substring(ix1,ix2));
                    $("#cytoscapeweb").css('height','70%');
                    $("#vis_content").append("\n<div id='network_xdebug'>"
                        +xdebugmsgs.replace(/\n/g,"<br/>\n")+"</div>");
                }
            }
            
            window.onload = function() {
                var networkParams = {<%=QueryBuilder.GENE_LIST%>:'<%=genes4Network%>',
                     <%=QueryBuilder.GENETIC_PROFILE_IDS%>:'<%=geneticProfileIds4Network%>',
                     <%=QueryBuilder.CANCER_STUDY_ID%>:'<%=cancerTypeId4Network%>',
                     <%=QueryBuilder.CASE_IDS%>:'<%=caseIds4Network%>',
                     <%=QueryBuilder.CASE_SET_ID%>:'<%=caseSetId4Network%>',
                     <%=QueryBuilder.Z_SCORE_THRESHOLD%>:'<%=zScoreThesholdStr4Network%>',
                     heat_map:$("#heat_map").html(),
                     xdebug:'<%=useXDebug%>',
                     netsrc:'<%=netSrc%>',
                     linkers:'<%=nLinker%>',
                     netsize:'<%=netSize%>',
                     diffusion:'<%=diffusion%>'
                    };
                $.post("network.do", 
                    networkParams,
                    function(graphml){
                        if (typeof data !== "string") { 
                            if (window.ActiveXObject) { // IE 
                                    graphml = graphml.xml; 
                            } else { // Other browsers 
                                    graphml = (new XMLSerializer()).serializeToString(graphml); 
                            } 
                        }
                        send2cytoscapeweb(graphml,"cytoscapeweb");
                        showXDebug(graphml);
                        showNetworkMessage(graphml,"#netmsg");
                    }
                );
            }
        </script>

<jsp:include page="network_div.jsp"/><|MERGE_RESOLUTION|>--- conflicted
+++ resolved
@@ -39,126 +39,6 @@
 <script type="text/javascript" src="js/network/network-viz.js"></script>
 
 <script type="text/javascript">
-<<<<<<< HEAD
-            function send2cytoscapeweb(graphml) {
-                var div_id = "cytoscapeweb";
-
-                var visual_style = {
-                    global: {
-                        backgroundColor: "#fefefe", //#F7F6C9 //#F3F7FE
-                        tooltipDelay: 250
-                    },
-                    nodes: {
-						shape: {
-						   discreteMapper: {
-								attrName: "type",
-								entries: [
-									{ attrValue: "Protein", value: "ELLIPSE" },
-									{ attrValue: "SmallMolecule", value: "DIAMOND" },
-									{ attrValue: "Drug", value: "HEXAGON" },
-									{ attrValue: "Unknown", value: "TRIANGLE" }
-								]
-							}
-						},
-                        borderWidth: 1,
-						borderColor: {
-							discreteMapper: {
-								attrName: "type",
-								entries: [
-									{ attrValue: "Protein", value: "#000000" },
-									{ attrValue: "SmallMolecule", value: "#000000" },
-									{ attrValue: "Drug", value: "#000000" },
-									{ attrValue: "Unknown", value: "#000000" }
-								]
-							}
-						},
-                        size: {
-                            defaultValue: 25,
-                            continuousMapper: { attrName: "weight", minValue: 25, maxValue: 75 }
-                        },
-                        color: {
-                            discreteMapper: {
-                                attrName: "type",
-                                entries: [
-									{ attrValue: "Protein", value: "#FFFFFF" },
-									{ attrValue: "SmallMolecule", value: "#FFFFFF" }, //#D7AC85
-                                    { attrValue: "Drug", value: "#FFA500" },
-									{ attrValue: "Unknown", value: "#FFFFFF" } //#69A19E
-                                ]
-                            }
-                        },
-                        labelHorizontalAnchor: "center",
-                        labelVerticalAnchor: "bottom",
-                        labelFontSize: 10,
-                        selectionGlowColor: "#f6f779",
-						selectionGlowOpacity: 0.8,
-						hoverGlowColor: "#cbcbcb", //#ffff33
-						hoverGlowOpacity: 1.0,
-						hoverGlowStrength: 8,
-						tooltipFont: "Verdana",
-	                    tooltipFontSize: 12,
-	                    tooltipFontColor: "#EE0505",
-	                    tooltipBackgroundColor: "#000000",
-	                    tooltipBorderColor: "#000000"
-                    },
-                    edges: {
-                        width: 1,
-						mergeWidth: 2,
-						mergeColor: "#666666",
- 						targetArrowShape: {
-                     		defaultValue: "NONE",
- 							discreteMapper: {
- 								attrName: "type",
- 								entries: [
- 									{ attrValue: "STATE_CHANGE", value: "DELTA" },
-                                    { attrValue: "DRUG_TARGET", value: "T" } ]
-         					}
-                     	},
-						color: {
-							defaultValue: "#A583AB", // color of all other types
-							discreteMapper: {
-								attrName: "type",
-								entries: [
-									{ attrValue: "IN_SAME_COMPONENT", value: "#CD976B" },
-									{ attrValue: "REACTS_WITH", value: "#7B7EF7" },
-									{ attrValue: "DRUG_TARGET", value: "#A52A2A" },
-									{ attrValue: "STATE_CHANGE", value: "#67C1A9" } ]
-        					}
-        				}                    	
-					}
-				};
-
-                // initialization options
-                var options = {
-                    swfPath: "swf/CytoscapeWeb",
-                    flashInstallerPath: "swf/playerProductInstall"
-                };
-
-                var vis = new org.cytoscapeweb.Visualization(div_id, options);
-
-                vis.ready(function() {
-                	// init UI of the network tab
-                	initNetworkUI(vis);
-                	
-                    // set the style programmatically
-                    document.getElementById("color").onclick = function(){
-                        vis.visualStyle(visual_style);
-                    };
-                });
-
-                var draw_options = {
-                    // your data goes here
-                    network: graphml,
-                    edgeLabelsVisible: false,
-                    edgesMerged: true,
-                    layout: "ForceDirected",
-                    visualStyle: visual_style,
-                    panZoomControlVisible: true
-                };
-
-                vis.draw(draw_options);
-            };
-=======
             // show messages in graphml
             function showNetworkMessage(graphml, divNetMsg) {
                 var msgbegin = "<!--messages begin:";
@@ -174,7 +54,6 @@
                     }
                 }    
             }
->>>>>>> ffca5619
             
             function showXDebug(graphml) {
                 if (<%=useXDebug%>) {
