--- conflicted
+++ resolved
@@ -323,25 +323,7 @@
 
     //  First count how many profiles match the targetAltertion type
     jQuery.each(genomic_profiles,function(key, genomic_profile) {
-<<<<<<< HEAD
-        if (genomic_profile.show_in_analysis_tab == true
-                && genomic_profile.alteration_type == targetAlterationType) {
-
-            //  Branch depending on number of profiles
-            if (numProfiles == 1) {
-                profileHtml += "<input type='checkbox' class=\"" + targetAlterationType + "\" "
-                    + "name='genetic_profile_ids' "
-                    + "value='" + genomic_profile.id + "'>" + genomic_profile.name + "</input>"
-                    + "  <img class='profile_help' src='images/help.png' title='"
-                    + genomic_profile.description + "'><br/>";
-            } else if (numProfiles > 1) {
-                profileHtml += "<input type='radio' class=\"" + targetAlterationType + "\" "
-                    //+ "name='genetic_profile_ids' "
-                    + "name='" + targetAlterationType + "_subgroup' "
-                    + "value='" + genomic_profile.id +"'>" + genomic_profile.name + "</input>"
-                    + "  <img class='profile_help' src='images/help.png' title='"
-                    + genomic_profile.description + "'><br/>";
-=======
+
         if (genomic_profile.alteration_type == targetAlterationType) {
             if (downloadTab || genomic_profile.show_in_analysis_tab == true) {
                 //  Branch depending on number of profiles
@@ -357,7 +339,7 @@
                 }
                 profileHtml += outputGenomicProfileOption (optionType, targetAlterationType,
                         genomic_profile.id, genomic_profile.name, genomic_profile.description);                
->>>>>>> 93b5dc51
+
             }
         }
     }); //  end for each genomic profile loop
