// flags
var _autoLayout;
var _removeDisconnected;
var _nodeLabelsVisible;
var _edgeLabelsVisible;
var _panZoomVisible;
var _linksMerged;
var _profileDataVisible;
var _selectFromTab;

// array of control functions
var _controlFunctions;

// edge type constants
var IN_SAME_COMPONENT = "IN_SAME_COMPONENT";
var REACTS_WITH = "REACTS_WITH";
var STATE_CHANGE = "STATE_CHANGE";
var DRUG_TARGET = "DRUG_TARGET";
var OTHER = "OTHER";

// node type constants
var PROTEIN = "Protein";
var SMALL_MOLECULE = "SmallMolecule";
var DRUG = "Drug";
var UNKNOWN = "Unknown";

// default values for sliders
var WEIGHT_COEFF = 0;
var ALTERATION_PERCENT = 0;

// class constants for css visualization
var CHECKED_CLASS = "checked-menu-item";
var MENU_SEPARATOR_CLASS = "separator-menu-item";
var FIRST_CLASS = "first-menu-item";
var LAST_CLASS = "last-menu-item";
var MENU_CLASS = "main-menu-item";
var SUB_MENU_CLASS = "sub-menu-item";
var HOVERED_CLASS = "hovered-menu-item";
var SECTION_SEPARATOR_CLASS = "section-separator";
var TOP_ROW_CLASS = "top-row";
var BOTTOM_ROW_CLASS = "bottom-row";
var INNER_ROW_CLASS = "inner-row";

// string constants
var ID_PLACE_HOLDER = "REPLACE_WITH_ID";
var ENTER_KEYCODE = "13";

// name of the graph layout
var _graphLayout = {name: "ForceDirected"};
//var _graphLayout = {name: "ForceDirected", options:{weightAttr: "weight"}};

// force directed layout options
var _layoutOptions;

// map of selected elements, used by the filtering functions
var _selectedElements;

// map of connected nodes, used by filtering functions
var _connectedNodes;

// array of previously filtered elements
var _alreadyFiltered;

// array of genes filtered due to slider
var _filteredBySlider;

// array of drugs filtered due to drop down
var _filteredByDropDown;

// array of nodes filtered due to disconnection
var _filteredByIsolation;

// array of filtered edge types
var _edgeTypeVisibility;

// array of filtered edge sources
var _edgeSourceVisibility;

// map used to resolve cross-references
var _linkMap;

// map used to filter genes by weight slider
var _geneWeightMap;

// threshold value used to filter genes by weight slider
var _geneWeightThreshold;

// maximum alteration value among the non-seed genes in the network
var _maxAlterationPercent;

// CytoscapeWeb.Visualization instance
var _vis = null;


/**
 * Initializes all necessary components. This function should be invoked, before
 * calling any other function in this script.
 * 
 * @param vis	CytoscapeWeb.Visualization instance associated with this UI
 */
function initNetworkUI(vis)
{
	_vis = vis;
	_linkMap = _xrefArray();
	
	// init filter arrays
	_alreadyFiltered = new Array();
	_filteredBySlider = new Array();
<<<<<<< HEAD
	_filteredByDropDown = new Array();
	_filteredByIsolation = new Array();
=======
	_filteredByIsolation = new Array();	
>>>>>>> 1a8d6bdd
	_edgeTypeVisibility = _edgeTypeArray();
	_edgeSourceVisibility = _edgeSourceArray();
	
	_geneWeightMap = _geneWeightArray(WEIGHT_COEFF);
	_geneWeightThreshold = ALTERATION_PERCENT;
	_maxAlterationPercent = _maxAlterValNonSeed(_geneWeightMap);
	
	_resetFlags();
	
	_initControlFunctions();
	_initLayoutOptions();

	_initMainMenu();

	_initDialogs();
	_initPropsUI();
	_initSliders();
	_initDropDown();
	_initTooltipStyle();
	
	// add listener for the main tabs to hide dialogs when user selects
	// a tab other than the Network tab
	$("#tabs").bind("tabsshow", hideDialogs);
	
	// this is required to prevent hideDialogs function to be invoked
	// when clicked on a network tab
	$("#network_tabs").bind("tabsshow", false);
	
	// init tabs	
	$("#network_tabs").tabs();
	
	_initGenesTab();
	_refreshGenesTab();
	_refreshRelationsTab();
	
	// adjust things for IE
	_adjustIE();
	
	// make UI visible
	_setVisibility(true);
}

/**
 * Hides all dialogs upon selecting a tab other than the network tab.
 */
function hideDialogs(evt, ui)
{
	// get the index of the tab that is currently selected
	// var selectIdx = $("#tabs").tabs("option", "selected");
	
	// close all dialogs
	$("#settings_dialog").dialog("close");
	$("#node_inspector").dialog("close");
	$("#edge_inspector").dialog("close");
	$("#node_legend").dialog("close");
	$("#drug_legend").dialog("close");
	$("#edge_legend").dialog("close");
}

/**
 * This function handles incoming commands from the menu UI. All menu items 
 * is forwarded to this function with a specific command string.
 * 
 * @param command	command as a string
 */
function handleMenuEvent(command)
{
	// execute the corresponding function
	
	var func = _controlFunctions[command];
	func();
}

/**
 * Updates selected genes when clicked on a gene on the Genes Tab. This function
 * helps the synchronization between the genes tab and the visualization.
 * 
 * @param evt	target event that triggered the action
 */
function updateSelectedGenes(evt)
{
	// this flag is set to prevent updateGenesTab function to update the tab
	// when _vis.select function is called.
	_selectFromTab = true;
	
	var nodeIds = new Array();
	
	// deselect all nodes
	_vis.deselect("nodes");
	
	// collect id's of selected node's on the tab
	$("#gene_list_area select option").each(
		function(index)
		{
			if ($(this).is(":selected"))
			{
				nodeId = $(this).val();
				nodeIds.push(nodeId);
			}
		});
	
	// select all checked nodes
	_vis.select("nodes", nodeIds);
	
	// reset flag
	_selectFromTab = false;
}

/**
 * Saves layout settings when clicked on the "Save" button of the
 * "Layout Options" panel.
 */
function saveSettings()
{
	// update layout option values 
	
	for (var i=0; i < (_layoutOptions).length; i++)
	{
//		if (_layoutOptions[i].id == "weightNorm")
//		{
//			// find the selected option and update the corresponding value
//			
//			if ($("#norm_linear").is(":selected"))
//			{
//				_layoutOptions[i].value = $("#norm_linear").val(); 
//			}
//			else if ($("#norm_invlinear").is(":selected"))
//			{
//				_layoutOptions[i].value = $("#norm_invlinear").val(); 
//			}
//			else if ($("#norm_log").is(":selected"))
//			{
//				_layoutOptions[i].value = $("#norm_log").val(); 
//			}
//		}
		
		if (_layoutOptions[i].id == "autoStabilize")
		{
			// check if the auto stabilize box is checked
			
			if($("#autoStabilize").is(":checked"))
			{
				_layoutOptions[i].value = true;
				$("#autoStabilize").val(true);
			}
			else
			{
				_layoutOptions[i].value = false;
				$("#autoStabilize").val(false);
			}
		}
		else
		{
			// simply copy the text field value
			_layoutOptions[i].value = 
				$("#" + _layoutOptions[i].id).val();
		}
	}
	
	// update graphLayout options
	_updateLayoutOptions();
	
	// close the settings panel
	$("#settings_dialog").dialog("close");
}

/**
 * Reverts to default layout settings when clicked on "Default" button of the
 * "Layout Options" panel.
 */
function defaultSettings()
{
	_layoutOptions = _defaultOptsArray();
	_updateLayoutOptions();
	_updatePropsUI();
}

/**
 * Shows the node inspector when double clicked on a node.
 * 
 * @param evt	event that triggered this function
 */
function showNodeInspector(evt)
{
	// set the position of the inspector
	
	// TODO evt.target.x and evt.target.y are local (relative) coordiates inside
	// the CytoscapeWeb flash object, however those values are used as global
	// coordinate by the dialog() function. We need to transform the local
	// coordinates to global coordinates.
	//$("#node_inspector").dialog("option",
	//	"position",
	//	[_mouseX(evt), _mouseY(evt)]);
	
	// update the contents of the inspector by using the target node
	
	var data = evt.target.data;
	
	_updateNodeInspectorContent(data, evt.target);
	
	// open inspector panel
	$("#node_inspector").dialog("open").height("auto");
	
	// if the inspector panel height exceeds the max height value
	// adjust its height (this also adds scroll bars by default)
	if ($("#node_inspector").height() >
		$("#node_inspector").dialog("option", "maxHeight"))
	{
		$("#node_inspector").dialog("open").height(
			$("#node_inspector").dialog("option", "maxHeight"));
	}
}

/**
 * Updates node inspector data for drug node type
 * @param data double clicked node's ( drug for this method ) data
 * */
function _updateNodeInspectorForDrug(data, node)
{
	var targets = new Array();
	var atc_codes = new Array();
	var synonyms = new Array();
	var description;
	
	//For number of targeted genes
	if (data["TARGETS"] != "") 
	{	
		targets = data["TARGETS"].split(";");
		
		$("#node_inspector_content .data").append(
		'<tr align="left" class="targets-data-row"><td>' +
		'<strong>Number of Genes Targeted: </strong> ' + targets.length + 
		'</td></tr>');	
		$("#node_inspector_content .targets-data-row td").append('<br><br>');

	}
	
	// For drug atc code
	
	var href = "http://www.whocc.no/atc_ddd_index/?code=";
	if (data["ATC_CODE"] != "") 
	{
		$("#node_inspector_content .data").append(
				'<tr align="left" class="atc_codes-data-row"><td>' +
				'<strong>Drug Class(ATC codes): </strong></td></tr>');
		
		atc_codes = data["ATC_CODE"].split(",");
		
		for ( var i = 0; i < atc_codes.length; i++) 
		{	
			$("#node_inspector_content .atc_codes-data-row td").append('<a href="' + href+ atc_codes[i] + '" target="_blank">' +
			atc_codes[i] + '</a>');
			if (i != atc_codes.length - 1) 
			{
				$("#node_inspector_content .atc_codes-data-row td").append(', ');
			}
		}
		
		$("#node_inspector_content .atc_codes-data-row td").append('<br><br>');
	}
	
	
	// For drug Synonyms

	if (data["SYNONYMS"] != "") 
	{
		$("#node_inspector_content .data").append(
				'<tr align="left" class="synonyms-data-row"><td>' +
				'<strong>Synonyms: </strong></td></tr>');
		
		synonyms = data["SYNONYMS"].split(";");	
		if(synonyms.length == 1)
		{
			$("#node_inspector_content .synonyms-data-row td").append(synonyms[0]);
			$("#node_inspector_content .synonyms-data-row td").append('<br>');
		}
		else
			for ( var i = 0; i < synonyms.length; i++) 
			{
				$("#node_inspector_content .synonyms-data-row td").append('<p style="margin: 0px;"> -' + synonyms[i] + '</p>');
			}
		$("#node_inspector_content .synonyms-data-row td").append('<br>');
	}
	
	
	
	// For Drug description
	var description = data["DESCRIPTION"];
	if(description != ""){
		$("#node_inspector_content .data").append(
				'<tr align="left" class="description-data-row"><td>' +
				'<strong>Description: </strong></td></tr>');
		$("#node_inspector_content .description-data-row td").append(description);
		$("#node_inspector_content .description-data-row td").append('<br><br>');
	}
	
	// For FDA approval
	$("#node_inspector_content .data").append(
			'<tr align="left" class="fda-data-row"><td>' +
			'<strong>FDA Approval: </strong></td></tr>');
	
	var fda_approval = ((data["FDA_APPROVAL"] == "true")? "Approved":"Not Approved");
	
	$("#node_inspector_content .fda-data-row td").append(fda_approval);
	$("#node_inspector_content .fda-data-row td").append('<br>');
	
	
	// For Pub Med IDs	
	
	var pubmeds = new Array();			
	var edges = _vis.edges();
	var existed = false;
	
	for ( var i = 0; i < edges.length; i++) 
	{
		if (edges[i].data.source == node.data.id && edges[i].data["INTERACTION_PUBMED_ID"] != "") 
		{
			if(existed == false){
				$("#node_inspector_content .data").append(
						'<tr align="left" class="pubmed-data-row"><td>' +
						'<strong>PubMed IDs:'+edges[i].data["INTERACTION_PUBMED_ID"]+'</strong></td></tr>');
				existed = true;
			}
			$("#node_inspector_content .pubmed-data-row td").append(edges[i].data["INTERACTION_PUBMED_ID"]);
		}
	}
}


/**
 * Updates the content of the node inspector with respect to the provided data.
 * Data is assumed to be the data of a node.
 * 
 * @param data	node data containing necessary fields
 */
function _updateNodeInspectorContent(data, node)
{
	// set title
	
	var title = data.label;
	
	if (title == null)
	{
		title = data.id;
	}
	
	$("#node_inspector").dialog("option",
		"title",
		title);
	
	// clean xref, percent, and data rows
	
	// These rows for drug view of node inspector.
	$("#node_inspector_content .data .targets-data-row").remove();
	$("#node_inspector_content .data .atc_codes-data-row").remove();
	$("#node_inspector_content .data .synonyms-data-row").remove();
	$("#node_inspector_content .data .description-data-row").remove();
	$("#node_inspector_content .data .fda-data-row").remove();
	$("#node_inspector_content .data .pubmed-data-row").remove();
	
	// For non drug view of node inspector
	$("#node_inspector_content .data .data-row").remove();
	
	$("#node_inspector_content .xref .xref-row").remove();
	$("#node_inspector_content .profile .percent-row").remove();
	$("#node_inspector_content .profile-header .header-row").remove();
	
	
	if (data.type == DRUG) 
	{
		_updateNodeInspectorForDrug(data, node);
	}
	
		
	//_addDataRow("node", "ID", data.id);
	
	if (data.type == PROTEIN)
	{
		_addDataRow("node", "Gene Symbol", data.label);
		//_addDataRow("node", "User-Specified", data.IN_QUERY);
	
		// add percentage information
		_addPercentages(data);
	}
	
	// add cross references
	
	var links = new Array();
	
	// parse the xref data, and construct link and labels
	
	var xrefData = new Array();
	
	if (data["UNIFICATION_XREF"] != null)
	{
		xrefData = data["UNIFICATION_XREF"].split(";");
	}
	
	if (data["RELATIONSHIP_XREF"] != null)
	{
		xrefData = xrefData.concat(data["RELATIONSHIP_XREF"].split(";"));
	}
		
	var link, xref;
			
	for (var i = 0; i < xrefData.length; i++)
	{
		link = _resolveXref(xrefData[i]);
		links.push(link);
	}
	
	// add each link as an xref entry
	
	if (links.length > 0)
	{
		$("#node_inspector_content .xref").append(
			'<tr class="xref-row"><td><strong>More at: </strong></td></tr>');
		
		_addXrefEntry('node', links[0].href, links[0].text);
	}
	
	for (var i=1; i < links.length; i++)
	{
		$("#node_inspector_content .xref-row td").append(', ');
		_addXrefEntry('node', links[i].href, links[i].text);
	}
}


/**
 * Add percentages (genomic profile data) to the node inspector with their
 * corresponding colors & names.
 * 
 * @param data	node (gene) data
 */
function _addPercentages(data)
{
	var percent;
	
	// init available profiles array
	var available = new Array();
	available['CNA'] = new Array();
	available['MRNA'] = new Array();
	available['MUTATED'] = new Array();
	
	// add percentage values
	
	if (data["PERCENT_CNA_AMPLIFIED"] != null)
	{
		percent = (data["PERCENT_CNA_AMPLIFIED"] * 100);
		_addPercentRow("cna-amplified", "Amplification", percent, "#FF2500");
		available['CNA'].push("cna-amplified");
	}	
	
	if (data["PERCENT_CNA_HOMOZYGOUSLY_DELETED"] != null)
	{
		percent = (data["PERCENT_CNA_HOMOZYGOUSLY_DELETED"] * 100);
		_addPercentRow("cna-homozygously-deleted", "Homozygous Deletion", percent, "#0332FF");
		available['CNA'].push("cna-homozygously-deleted");
	}
	
	if (data["PERCENT_CNA_GAINED"] != null)
	{
		percent = (data["PERCENT_CNA_GAINED"] * 100);
		_addPercentRow("cna-gained", "Gain", percent, "#FFC5CC");
		available['CNA'].push("cna-gained");
	}
	
	if (data["PERCENT_CNA_HEMIZYGOUSLY_DELETED"] != null)
	{
		percent = (data["PERCENT_CNA_HEMIZYGOUSLY_DELETED"] * 100);
		_addPercentRow("cna-hemizygously-deleted", "Hemizygous Deletion", percent, "#9EDFE0");
		available['CNA'].push("cna-hemizygously-deleted");
	}
	
	if (data["PERCENT_MRNA_WAY_UP"] != null)
	{
		percent = (data["PERCENT_MRNA_WAY_UP"] * 100);
		_addPercentRow("mrna-way-up", "Up-regulation", percent, "#FFACA9");
		available['MRNA'].push("mrna-way-up");
	}
	
	if (data["PERCENT_MRNA_WAY_DOWN"] != null)
	{
		percent = (data["PERCENT_MRNA_WAY_DOWN"] * 100);
		_addPercentRow("mrna-way-down", "Down-regulation", percent, "#78AAD6");
		available['MRNA'].push("mrna-way-down");
	}
	
	if (data["PERCENT_MUTATED"] != null)
	{
		percent = (data["PERCENT_MUTATED"] * 100);
		_addPercentRow("mutated", "Mutation", percent, "#008F00");
		available['MUTATED'].push("mutated");
	}
	
	// add separators
	
	if (available['CNA'].length > 0)
	{
		$("#node_inspector .profile ." + available['CNA'][0]).addClass(
			SECTION_SEPARATOR_CLASS);
	}
	
	if (available['MRNA'].length > 0)
	{
		$("#node_inspector .profile ." + available['MRNA'][0]).addClass(
			SECTION_SEPARATOR_CLASS);
	}
	
	if (available['MUTATED'].length > 0)
	{
		$("#node_inspector .profile ." + available['MUTATED'][0]).addClass(
			SECTION_SEPARATOR_CLASS);
	}
	
	
	// add header & total alteration value if at least one of the profiles is
	// available
	
	if (available['CNA'].length > 0
		|| available['MRNA'].length > 0
		|| available['MUTATED'].length > 0)
	{
		
		// add header
		$("#node_inspector .profile-header").append('<tr class="header-row">' +
			'<td><div>Genomic Profile(s):</div></td></tr>');
		
		// add total alteration frequency
		
		percent = (data["PERCENT_ALTERED"] * 100);
		
		var row = '<tr class="total-alteration percent-row">' +
			'<td><div class="percent-label">Total Alteration</div></td>' +
			'<td class="percent-cell"></td>' +
			'<td><div class="percent-value">' + percent.toFixed(1) + '%</div></td>' +
			'</tr>';

		// append as a first row
		$("#node_inspector .profile").prepend(row);
	}
}

/**
 * Adds a row to the genomic profile table of the node inspector.
 * 
 * @param section	class name of the percentage
 * @param label		label to be displayed
 * @param percent	percentage value
 * @param color		color of the percent bar
 */
function _addPercentRow(section, label, percent, color)
{
	var row = '<tr class="' + section + ' percent-row">' +
		'<td><div class="percent-label"></div></td>' +
		'<td class="percent-cell"><div class="percent-bar"></div></td>' +
		'<td><div class="percent-value"></div></td>' +
		'</tr>';
	
	$("#node_inspector .profile").append(row);
	
	$("#node_inspector .profile ." + section + " .percent-label").text(label);

	$("#node_inspector .profile ." + section + " .percent-bar").css(
		"width", Math.ceil(percent) + "%");
	
	$("#node_inspector .profile ." + section + " .percent-bar").css(
		"background-color", color);
	
	$("#node_inspector .profile ." + section + " .percent-value").text(
		percent.toFixed(1) + "%");
}

/**
 * Shows the edge inspector when double clicked on an edge.
 * 
 * @param evt	event that triggered this function
 */
function showEdgeInspector(evt)
{
	// set the position of the inspector
	// TODO same coordinate problems as node inspector
	//$("#edge_inspector").dialog({position: [_mouseX(evt), _mouseY(evt)]});

	// TODO update the contents of the inspector by using the target edge
	
	var data = evt.target.data;
	var title = _vis.node(data.source).data.label + " - " + 
		_vis.node(data.target).data.label;
	
	// clean xref & data rows
	$("#edge_inspector_content .data .data-row").remove();
	$("#edge_inspector_content .xref .xref-row").remove();
	
	// if the target is a merged edge, then add information of all edges
	// between the source and target
	if (evt.target.merged)
	{
		// update title
		title += ' (Summary Edge)';
		
		var edges = evt.target.edges;
		
//		_addDataRow("edge", "Weight", _toTitleCase(evt.target.data["weight"]));

		// add information for each edge
		
		for (var i = 0; i < edges.length; i++)
		{
			// skip filtered-out edges
			if (!edgeVisibility(edges[i]))
			{
				continue;
			}
			
			data = edges[i].data;
			
			// add an empty row for better edge separation
			$("#edge_inspector_content .data").append(
				'<tr align="left" class="empty-row data-row"><td> </td></tr>');
			
			// add edge data
			
			_addDataRow("edge",
				"Source",
				data["INTERACTION_DATA_SOURCE"],
				TOP_ROW_CLASS);

//			_addDataRow("edge", "Weight", _toTitleCase(data["weight"]));
			
			if (data["INTERACTION_PUBMED_ID"] == "NA")
			{
				// no PubMed ID, add only type information
				_addDataRow("edge",
					"Type",
					_toTitleCase(data["type"]),
					BOTTOM_ROW_CLASS);
			}
			else
			{
				// add type information
				_addDataRow("edge",
					"Type",
					_toTitleCase(data["type"]),
					INNER_ROW_CLASS);
		
				_addPubMedIds(data, true);
			}
		}
		
		// add an empty row for the last edge
		$("#edge_inspector_content .data").append(
			'<tr align="left" class="empty-row data-row"><td> </td></tr>');
	}
	// target is a regular edge
	else
	{
		_addDataRow("edge", "Source", data["INTERACTION_DATA_SOURCE"]);
		_addDataRow("edge", "Type", _toTitleCase(data["type"]));
//		_addDataRow("edge", "Weight", _toTitleCase(data["weight"]));
		
		if (data["INTERACTION_PUBMED_ID"] != "NA")
		{
			_addPubMedIds(data, false);
		}
	}
	
	// set title
	$("#edge_inspector").dialog("option",
		"title",
		title);
	
	// open inspector panel
	$("#edge_inspector").dialog("open").height("auto");
	
	// if the inspector panel height exceeds the max height value
	// adjust its height (this also adds scroll bars by default)
	if ($("#edge_inspector").height() >
		$("#edge_inspector").dialog("option", "maxHeight"))
	{
		$("#edge_inspector").dialog("open").height(
			$("#edge_inspector").dialog("option", "maxHeight"));
	}
}

/**
 * Adds PubMed ID's as new data rows to the edge inspector.
 * 
 * @param data			edge's data
 * @param summaryEdge	indicated whether the given edge is a summary edge or
 * 						a regular edge
 */
function _addPubMedIds(data, summaryEdge)
{
	var ids = data["INTERACTION_PUBMED_ID"].split(";");
	var link, xref;
	var links = new Array();
	// collect pubmed id(s) into an array
	
	for (var i = 0; i < ids.length; i++)
	{
		link = _resolveXref(ids[i]);
		
		if (link.href == "#")
		{
			// skip unknown sources
			continue;
		}
		
		xref = '<a href="' + link.href + '" target="_blank">' +
			link.pieces[1] + '</a>';
		
		links.push(xref);
	}
	
	xrefList = links[0];
	
	for (var i = 1; i < links.length; i++)
	{
		xrefList += ", " + links[i];
	}
	
	if (summaryEdge)
	{
		// class of this row should be BOTTOM_ROW_CLASS (this is needed
		// to separate edges visually)
		
		_addDataRow("edge",
			"PubMed ID(s)",
			xrefList,
			BOTTOM_ROW_CLASS);
	}
	else
	{
		_addDataRow("edge",
			"PubMed ID(s)",
			xrefList);
	}
}

/**
 * This function shows gene details when double clicked on a node name on the
 * genes tab.
 * 
 * @param evt	event that triggered the action
 */
function showGeneDetails(evt)
{
	// retrieve the selected node
	var node = _vis.node(evt.target.value);
	
	// TODO position the inspector, (also center the selected gene?)
	
	// update inspector content
	_updateNodeInspectorContent(node.data, node);
	
	// open inspector panel
	$("#node_inspector").dialog("open").height("auto");
	
	// if the inspector panel height exceeds the max height value
	// adjust its height (this also adds scroll bars by default)
	if ($("#node_inspector").height() >
		$("#node_inspector").dialog("option", "maxHeight"))
	{
		$("#node_inspector").dialog("open").height(
			$("#node_inspector").dialog("option", "maxHeight"));
	}
}

/**
 * Updates the gene tab if at least one node is selected or deselected on the 
 * network. This function helps the synchronization between the genes tab and
 * visualization.
 * 
 * @param evt	event that triggered the action
 */
function updateGenesTab(evt)
{
	var selected = _vis.selected("nodes");
	
	// do not perform any action on the gene list,
	// if the selection is due to the genes tab
	if(!_selectFromTab)
	{	
		if (_isIE())
		{
			_setComponentVis($("#gene_list_area select"), false);
		}
		
		// deselect all options
		$("#gene_list_area select option").each(
			function(index)
			{
				$(this).removeAttr("selected");
			});
		
		// select options for selected nodes
		for (var i=0; i < selected.length; i++)
		{
			$("#" +  _safeProperty(selected[i].data.id)).attr(
				"selected", "selected");
		}
		
		if (_isIE())
		{
			_setComponentVis($("#gene_list_area select"), true);
		}
	}
	
	// also update Re-submit button
	if (selected.length > 0)
	{
		// enable the button
		$("#re-submit_query").button("enable");
	}
	else
	{
		// disable the button
		$("#re-submit_query").button("disable");
	}
}

function reRunQuery()
{
	// TODO get the list of currently interested genes
	var currentGenes = "";
	var nodeMap = _selectedElementsMap("nodes");
	
	for (var key in nodeMap)
	{
		currentGenes += nodeMap[key].data.label + " ";
	}
	
	if (currentGenes.length > 0)
	{
		// update the list of seed genes for the query
		$("#main_form #gene_list").val(currentGenes);
		
		// re-run query by performing click action on the submit button
		$("#main_form #main_submit").click();
	}
}

/**
 * Searches for genes by using the input provided within the search text field.
 * Also, selects matching genes both from the canvas and gene list.
 */
function searchGene()
{
	var query = $("#genes_tab #search_box").val();
	
	// do not perform search for an empty string
	if (query.length == 0)
	{
		return;
	}
	
	var genes = _visibleGenes();
	var matched = new Array();
	var i;
	
	// linear search for the input text
	
	for (i=0; i < genes.length; i++)
	{
		if (genes[i].data.label.toLowerCase().indexOf(
			query.toLowerCase()) != -1)
		{
			matched.push(genes[i].data.id);
		}
//		else if (genes[i].data.id.toLowerCase().indexOf(
//			query.toLowerCase()) != -1)
//		{
//			matched.push(genes[i].data.id);
//		}
	}
	
	// deselect all nodes
	_vis.deselect("nodes");
	
	// select all matched nodes
	_vis.select("nodes", matched);
}


/**
 * Filters out all selected genes.
 */
function filterSelectedGenes()
{
	// update selected elements map
	_selectedElements = _selectedElementsMap("nodes");

	// filter out selected elements
    _vis.filter("nodes", selectionVisibility);
    
    // also, filter disconnected nodes if necessary
    _filterDisconnected();
    
    // refresh genes tab
    _refreshGenesTab();
    
    // visualization changed, perform layout if necessary
	_visChanged();
}

/**
 * Filters out all non-selected nodes.
 */
function filterNonSelected()
{
	// update selected elements map
	_selectedElements = _selectedElementsMap("nodes");

	// filter out non-selected elements
    _vis.filter('nodes', geneVisibility);
    
    // also, filter disconnected nodes if necessary
    _filterDisconnected();
    
    // refresh Genes tab
    _refreshGenesTab();
    updateGenesTab();
    
    // visualization changed, perform layout if necessary
	_visChanged();
}

/**
 * Updates the visibility (by filtering mechanism) of edges.
 */
function updateEdges()
{
	// update filtered edge types
	
	_edgeTypeVisibility[IN_SAME_COMPONENT] =
		$("#relations_tab .in-same-component input").is(":checked");
	
	_edgeTypeVisibility[REACTS_WITH] =
		$("#relations_tab .reacts-with input").is(":checked");
	
	_edgeTypeVisibility[STATE_CHANGE] =
		$("#relations_tab .state-change input").is(":checked");
	
	_edgeTypeVisibility[DRUG_TARGET] =
		$("#relations_tab .targeted-by-drug input").is(":checked");
	
	_edgeTypeVisibility[OTHER] =
		$("#relations_tab .other input").is(":checked");
	
	for (var key in _edgeSourceVisibility)
	{
		_edgeSourceVisibility[key] =
			$("#relations_tab ." + _safeProperty(key) +
				" input").is(":checked");
	}
	
	// remove previous node filters due to disconnection
	for (var key in _filteredByIsolation)
	{
		_alreadyFiltered[key] = null;
	}
	
	// clear isolation filter array
	_filteredByIsolation = new Array();
	
	// re-apply filter to update nodes
	//_vis.removeFilter("nodes", false);
	_vis.filter("nodes", currentVisibility);
	
	// remove current edge filters
	//_vis.removeFilter("edges", false);
	
	// filter selected types
	_vis.filter("edges", edgeVisibility);
	
	// remove previous filters due to disconnection
	for (var key in _filteredByIsolation)
	{
		_alreadyFiltered[key] = null;
	}
	
    // filter disconnected nodes if necessary
    _filterDisconnected();
    
	// visualization changed, perform layout if necessary
	_visChanged();
}

/**
 * Determines the visibility of a gene (node) for filtering purposes. This
 * function is designed to filter only the genes which are in the array
 * _alreadyFiltered.
 * 
 * @param element	gene to be checked for visibility criteria
 * @return			true if the gene should be visible, false otherwise
 */
function currentVisibility(element)
{
	var visible;
	
	// if the node is in the array of already filtered elements,
	// then it should be invisibile
	if (_alreadyFiltered[element.data.id] != null)
	{
		visible = false;
	}
	// any other node should be visible
	else
	{
		visible = true;
	}
	
	return visible;
}

/**
 * Determines the visibility of an edge for filtering purposes.
 * 
 * @param element	egde to be checked for visibility criteria
 * @return			true if the edge should be visible, false otherwise
 */
function edgeVisibility(element)
{
	var visible = true;
	var typeVisible = true;
	var sourceVisible = true;
	
	// TODO currently we do not allow edge filtering by selection, so
	// there should not be any edge in the array _alreadyFiltered
	
	// if an element is already filtered then it should remain invisible
	if (_alreadyFiltered[element.data.id] != null)
	{
		visible = false;
	}
	
	// unknown edge type, check for the OTHER flag
	if (_edgeTypeVisibility[element.data.type] == null)
	{
		typeVisible = _edgeTypeVisibility[OTHER];
	}
	// check the visibility of the edge type
	else
	{
		typeVisible = _edgeTypeVisibility[element.data.type];
	}
	
	var source = element.data['INTERACTION_DATA_SOURCE'];
	
	if (_edgeSourceVisibility[source] != null)
	{
		sourceVisible = _edgeSourceVisibility[source];
	}
	else
	{
		// no source specified, check the unknown flag
		sourceVisible = _edgeSourceVisibility[UNKNOWN];
	}
	
	return (visible && typeVisible && sourceVisible);
}

/**
 * Determines the visibility of a gene (node) for filtering purposes. This
 * function is designed to filter non-selected genes.
 * 
 * @param element	gene to be checked for visibility criteria
 * @return			true if the gene should be visible, false otherwise
 */
function geneVisibility(element)
{
	var visible = false;
	
	// if an element is already filtered then it should remain invisible
	if (_alreadyFiltered[element.data.id] != null)
	{
		visible = false;
	}
	else
	{
		// filter non-selected nodes
		
		if (_selectedElements[element.data.id] != null)
		{
			visible = true;
		}
		
		if (!visible)
		{
			// if the element should be filtered, then add it to the map
			_alreadyFiltered[element.data.id] = element;
		}
	}
	
	return visible;
}

/**
 * Determines the visibility of a drug (node) for filtering purposes. This
 * function is designed to filter drugs by the drop down selection.
 * 
 * @param element	gene to be checked for visibility criteria
 * @return			true if the gene should be visible, false otherwise
 */
function dropDownVisibility(element)
{
	var visible = false;
	var weight;
	var selectedOption = $("#drop_down_select").val();
	// if an element is already filtered then it should remain invisible 
	if (_alreadyFiltered[element.data.id] != null )
	{
		visible = false;
	}
	// if an element is a seed node, then it should be visible
	// (if it is not filtered manually)
	else if (element.data["IN_QUERY"] != null &&
			element.data["IN_QUERY"].toLowerCase() == "true")
	{
		visible = true;
	}
	else
	{	
		
		//if the node is a drug then check the drop down selection
		
		if(element.data.type == "Drug"){
			if(selectedOption.toString() == "HIDE_DRUGS"){
				visible = false;
			}else if(selectedOption.toString() == "SHOW_ALL"){
				visible = true;
			}else{  // check FDA approved
				if( element.data.FDA_APPROVAL == "true")
					visible = true;
				else
					visible = false;
			}
		}
		else
			visible = true;
		
		if (!visible)
		{
			// if the element should be filtered,
			// then add it to the required maps
			_filteredByDropDown[element.data.id] = element;
			_alreadyFiltered[element.data.id] = element;
		}
	}
	
	return visible;
}


/**
 * Determines the visibility of a gene(node) for filtering purposes. This
 * function is designed to filter nodes by the slider value.
 * 
 * @param element	node to be checked for visibility criteria
 * @return			true if the gene should be visible, false otherwise
 */
function sliderVisibility(element)
{
	var visible = false;
	var weight;
	
	// if an element is already filtered then it should remain invisible
	if (_alreadyFiltered[element.data.id] != null)
	{
		visible = false;
	}
	// if an element is a seed node, then it should be visible
	// (if it is not filtered manually)
	else if (element.data["IN_QUERY"] != null &&
			element.data["IN_QUERY"].toLowerCase() == "true")
	{
		visible = true;
	}
	
	else
	{	
		// get the weight of the node
		weight = _geneWeightMap[element.data.id];
		
		// if the weight of the current node is below the threshold value
		// then it should be filtered (also check the element is not a drug)
		
		if (weight != null && element.data.type != "Drug")
		{
			if (weight >= _geneWeightThreshold)
			{
				visible = true;
			}
		}
		else
		{
			// no weight value, filter not applicable
			visible = true;
		}
		
		if (!visible)
		{
			// if the element should be filtered,
			// then add it to the required maps
			
			_alreadyFiltered[element.data.id] = element;
			_filteredBySlider[element.data.id] = element;
		}
	}
	
	return visible;
}

/**
 * Determines the visibility of a node for filtering purposes. This function is
 * designed to filter disconnected nodes.
 * 
 * @param element	node to be checked for visibility criteria
 * @return			true if the node should be visible, false otherwise
 */
function isolation(element)
{
	var visible = false;
	
	// if an element is already filtered then it should remain invisible
	if (_alreadyFiltered[element.data.id] != null)
	{
		visible = false;
	}
	else
	{
		// check if the node is connected, if it is disconnected it should be
		// filtered out
		if (_connectedNodes[element.data.id] != null)
		{
			visible = true;
		}
		
		if (!visible)
		{
			// if the node should be filtered, then add it to the map
			_alreadyFiltered[element.data.id] = element;
			_filteredByIsolation[element.data.id] = element;
		}
	}
	
	return visible;
}

/**
 * This function returns false if the given graph element is selected,
 * returns true otherwise. This function is used to hide (filter) selected
 * nodes & edges.
 * 
 * @param element	element to be checked
 * @return			false if selected, true otherwise
 */
function selectionVisibility(element)
{
	// if an element is already filtered then it should remain invisible
	// until the filters are reset
	if (_alreadyFiltered[element.data.id] != null)
	{
		return false;
	}
	// if an edge type is hidden, all edges of that type should be invisible
	else if (_edgeTypeVisibility[element.data.type] != null
			&& !_edgeTypeVisibility[element.data.type])
	{
		return false;
	}
	// if an edge source is hidden, all edges of that source should be invisible
	// else if (...)
	
	// TODO this function is not called anymore for edges (no edge filtering via selecting)
	// so the edge visibility check can be omitted
	
	// if the element is selected, then it should be filtered
	if (_selectedElements[element.data.id] != null)
	{
		_alreadyFiltered[element.data.id] = element;
		return false;
	}
	
	return true;
}

/**
 * Creates a map (on element id) of selected elements.
 *  
 * @param group		data group (nodes, edges, all)
 * @return			a map of selected elements
 */
function _selectedElementsMap(group)
{
	var selected = _vis.selected(group);
	var map = new Array();
	
	for (var i=0; i < selected.length; i++)
	{
		var key = selected[i].data.id;
		map[key] = selected[i];
	}
	
	return map;
}

/**
 * Creates a map (on element id) of connected nodes.
 * 
 * @return	a map of connected nodes
 */
function _connectedNodesMap()
{
	var map = new Array();
	var edges;
	
	// if edges merged, traverse over merged edges for a better performance
	if (_vis.edgesMerged())
	{
		edges = _vis.mergedEdges();
	}
	// else traverse over regular edges
	else
	{
		edges = _vis.edges();
	}
	
	var source;
	var target;
	
	
	// for each edge, add the source and target to the map of connected nodes
	for (var i=0; i < edges.length; i++)
	{
		if (edges[i].visible)
		{
			source = _vis.node(edges[i].data.source);
			target = _vis.node(edges[i].data.target);
		
			map[source.data.id] = source;
			map[target.data.id] = target;
		}
	}
	
	return map;
}

/**
 * This function is designed to be invoked after an operation (such as filtering
 * nodes or edges) that changes the graph topology. 
 */
function _visChanged()
{
	// perform layout if auto layout flag is set
	
	if (_autoLayout)
	{
		// re-apply layout
		_performLayout();
	}
}

/**
 * This function is designed to be invoked after an operation that filters
 * nodes or edges.
 */
function _filterDisconnected()
{
	// filter disconnected nodes if the flag is set
	if (_removeDisconnected)
	{
		// update connected nodes map
		_connectedNodes = _connectedNodesMap();
		
		// filter disconnected
		_vis.filter('nodes', isolation);
	}
}

/**
 * Highlights the neighbors of the selected nodes.
 * 
 * The content of this method is copied from GeneMANIA (genemania.org) sources.
 */
function _highlightNeighbors(/*nodes*/)
{
	/*
	if (nodes == null)
	{
		nodes = _vis.selected("nodes");
	}
	*/
	
	var nodes = _vis.selected("nodes");
	
	if (nodes != null && nodes.length > 0)
	{
		var fn = _vis.firstNeighbors(nodes, true);
		var neighbors = fn.neighbors;
		var edges = fn.edges;
		edges = edges.concat(fn.mergedEdges);
		neighbors = neighbors.concat(fn.rootNodes);
        var bypass = _vis.visualStyleBypass() || {};
		
		if( ! bypass.nodes )
		{
            bypass.nodes = {};
        }
        if( ! bypass.edges )
        {
            bypass.edges = {};
        }

		var allNodes = _vis.nodes();
		
		$.each(allNodes, function(i, n) {
		    if( !bypass.nodes[n.data.id] ){
		        bypass.nodes[n.data.id] = {};
		    }
			bypass.nodes[n.data.id].opacity = 0.25;
	    });
		
		$.each(neighbors, function(i, n) {
		    if( !bypass.nodes[n.data.id] ){
		        bypass.nodes[n.data.id] = {};
		    }
			bypass.nodes[n.data.id].opacity = 1;
		});

		var opacity;
		var allEdges = _vis.edges();
		allEdges = allEdges.concat(_vis.mergedEdges());
		
		$.each(allEdges, function(i, e) {
		    if( !bypass.edges[e.data.id] ){
		        bypass.edges[e.data.id] = {};
		    }
		    /*
		    if (e.data.networkGroupCode === "coexp" || e.data.networkGroupCode === "coloc") {
		    	opacity = AUX_UNHIGHLIGHT_EDGE_OPACITY;
		    } else {
		    	opacity = DEF_UNHIGHLIGHT_EDGE_OPACITY;
		    }
		    */
		    
		    opacity = 0.15;
		    
			bypass.edges[e.data.id].opacity = opacity;
			bypass.edges[e.data.id].mergeOpacity = opacity;
	    });
		
		$.each(edges, function(i, e) {
		    if( !bypass.edges[e.data.id] ){
		        bypass.edges[e.data.id] = {};
		    }
		    /*
		    if (e.data.networkGroupCode === "coexp" || e.data.networkGroupCode === "coloc") {
		    	opacity = AUX_HIGHLIGHT_EDGE_OPACITY;
		    } else {
		    	opacity = DEF_HIGHLIGHT_EDGE_OPACITY;
		    }
		    */
		    
		    opacity = 0.85;
		    
			bypass.edges[e.data.id].opacity = opacity;
			bypass.edges[e.data.id].mergeOpacity = opacity;
		});

		_vis.visualStyleBypass(bypass);
		//CytowebUtil.neighborsHighlighted = true;
		
		//$("#menu_neighbors_clear").removeClass("ui-state-disabled");
	}
}

/**
 * Removes all highlights from the visualization.
 * 
 * The content of this method is copied from GeneMANIA (genemania.org) sources.
 */
function _removeHighlights()
{
	var bypass = _vis.visualStyleBypass();
	bypass.edges = {};
	
	var nodes = bypass.nodes;
	
	for (var id in nodes)
	{
		var styles = nodes[id];
		delete styles["opacity"];
		delete styles["mergeOpacity"];
	}
	
	_vis.visualStyleBypass(bypass);

	//CytowebUtil.neighborsHighlighted = false;
	//$("#menu_neighbors_clear").addClass("ui-state-disabled");
}

/**
 * Displays the gene legend in a separate panel.
 */
function _showNodeLegend()
{
	// open legend panel
	$("#node_legend").dialog("open").height("auto");
}

/**
 * Displays the drug legend in a separate panel.
 */
function _showDrugLegend()
{
	// open legend panel
	$("#drug_legend").dialog("open").height("auto");
}

/**
 * Displays the edge legend in a separate panel.
 */
function _showEdgeLegend()
{

//	$("#edge_legend .in-same-component .color-bar").css(
//		"background-color", "#CD976B");
//	
//	$("#edge_legend .reacts-with .color-bar").css(
//		"background-color", "#7B7EF7");
//	
//	$("#edge_legend .state-change .color-bar").css(
//		"background-color", "#67C1A9");
//	
//	$("#edge_legend .other .color-bar").css(
//			"background-color", "#A583AB");
//	
//	$("#edge_legend .merged-edge .color-bar").css(
//		"background-color", "#666666");
	
	// open legend panel
	//$("#edge_legend").dialog("open").height("auto");
	$("#edge_legend").dialog("open");
}

/**
 * Adds a data row to the node or edge inspector.
 * 
 * @param type		type of the inspector (should be "node" or "edge")
 * @param label		label of the data field
 * @param value		value of the data field
 * @param section	optional class value for row element
 */
function _addDataRow(type, label, value /*, section*/)
{
	var section = arguments[3];
	
	if (section == null)
	{
		section = "";
	}
	else
	{
		section += " ";
	}
	
	// replace null string with a predefined string
	
	if (value == null)
	{
		value = UNKNOWN;
	}
	
	$("#" + type + "_inspector_content .data").append(
		'<tr align="left" class="' + section + 'data-row"><td>' +
		'<strong>' + label + ':</strong> ' + value + 
		'</td></tr>');
}

/**
 * Adds a cross reference entry to the node or edge inspector.
 * 
 * @param type		type of the inspector (should be "node" or "edge")
 * @param href		URL of the reference 
 * @param label		label to be displayed
 */
function _addXrefEntry(type, href, label)
{
	$("#" + type + "_inspector_content .xref-row td").append(
		'<a href="' + href + '" target="_blank">' +
		label + '</a>');
}

/**
 * Generates the URL and the display text for the given xref string.
 * 
 * @param xref	xref as a string
 * @return		array of href and text pairs for the given xref
 */
function _resolveXref(xref)
{
	var link = null;
	
	if (xref != null)
	{
		// split the string into two parts
		var pieces = xref.split(":", 2);
		
		// construct the link object containing href and text
		link = new Object();
		
		link.href = _linkMap[pieces[0].toLowerCase()];
		 
		if (link.href == null)
		{
			// unknown source
			link.href = "#";
		}
		// else, check where search id should be inserted
		else if (link.href.indexOf(ID_PLACE_HOLDER) != -1)
		{
			link.href = link.href.replace(ID_PLACE_HOLDER, pieces[1]);
		}
		else
		{
			link.href += pieces[1];
		}
		
		link.text = xref;
		link.pieces = pieces;
	}
	
	return link;
}

/**
 * Sets the default values of the control flags.
 */
function _resetFlags()
{
	_autoLayout = false;
	_removeDisconnected = false;
	_nodeLabelsVisible = true;
	_edgeLabelsVisible = false;
	_panZoomVisible = true;
	_linksMerged = true;
	_profileDataVisible = false;
	_selectFromTab = false;
}

/**
 * Sets the visibility of the complete UI.
 * 
 * @param visible	a boolean to set the visibility.
 */
function _setVisibility(visible)
{
	if (visible)
	{
		//if ($("#network_tabs").hasClass("hidden-network-ui"))
		if ($("#network_menu_div").hasClass("hidden-network-ui"))
		{
			$("#network_menu_div").removeClass("hidden-network-ui");
			$("#quick_info_div").removeClass("hidden-network-ui");
			$("#network_tabs").removeClass("hidden-network-ui");
			$("#node_inspector").removeClass("hidden-network-ui");
			$("#edge_inspector").removeClass("hidden-network-ui");
			$("#node_legend").removeClass("hidden-network-ui");
			$("#drug_legend").removeClass("hidden-network-ui");
			$("#edge_legend").removeClass("hidden-network-ui");
			$("#settings_dialog").removeClass("hidden-network-ui");
		}
	}
	else
	{
		if (!$("#network_menu_div").hasClass("hidden-network-ui"))
		{
			$("#network_menu_div").addClass("hidden-network-ui");
			$("#quick_info_div").addClass("hidden-network-ui");
			$("#network_tabs").addClass("hidden-network-ui");
			$("#node_inspector").addClass("hidden-network-ui");
			$("#edge_inspector").addClass("hidden-network-ui");
			$("#node_legend").addClass("hidden-network-ui");
			$("#drug_legend").addClass("hidden-network-ui");
			$("#edge_legend").addClass("hidden-network-ui");
			$("#settings_dialog").addClass("hidden-network-ui");
		}
	}
}

/**
 * Sets visibility of the given UI component.
 * 
 * @param component	an html UI component
 * @param visible	a boolean to set the visibility.
 */
function _setComponentVis(component, visible)
{
	// set visible
	if (visible)
	{
		if (component.hasClass("hidden-network-ui"))
		{
			component.removeClass("hidden-network-ui");
		}
	}
	// set invisible
	else
	{
		if (!component.hasClass("hidden-network-ui"))
		{
			component.addClass("hidden-network-ui");
		}
	}
}

/**
 * Creates an array containing default option values for the ForceDirected
 * layout.
 * 
 * @return	an array of default layout options
 */
function _defaultOptsArray()
{
	var defaultOpts = 
		[ { id: "gravitation", label: "Gravitation",       value: -350,   tip: "The gravitational constant. Negative values produce a repulsive force." },
		  { id: "mass",        label: "Node mass",         value: 3,      tip: "The default mass value for nodes." },
		  { id: "tension",     label: "Edge tension",      value: 0.1,    tip: "The default spring tension for edges." },
		  { id: "restLength",  label: "Edge rest length",  value: "auto", tip: "The default spring rest length for edges." },
		  { id: "drag",        label: "Drag co-efficient", value: 0.4,    tip: "The co-efficient for frictional drag forces." },
		  { id: "minDistance", label: "Minimum distance",  value: 1,      tip: "The minimum effective distance over which forces are exerted." },
		  { id: "maxDistance", label: "Maximum distance",  value: 10000,  tip: "The maximum distance over which forces are exerted." },
		  { id: "iterations",  label: "Iterations",        value: 400,    tip: "The number of iterations to run the simulation." },
		  { id: "maxTime",     label: "Maximum time",      value: 30000,  tip: "The maximum time to run the simulation, in milliseconds." },
		  { id: "autoStabilize", label: "Auto stabilize",  value: true,   tip: "If checked, layout automatically tries to stabilize results that seems unstable after running the regular iterations." } ];
	
	return defaultOpts;
}

/**
 * Creates a map for xref entries.
 * 
 * @return	an array (map) of xref entries
 */
function _xrefArray()
{
	var linkMap = new Array();
	
	// TODO find missing links (Nucleotide Sequence Database)
	//linkMap["refseq"] =	"http://www.genome.jp/dbget-bin/www_bget?refseq:";
	linkMap["refseq"] = "http://www.ncbi.nlm.nih.gov/protein/";
	linkMap["entrez gene"] = "http://www.ncbi.nlm.nih.gov/gene?term=";	
	linkMap["hgnc"] = "http://www.genenames.org/cgi-bin/quick_search.pl?.cgifields=type&type=equals&num=50&search=" + ID_PLACE_HOLDER + "&submit=Submit";
	linkMap["uniprot"] = "http://www.uniprot.org/uniprot/";
	linkMap["chebi"] = "http://www.ebi.ac.uk/chebi/advancedSearchFT.do?searchString=" + ID_PLACE_HOLDER + "&queryBean.stars=3&queryBean.stars=-1";
	linkMap["pubmed"] = "http://www.ncbi.nlm.nih.gov/pubmed?term=";
	linkMap["drugbank"] = "http://www.drugbank.ca/drugs/" + ID_PLACE_HOLDER;
	linkMap["nucleotide sequence database"] = "";
	
	return linkMap;
}

/**
 * Creates a map for edge type visibility.
 * 
 * @return	an array (map) of edge type visibility.
 */
function _edgeTypeArray()
{
	var typeArray = new Array();
	
	// by default every edge type is visible
	typeArray[IN_SAME_COMPONENT] = true;
	typeArray[REACTS_WITH] = true;
	typeArray[STATE_CHANGE] = true;
	typeArray[DRUG_TARGET] = true;
	typeArray[OTHER] = true;
	
	return typeArray;
}

/**
 * Creates a map for edge source visibility.
 * 
 * @return	an array (map) of edge source visibility.
 */
function _edgeSourceArray()
{
	var sourceArray = new Array();
	
	// dynamically collect all sources
	
	var edges = _vis.edges();
	var source;
	
	for (var i = 0; i < edges.length; i++)
	{
		source = edges[i].data.INTERACTION_DATA_SOURCE;
		
		if (source != null
			&& source != "")
		{
			// by default every edge source is visible
			sourceArray[source] = true;
		}
	}
	
	// also set a flag for unknown (undefined) sources
	sourceArray[UNKNOWN] = true;
	
	return sourceArray;
}

/**
 * Calculates weight values for each gene by using the formula:
 * 
 * weight = Max[(Total Alteration of a node), 
 *    Max(Total Alteration of its neighbors) * coeff] * 100
 * 
 * @param coeff	coefficient value used in the weight function
 * @returns		a map (array) containing weight values for each gene
 */
function _geneWeightArray(coeff)
{
	var weightArray = new Array();
	
	if (coeff > 1)
	{
		coeff = 1;
	}
	else if (coeff < 0)
	{
		coeff = 0;
	}
	
	// calculate weight values for each gene
	
	var nodes = _vis.nodes();
	var max, weight, neighbors;
	
	for (var i = 0; i < nodes.length; i++)
	{
		// get the total alteration of the current node
		
		if (nodes[i].data["PERCENT_ALTERED"] != null)
		{
			weight = nodes[i].data["PERCENT_ALTERED"];
		}
		else
		{
			weight = 0;
		}
		
		// get first neighbors of the current node
		
		neighbors = _vis.firstNeighbors([nodes[i]]).neighbors;
		max = 0;
		
		// find the max of the total alteration of its neighbors,
		// if coeff is not 0
		if (coeff > 0)
		{
			for (var j = 0; j < neighbors.length; j++)
			{
				if (neighbors[j].data["PERCENT_ALTERED"] != null)
				{
					if (neighbors[j].data["PERCENT_ALTERED"] > max)
					{
						max = neighbors[j].data["PERCENT_ALTERED"];
					}
				}
			}
			
			// calculate the weight of the max value by using the coeff 
			max = max * (coeff);
			
			// if maximum weight due to the total alteration of its neighbors
			// is greater than its own weight, then use max instead
			if (max > weight)
			{
				weight = max;
			}
		}
		
		// add the weight value to the map
		weightArray[nodes[i].data.id] = weight * 100;
	}
	
	return weightArray;
}

/**
 * Finds the non-seed gene having the maximum alteration percent in
 * the network, and returns the maximum alteration percent value.
 * 
 * @param map	weight map for the genes in the network
 * @return		max alteration percent of non-seed genes
 */
function _maxAlterValNonSeed(map)
{
	var max = 0.0;
	
	for (var key in map)
	{
		// skip seed genes
		
		var node = _vis.node(key);
		
		if (node != null &&
			node.data["IN_QUERY"] == "true")
		{
			continue;
		}
		
		// update max value if necessary
		if (map[key] > max)
		{
			max = map[key];
		}
	}
	
	return max;
}

/**
 * Initializes the main menu by adjusting its style. Also, initializes the
 * inspector panels and tabs.
 */
function _initMainMenu()
{
	// Opera fix
	$("#network_menu ul").css({display: "none"});
	
	// adds hover effect to main menu items (File, Topology, View)
	
	$("#network_menu li").hover(
		function() {
			$(this).find('ul:first').css(
					{visibility: "visible",display: "none"}).show(400);
		},
		function() {
			$(this).find('ul:first').css({visibility: "hidden"});
		});
	
	
	// adds hover effect to menu items
	
	$("#network_menu ul a").hover(
		function() {
			$(this).addClass(HOVERED_CLASS);
		},
		function() {
			$(this).removeClass(HOVERED_CLASS);
		});
	
	// adjust separators between menu items
	
	$("#network_menu_file").addClass(MENU_CLASS);
	$("#network_menu_topology").addClass(MENU_CLASS);
	$("#network_menu_view").addClass(MENU_CLASS);
	$("#network_menu_layout").addClass(MENU_CLASS);
	$("#network_menu_legends").addClass(MENU_CLASS);
	
	$("#save_as_png").addClass(FIRST_CLASS);
	$("#save_as_png").addClass(MENU_SEPARATOR_CLASS);
	$("#save_as_png").addClass(LAST_CLASS);
	
	$("#hide_selected").addClass(FIRST_CLASS);
	$("#hide_selected").addClass(MENU_SEPARATOR_CLASS);	
	$("#remove_disconnected").addClass(MENU_SEPARATOR_CLASS);
	$("#remove_disconnected").addClass(LAST_CLASS);
	
	$("#show_profile_data").addClass(FIRST_CLASS);
	$("#show_profile_data").addClass(MENU_SEPARATOR_CLASS);
	$("#highlight_neighbors").addClass(MENU_SEPARATOR_CLASS);
	$("#remove_highlights").addClass(LAST_CLASS);
	
	$("#perform_layout").addClass(FIRST_CLASS);
	$("#perform_layout").addClass(MENU_SEPARATOR_CLASS);
	//$("#layout_properties").addClass(SUB_MENU_CLASS);
	$("#auto_layout").addClass(MENU_SEPARATOR_CLASS);
	$("#auto_layout").addClass(LAST_CLASS);
	
	$("#show_node_legend").addClass(FIRST_CLASS);
	$("#show_edge_legend").addClass(LAST_CLASS);
	
	// init check icons for checkable menu items
	_updateMenuCheckIcons();
}

/**
 * Updates check icons of the checkable menu items.
 */
function _updateMenuCheckIcons()
{
	if (_autoLayout)
	{
		$("#auto_layout").addClass(CHECKED_CLASS);
	}
	else
	{
		$("#auto_layout").removeClass(CHECKED_CLASS);
	}
	
	if (_removeDisconnected)
	{
		$("#remove_disconnected").addClass(CHECKED_CLASS);
	}
	else
	{
		$("#remove_disconnected").removeClass(CHECKED_CLASS);
	}
	
	if (_nodeLabelsVisible)
	{
		$("#show_node_labels").addClass(CHECKED_CLASS);
	}
	else
	{
		$("#show_node_labels").removeClass(CHECKED_CLASS);
	}
	
	if (_edgeLabelsVisible)
	{
		$("#show_edge_labels").addClass(CHECKED_CLASS);
	}
	else
	{
		$("#show_edge_labels").removeClass(CHECKED_CLASS);
	}
	
	if (_panZoomVisible)
	{
		$("#show_pan_zoom_control").addClass(CHECKED_CLASS);
	}
	else
	{
		$("#show_pan_zoom_control").removeClass(CHECKED_CLASS);
	}
	
	if (_linksMerged)
	{
		$("#merge_links").addClass(CHECKED_CLASS);
	}
	else
	{
		$("#merge_links").removeClass(CHECKED_CLASS);
	}
	
	if (_profileDataVisible)
	{
		$("#show_profile_data").addClass(CHECKED_CLASS);
	}
	else
	{
		$("#show_profile_data").removeClass(CHECKED_CLASS);
	}
}

/**
 * Initializes dialog panels for node inspector, edge inspector, and layout
 * settings.
 */
function _initDialogs()
{
	// adjust settings panel
	$("#settings_dialog").dialog({autoOpen: false, 
		resizable: false, 
		width: 333});
	
	// adjust node inspector
	$("#node_inspector").dialog({autoOpen: false, 
		resizable: false, 
		width: 366,
		maxHeight: 300});
	
	// adjust edge inspector
	$("#edge_inspector").dialog({autoOpen: false, 
		resizable: false, 
		width: 366,
		maxHeight: 300});
	
	// adjust node legend
	$("#node_legend").dialog({autoOpen: false, 
		resizable: false, 
		width: 440});
	
	// adjust drug legend
	$("#drug_legend").dialog({autoOpen: false, 
		resizable: false, 
		width: 320});
	
	// adjust edge legend
	$("#edge_legend").dialog({autoOpen: false, 
		resizable: false, 
		width: 280,
		height: 152});
}

/**
 * Initializes the drop down menu.
 */
function _initDropDown()
{
	// add select listener for drop down menu
	$("#drop_down_select").change(function(){
			_changeListener();
			});
	//_changeListener();
}


/**
 * Initializes the gene filter sliders.
 */
function _initSliders()
{
	// add key listeners for input fields
	
	$("#weight_slider_field").keypress(_keyPressListener);
	$("#affinity_slider_field").keypress(_keyPressListener);
	
	// show gene filtering slider	
	$("#weight_slider_bar").slider(
		{value: ALTERATION_PERCENT,
		stop: _weightSliderStop,
		slide: _weightSliderMove});
	
	// set max alteration value label
	//$("#weight_slider_area .slider-max label").text(
	//	_maxAlterationPercent.toFixed(1));
	
	// show affinity slider (currently disabled)
//	$("#affinity_slider_bar").slider(
//		{value: WEIGHT_COEFF * 100,
//		change: _affinitySliderChange,
//		slide: _affinitySliderMove});
}

/**
 * Recursive function, that adds a new line after each 60 characters in given parameter and returns it
 * */
function _adjustToolTipText(text)
{
	if (text.length > 60) 
	{
		return text.substr(0,60) + "\n" +  _adjustToolTipText(text.substr(60,text.length));
	}
	else
		return text;
}

/**
 * Initializes tooltip style for genes.
 * 
 * 
 */
function _initTooltipStyle()
{	
	// create a function and add it to the Visualization object
	_vis["customTooltip"] = function (data) 
	{
		var text;
				
		if (data.type != DRUG) 
		{
			if (data["PERCENT_ALTERED"] == null)
			{
				text = "n/a";
			}
			else
			{
				text = Math.round(100 * data["PERCENT_ALTERED"]) + "%";
			}
		}
		// For Drug Nodes, their full label are shown on mouse over, in tool tip
		else
		{

			text = _adjustToolTipText(data.label);
		}

		return "<b>" + text + "</b>";
		//return text;
	};

	// register the custom mapper to the tooltipText
	
	var style = _vis.visualStyle();
	style.nodes.tooltipText = { customMapper: { functionName: "customTooltip" } };

	// set the visual style again
	_vis.visualStyle(style);
	
	// enable node tooltips
	_vis.nodeTooltipsEnabled(true);
}

function _adjustIE()
{
	if (_isIE())
	{
		// this is required to position scrollbar on IE
		//var width = $("#help_tab").width();
		//$("#help_tab").width(width * 1.15);
	}
}

/**
 * Listener for weight slider movement. Updates current value of the slider
 * after each mouse move.
 */
function _weightSliderMove(event, ui)
{
	// get slider value
	var sliderVal = ui.value;
	
	// update current value field
	$("#weight_slider_field").val(
		(_transformValue(sliderVal) * (_maxAlterationPercent / 100)).toFixed(1));
}

/**
 * Listener for weight slider value change. Updates filters with respect to
 * the new slider value.
 */
function _weightSliderStop(event, ui)
{
	// get slider value
	var sliderVal = ui.value;
		
	// apply transformation to prevent filtering of low values 
	// with a small change in the position of the cursor.
	sliderVal = _transformValue(sliderVal) * (_maxAlterationPercent / 100);
	
	// update threshold
	_geneWeightThreshold = sliderVal;
	
	// update current value field
	$("#weight_slider_field").val(sliderVal.toFixed(1));
	
	// update filters
	_filterBySlider();
}
/**
*Filters drugs by the drop down menu.
*/
function _filterByDropDown()
{
	// remove previous filters due to slider
	for (var key in _filteredByDropDown)
	{
		_alreadyFiltered[key] = null;
	}
	
	// remove previous filters due to disconnection
	for (var key in _filteredByIsolation)
	{
		_alreadyFiltered[key] = null;
	}
	
	// reset required filter arrays
	_filteredByDropDown = new Array();
	_filteredByIsolation = new Array();
	
	// remove filters
	//_vis.removeFilter("nodes", false);
	
	// filter with new drop down selection 
	_vis.filter("nodes", dropDownVisibility);
	
    // also, filter disconnected nodes if necessary
    _filterDisconnected();
    
    
    // visualization changed, perform layout if necessary
	_visChanged();

}

/**
 * Filters genes by the current gene weight threshold value determined by
 * the weight slider.
 */
function _filterBySlider()
{
	// remove previous filters due to slider
	for (var key in _filteredBySlider)
	{
		_alreadyFiltered[key] = null;
	}
	
	// remove previous filters due to disconnection
	for (var key in _filteredByIsolation)
	{
		_alreadyFiltered[key] = null;
	}
	
	// reset required filter arrays
	_filteredBySlider = new Array();
	_filteredByIsolation = new Array();
	
	// remove filters
	//_vis.removeFilter("nodes", false);
	
	// filter with new slider value
	_vis.filter("nodes", sliderVisibility);
	
    // also, filter disconnected nodes if necessary
    _filterDisconnected();
    
    // refresh & update genes tab
    _refreshGenesTab();
    updateGenesTab();
    
    // visualization changed, perform layout if necessary
	_visChanged();
}

/**
 * Listener for affinity slider movement. Updates current value of the slider
 * after each mouse move.
 */
function _affinitySliderMove(event, ui)
{
	// get slider value
	var sliderVal = ui.value;
	
	// update current value field
	$("#affinity_slider_field").val((sliderVal / 100).toFixed(2));
}

/**
 * Listener for affinity slider value change. Updates filters with respect to
 * the new slider value.
 */
function _affinitySliderChange(event, ui)
{
	var sliderVal = ui.value;
	
	// update current value field
	$("#affinity_slider_field").val((sliderVal / 100).toFixed(2));
	
	// re-calculate gene weights
	_geneWeightMap = _geneWeightArray(sliderVal / 100);
	
	// update filters
	_filterBySlider();
}

/**
*changeListener for the changes on the drop down menu
*
*/
function _changeListener(){
	//update drug filters
	_filterByDropDown();

}


/**
 * Key listener for input fields on the genes tab.
 * Updates the slider values (and filters if necessary), if the input
 * value is valid.
 * 
 * @param event		event triggered the action
 */
function _keyPressListener(event)
{
	var input;
	
	// check for the ENTER key first 
	if (event.keyCode == ENTER_KEYCODE)
	{
		if (event.target.id == "weight_slider_field")
		{
			input = $("#weight_slider_field").val();
			
			// update weight slider position if input is valid
			
			if (isNaN(input))
			{
				// not a numeric value, update with defaults
				input = ALTERATION_PERCENT;
			}
			else if (input < 0)
			{
				// set values below zero to zero
				input = 0;
			}
			else if (input > 100)
			{
				// set values above 100 to 100
				input = 100;
			}
			
			$("#weight_slider_bar").slider("option", "value",
				_reverseTransformValue(input / (_maxAlterationPercent / 100)));
			
			// update threshold value
			_geneWeightThreshold = input;
			
			// also update filters
			_filterBySlider();
		}
		else if (event.target.id == "affinity_slider_field")
		{
			input = $("#affinity_slider_field").val();
			
			// update affinity slider position if input is valid
			// (this will also update filters if necessary)
			
			if (isNaN(input))
			{
				// not a numeric value, update with defaults
				value = WEIGHT_COEFF;
			}
			else if (input < 0)
			{
				// set values below zero to zero
				value = 0;
			}
			else if (input > 1)
			{
				// set values above 1 to 1
				value = 1;
			}
			
			$("#affinity_slider_bar").slider("option",
				"value",
				Math.round(input * 100));
		}
		else if (event.target.id == "search_box")
		{
			searchGene();
		}
	}
}

/*
function _getSliderValue()
{
	var value = $("#slider_bar").slider("option", "value");
	var sourceInterval, targetInterval;
	
	// transform values between 0-50 on the bar to 0-20
	if (value <= 50)
	{
		sourceInterval = {start: 0, end: 50};
		targetInterval = {start: 0, end: 20};
	}
	// transform values between 50-75 on the bar to 20-50
	else if (value <= 75)
	{
		sourceInterval = {start: 50, end: 75};
		targetInterval = {start: 20, end: 50};
	}
	// transform values between 75-100 on the bar to 50-100
	else
	{
		sourceInterval = {start: 75, end: 100};
		targetInterval = {start: 50, end: 100};
	}
	
	return _transformValue(value, sourceInterval, targetInterval);
}
*/

/*
 * Alternative version with checkboxes..
 *
function _refreshGenesTab()
{
	var nodes = _vis.nodes();
	
	//$("#genes_tab .genes_list li").remove();
	$("#genes_tab table").remove();
	
	
//	for (var i=0; i < nodes.length; i++)
//	{
//		$("#genes_tab .genes_list").append(
//			"<li> " + nodes[i].data.id + "</li>");
//	}
	
	
	$("#genes_tab").append('<table></table>');
	
	for (var i=0; i < nodes.length; i++)
	{
		var shortId = _shortId(nodes[i].data.id);
		
		$("#genes_tab table").append( '<tr><td>' +
			'<input type="checkbox" id="' + nodes[i].data.id + 
			'" onClick="handleCheckEvent(\'' + nodes[i].data.id + '\')" >' + 
			'<label>' + shortId + '</label>' +
			'</input>' + '</td></tr>');
	}
}
*/

/**
 * Initializes Genes tab.
 */
function _initGenesTab()
{
	// init buttons
	
	$("#filter_genes").button({icons: {primary: 'ui-icon-circle-minus'},
		text: false});
	
	$("#crop_genes").button({icons: {primary: 'ui-icon-crop'},
		text: false});
	
	$("#unhide_genes").button({icons: {primary: 'ui-icon-circle-plus'},
		text: false});
	
	$("#search_genes").button({icons: {primary: 'ui-icon-search'},
		text: false});
	
	$("#update_edges").button({icons: {primary: 'ui-icon-refresh'},
		text: false});
	
	// re-submit button is initially disabled
	$("#re-submit_query").button({icons: {primary: 'ui-icon-play'},
		text: false,
		disabled: true});
	
	// $("#re-run_query").button({label: "Re-run query with selected genes"});
	
	// apply tiptip to all buttons on the network tabs
	$("#network_tabs button").tipTip({edgeOffset:8});
}


/**
 * Refreshes the content of the genes tab, by populating the list with visible
 * (i.e. non-filtered) genes.
 */
function _refreshGenesTab()
{
	// get visible genes
	var geneList = _visibleGenes();
	
	// clear old content
	$("#gene_list_area select").remove();
	
	$("#gene_list_area").append('<select multiple></select>');
		
	// add new content
	
	for (var i=0; i < geneList.length; i++)
	{
		// use the safe version of the gene id as an id of an HTML object
		var safeId = _safeProperty(geneList[i].data.id);
		
		var classContent;
		
		if (geneList[i].data["IN_QUERY"] == "true")
		{
			classContent = 'class="in-query" ';
		}
		else
		{
			classContent = 'class="not-in-query" ';
		}
		
		$("#gene_list_area select").append(
			'<option id="' + safeId + '" ' +
			classContent + 
			'value="' + geneList[i].data.id + '" ' + '>' + 
			'<label>' + geneList[i].data.label + '</label>' +
			'</option>');
		
		// add double click listener for each gene
		$("#genes_tab #" + safeId).dblclick(showGeneDetails);
		
		// TODO qtip does not work with Chrome&IE because of the restrictions of
		// the <select><option> structure.
		/*
		var qtipOpts =
		{
			content: "id: " + safeId,
			position:
			{
				corner:
				{
					tooltip: 'bottomRight', // the corner
					target: 'topLeft' // opposite corner
				}
			},
			style:
			{
				border:
				{
                     width: 3,
                     radius: 10
				},
				padding: 10,
				textAlign: 'center',
				'font-size': '10pt',
				tip: true // speech bubble tip with automatic corner detection
				//name: 'cream' // preset 'cream' style
			}
		};
		*/
		
		// TODO try tipTip?
		//$("#genes_tab #" + safeId).qtip(qtipOpts);
	}
	
	// add change listener to the select box
	$("#gene_list_area select").change(updateSelectedGenes);
	
	if (_isIE())
	{
		// listeners on <option> elements do not work in IE, therefore add 
		// double click listener to the select box
		$("#gene_list_area select").dblclick(showGeneDetails);
		
		// TODO if multiple genes are selected, double click always shows
		// the first selected gene's details in IE
	}
}

/**
 * Refreshes the content of the relations tab, by calculating percentages for
 * each edge type.
 */
function _refreshRelationsTab()
{
	var edges = _vis.edges();

	// initialize percentages of each edge type
	var percentages = new Array();
	
	percentages[IN_SAME_COMPONENT] = 0;
	percentages[REACTS_WITH] = 0;
	percentages[STATE_CHANGE] = 0;	
	percentages[DRUG_TARGET] = 0;
	
	// for each edge increment count of the correct edge type 
	for (var i=0; i < edges.length; i++)
	{
		percentages[edges[i].data.type] += 1;
	}
	
	percentages[OTHER] = edges.length -
		(percentages[IN_SAME_COMPONENT] +
		percentages[REACTS_WITH] +
		percentages[STATE_CHANGE] +
		percentages[DRUG_TARGET]);
	
	if (percentages[OTHER] == 0)
	{
		// do not display OTHER if its percentage is zero
		_setComponentVis($("#relations_tab .other"), false);
		
		// also do not display it in the edge legend
		//_setComponentVis($("#edge_legend .other"), false);
	}
	else
	{
		_setComponentVis($("#relations_tab .other"), true);
		//_setComponentVis($("#edge_legend .other"), true);
	}
	
	// calculate percentages and add content to the tab 
	
	var percent;
	
	percent = (percentages[IN_SAME_COMPONENT] * 100 / edges.length);
	
	$("#relations_tab .in-same-component .percent-bar").css(
		"width", Math.ceil(percent * 0.85) + "%");
	
	$("#relations_tab .in-same-component .percent-bar").css(
		"background-color", "#904930");
	
	$("#relations_tab .in-same-component .percent-value").text(
		percent.toFixed(1) + "%");
	
	percent = (percentages[DRUG_TARGET] * 100 / edges.length);
	
	$("#relations_tab .targeted-by-drug .percent-bar").css(
		"width", Math.ceil(percent * 0.85) + "%");
	
	$("#relations_tab .targeted-by-drug .percent-bar").css(
		"background-color", "#E6A90F");
	
	$("#relations_tab .targeted-by-drug .percent-value").text(
		percent.toFixed(1) + "%");
	
	percent = (percentages[REACTS_WITH] * 100 / edges.length);
	
	$("#relations_tab .reacts-with .percent-bar").css(
		"width", Math.ceil(percent * 0.85) + "%");
	
	$("#relations_tab .reacts-with .percent-bar").css(
		"background-color", "#7B7EF7");
	
	$("#relations_tab .reacts-with .percent-value").text(
		percent.toFixed(1) + "%");
	
	percent = (percentages[STATE_CHANGE] * 100 / edges.length);
	
	$("#relations_tab .state-change .percent-bar").css(
		"width", Math.ceil(percent * 0.85) + "%");
		
	$("#relations_tab .state-change .percent-bar").css(
		"background-color", "#67C1A9");
	
	$("#relations_tab .state-change .percent-value").text(
		percent.toFixed(1) + "%");
	
	percent = (percentages[OTHER] * 100 / edges.length);
	
	$("#relations_tab .other .percent-bar").css(
		"width", Math.ceil(percent * 0.85) + "%");
		
	$("#relations_tab .other .percent-bar").css(
		"background-color", "#A583AB");
	
	$("#relations_tab .other .percent-value").text(
		percent.toFixed(1) + "%");
	
	// TODO remove old source filters?
	//$("#relations_tab #edge_source_filter tr").remove();
	
	// add source filtering options
	
	for (var key in _edgeSourceVisibility)
	{
		$("#relations_tab #edge_source_filter").append(
			'<tr class="' + _safeProperty(key) + '">' +
			'<td class="edge-source-checkbox">' +
			'<input type="checkbox" checked="checked">' +
			'<label>' + key + '</label>' +
			'</td></tr>');
	}
	
	// <tr class="unknown">
	//		<td class="edge-source-checkbox">
	//				<input type="checkbox" checked="checked">
	//				<label> Unknown </label>
	//		</td>
	// </tr>
}

/**
 * Creates a map (an array) with <command, function> pairs. Also, adds listener
 * functions for the buttons and for the CytoscapeWeb canvas.
 */
function _initControlFunctions()
{
	_controlFunctions = new Array();
	
	//_controlFunctions["hide_selected"] = _hideSelected;
	_controlFunctions["hide_selected"] = filterSelectedGenes;
	_controlFunctions["unhide_all"] = _unhideAll;
	_controlFunctions["perform_layout"] = _performLayout;
	_controlFunctions["show_node_labels"] = _toggleNodeLabels;
	//_controlFunctions["show_edge_labels"] = _toggleEdgeLabels;
	_controlFunctions["merge_links"] = _toggleMerge;
	_controlFunctions["show_pan_zoom_control"] = _togglePanZoom;
	_controlFunctions["auto_layout"] = _toggleAutoLayout;
	_controlFunctions["remove_disconnected"] = _toggleRemoveDisconnected;
	_controlFunctions["show_profile_data"] = _toggleProfileData;
	_controlFunctions["save_as_png"] = _saveAsPng;
	//_controlFunctions["save_as_svg"] = _saveAsSvg;
	_controlFunctions["layout_properties"] = _openProperties;
	_controlFunctions["highlight_neighbors"] = _highlightNeighbors;
	_controlFunctions["remove_highlights"] = _removeHighlights;
	_controlFunctions["hide_non_selected"] = filterNonSelected;
	_controlFunctions["node_legend"] = _showNodeLegend;
	_controlFunctions["drug_legend"] = _showDrugLegend;
	_controlFunctions["edge_legend"] = _showEdgeLegend;
	
	
	
	// add button listeners
	
	$("#save_layout_settings").click(saveSettings);
	$("#default_layout_settings").click(defaultSettings);
	
	$("#search_genes").click(searchGene);
	$("#genes_tab #search_box").keypress(_keyPressListener);
	$("#filter_genes").click(filterSelectedGenes);
	$("#crop_genes").click(filterNonSelected);
	$("#unhide_genes").click(_unhideAll);
	$("#re-submit_query").click(reRunQuery);
	
	$("#update_edges").click(updateEdges);
	
	
	// add listener for double click action
	
	_vis.addListener("dblclick",
		"nodes",
		showNodeInspector);
	
	_vis.addListener("dblclick",
		"edges",
		showEdgeInspector);
	
	// add listener for node select & deselect actions
	
	_vis.addListener("select",
		"nodes",
		updateGenesTab);
	
	_vis.addListener("deselect",
		"nodes",
		updateGenesTab);
	
	// TODO temp debug option, remove when done
	//_vis.addContextMenuItem("node details", "nodes", jokerAction);
}

/**
 * Initializes the layout options by default values and updates the
 * corresponding UI content.
 */
function _initLayoutOptions()
{
	_layoutOptions = _defaultOptsArray();
	_updateLayoutOptions();
}

/**
 * Hides (filters) selected nodes and edges.
 */
function _hideSelected()
{
	// update selected elements map
	_selectedElements = _selectedElementsMap("all");
	
	// filter out selected elements
    _vis.filter('all', selectionVisibility);
    
    // also, filter disconnected nodes if necessary
    _filterDisconnected();
    
    // refresh genes tab
    _refreshGenesTab();
    
    // visualization changed, perform layout if necessary
	_visChanged();
}

/**
 * Removes any existing filters to unhide filtered nodes & edges. However, 
 * this operation does not remove the filtering based on edge types.
 */
function _unhideAll()
{
	// remove all filters
	_vis.removeFilter(null);
	
	// reset array of already filtered elements
	_alreadyFiltered = new Array();
	
	// reset slider UI
	$("#weight_slider_field").val(0.0);
	$("#weight_slider_bar").slider("option",
		"value", 0);
	
	// re-apply filtering based on edge types
	updateEdges();
	
	// refresh & update genes tab 
	_refreshGenesTab();
	updateGenesTab();

	// no need to call _visChanged(), since it is already called by updateEdges
	//_visChanged();
}

/**
 * Creates an array of visible (i.e. non-filtered) genes.
 * 
 * @return		array of visible genes
 */
function _visibleGenes()
{
	var genes = new Array();
	var nodes = _vis.nodes();

    for (var i=0; i < nodes.length; i++)
    {
    	// check if the node is already filtered.
    	// also, include only genes, not small molecules or unknown types.
    	if (_alreadyFiltered[nodes[i].data.id] == null &&
    		nodes[i].data.type == PROTEIN)
    	{
    		genes.push(nodes[i]);
    	}
    }
    
    // sort genes by label (alphabetically)
    genes.sort(_geneSort);
    
    return genes;
}

/**
 * Comparison function to sort genes alphabetically.
 * 
 * @param node1	node to compare to node2
 * @param node2 node to compare to node1
 * @return 		positive integer if node1 is alphabetically greater than node2
 * 				negative integer if node2 is alphabetically greater than node1
 * 				zero if node1 and node2 are alphabetically equal
 */
function _geneSort(node1, node2)
{
	if (node1.data.label > node2.data.label)
	{
		return 1;
	}
	else if (node1.data.label < node2.data.label)
	{
		return -1;
	}
	else
	{
		return 0;
	}
}

/**
 * Performs the current layout on the graph.
 */
function _performLayout()
{
//    var field = { name: "weight", type: "number", defValue: 1.0 };
//    _vis.addDataField("edges", field);
//
//    var edges = _vis.edges();
//
//    for (var i=0; i < edges.length; i++)
//    {
//    	if (edges[i].data.type == "DRUG_TARGET")
//    	{    		
//    		edges[i].data.weight = 0.2;
//    	}
//    	else
//		{
//    		edges[i].data.weight = 1.0;
//		}
//
//    	_vis.updateData("edges", [edges[i]], edges[i].data);
//    }
    
	_vis.layout(_graphLayout);
}

/**
 * Temporary function for debugging purposes
 */
function jokerAction(evt)
{
	var node = evt.target;		
	str = _nodeDetails(node);		
	alert(str);	
}

/**
 * Temporary function for debugging purposes
 */
function _nodeDetails(node)
{
	var str = "";
	
	if (node != null)
	{
		str += "fields: ";
		
		for (var field in node)
		{
			str += field + ";";
		}
		
		str += "\n";
		//str += "data len: " + node.data.length " \n";
		str += "data: \n";
		
		
		for (var field in node.data)
		{
			str += field + ": " +  node.data[field] + "\n";
		}
	}
	
	str += "short id: " + _shortId(node.data.id) + "\n";
	str += "safe id: " + _safeProperty(node.data.id) + "\n";
	
	return str;
}

/**
 * Toggles the visibility of the node labels.
 */
function _toggleNodeLabels()
{
	// update visibility of labels 
	
	_nodeLabelsVisible = !_nodeLabelsVisible;
	_vis.nodeLabelsVisible(_nodeLabelsVisible);
	
	// update check icon of the corresponding menu item
	
	var item = $("#show_node_labels");
	
	if (_nodeLabelsVisible)
	{
		item.addClass(CHECKED_CLASS);
	}
	else
	{
		item.removeClass(CHECKED_CLASS);
	}
}

/**
 * Toggles the visibility of the edge labels.
 */
function _toggleEdgeLabels()
{
	// update visibility of labels 
	
	_edgeLabelsVisible = !_edgeLabelsVisible;
	_vis.edgeLabelsVisible(_edgeLabelsVisible);
	
	// update check icon of the corresponding menu item
	
	var item = $("#show_edge_labels");
	
	if (_edgeLabelsVisible)
	{
		item.addClass(CHECKED_CLASS);
	}
	else
	{
		item.removeClass(CHECKED_CLASS);
	}
}

/**
 * Toggles the visibility of the pan/zoom control panel.
 */
function _togglePanZoom()
{
	// update visibility of the pan/zoom control
	
	_panZoomVisible = !_panZoomVisible;
	
	_vis.panZoomControlVisible(_panZoomVisible);
	
	// update check icon of the corresponding menu item
	
	var item = $("#show_pan_zoom_control");
	
	if (_panZoomVisible)
	{
		item.addClass(CHECKED_CLASS);
	}
	else
	{
		item.removeClass(CHECKED_CLASS);
	}
}

/**
 * Merges the edges, if not merged. If edges are already merges, then show all
 * edges.
 */
function _toggleMerge()
{
	// merge/unmerge the edges
	
	_linksMerged = !_linksMerged;
	
	_vis.edgesMerged(_linksMerged);
	
	// update check icon of the corresponding menu item
	
	var item = $("#merge_links");
	
	if (_linksMerged)
	{
		item.addClass(CHECKED_CLASS);
	}
	else
	{
		item.removeClass(CHECKED_CLASS);
	}
}

/**
 * Toggle auto layout option on or off. If auto layout is active, then the
 * graph is laid out automatically upon any change.
 */
function _toggleAutoLayout()
{
	// toggle autoLayout option
	
	_autoLayout = !_autoLayout;
	
	// update check icon of the corresponding menu item
	
	var item = $("#auto_layout");
	
	if (_autoLayout)
	{
		item.addClass(CHECKED_CLASS);
	}
	else
	{
		item.removeClass(CHECKED_CLASS);
	}
}

/**
 * Toggle "remove disconnected on hide" option on or off. If this option is 
 * active, then any disconnected node will also be hidden after the hide action.
 */
function _toggleRemoveDisconnected()
{
	// toggle removeDisconnected option
	
	_removeDisconnected = !_removeDisconnected;
	
	// update check icon of the corresponding menu item
	
	var item = $("#remove_disconnected");
	
	if (_removeDisconnected)
	{
		item.addClass(CHECKED_CLASS);
	}
	else
	{
		item.removeClass(CHECKED_CLASS);
	}
}

/**
 * Toggles the visibility of the profile data for the nodes.
 */
function _toggleProfileData()
{
    // toggle value and pass to CW

    _profileDataVisible = !_profileDataVisible;
    _vis.profileDataAlwaysShown(_profileDataVisible);

	// update check icon of the corresponding menu item
	
	var item = $("#show_profile_data");
	
	if (_profileDataVisible)
	{
		item.addClass(CHECKED_CLASS);
	}
	else
	{
		item.removeClass(CHECKED_CLASS);
	}
}

/**
 * Saves the network as a PNG image.
 */
function _saveAsPng()
{
	_vis.exportNetwork('png', 'export_network.jsp?type=png');
}

/**
 * Saves the network as a SVG image.
 */
function _saveAsSvg()
{
	_vis.exportNetwork('svg', 'export_network.jsp?type=svg');
}

/**
 * Displays the layout properties panel.
 */
function _openProperties()
{	
	_updatePropsUI();
	$("#settings_dialog").dialog("open").height("auto");
}

/**
 * Initializes the layout settings panel.
 */
function _initPropsUI()
{
	$("#fd_layout_settings tr").tipTip();
}

/**
 * Updates the contents of the layout properties panel.
 */
function _updatePropsUI()
{
	// update settings panel UI
	
	for (var i=0; i < _layoutOptions.length; i++)
	{
//		if (_layoutOptions[i].id == "weightNorm")
//		{
//			// clean all selections
//			$("#norm_linear").removeAttr("selected");
//			$("#norm_invlinear").removeAttr("selected");
//			$("#norm_log").removeAttr("selected");
//			
//			// set the correct option as selected
//			
//			$("#norm_" + _layoutOptions[i].value).attr("selected", "selected");
//		}
		
		if (_layoutOptions[i].id == "autoStabilize")
		{
			if (_layoutOptions[i].value == true)
			{
				// check the box
				$("#autoStabilize").attr("checked", true);
				$("#autoStabilize").val(true);
			}
			else
			{
				// uncheck the box
				$("#autoStabilize").attr("checked", false);
				$("#autoStabilize").val(false);
			}
		}
		else
		{
			$("#" + _layoutOptions[i].id).val(_layoutOptions[i].value);
		}
	}
}

/**
 * Updates the graphLayout options for CytoscapeWeb.
 */
function _updateLayoutOptions()
{
	// update graphLayout object
	
	var options = new Object();
	
	for (var i=0; i < _layoutOptions.length; i++)
	{
		options[_layoutOptions[i].id] = _layoutOptions[i].value;
	}
	
	_graphLayout.options = options;
}



/*
 * ##################################################################
 * ##################### Utility Functions ##########################
 * ##################################################################
 */

/**
 * Generates a shortened version of the given node id.
 * 
 * @param id	id of a node
 * @return		a shortened version of the id
 */
function _shortId(id)
{
	var shortId = id;
	
	if (id.indexOf("#") != -1)
	{
		var pieces = id.split("#");
		shortId = pieces[pieces.length - 1];
	}
	else if (id.indexOf(":") != -1)
	{
		var pieces = id.split(":");
		shortId = pieces[pieces.length - 1];
	}
	
	return shortId;
}

/**
 * Replaces all occurrences of a problematic character with an under dash.
 * Those characters cause problems with the properties of an HTML object.
 * 
 * @param str	string to be modified
 * @return		safe version of the given string
 */
function _safeProperty(str)
{
	var safeProperty = str;
	
	safeProperty = _replaceAll(safeProperty, " ", "_");
	safeProperty = _replaceAll(safeProperty, "/", "_");
	safeProperty = _replaceAll(safeProperty, "\\", "_");
	safeProperty = _replaceAll(safeProperty, "#", "_");
	safeProperty = _replaceAll(safeProperty, ".", "_");
	safeProperty = _replaceAll(safeProperty, ":", "_");
	safeProperty = _replaceAll(safeProperty, ";", "_");
	safeProperty = _replaceAll(safeProperty, '"', "_");
	safeProperty = _replaceAll(safeProperty, "'", "_");
	
	return safeProperty;
}

/**
 * Replaces all occurrences of the given string in the source string.
 * 
 * @param source		string to be modified
 * @param toFind		string to match
 * @param toReplace		string to be replaced with the matched string
 * @return				modified version of the source string
 */
function _replaceAll(source, toFind, toReplace)
{
	var target = source;
	var index = target.indexOf(toFind);

	while (index != -1)
	{
		target = target.replace(toFind, toReplace);
		index = target.indexOf(toFind);
	}

	return target;
}

/**
 * Checks if the user browser is IE.
 * 
 * @return	true if IE, false otherwise
 */
function _isIE()
{
	var result = false;
	
	if (navigator.appName.toLowerCase().indexOf("microsoft") != -1)
	{
		result = true;
	}
	
	return result;
}

/**
 * Converts the given string to title case format. Also replaces each
 * underdash with a space.
 * 
 * @param source	source string to be converted to title case
 */
function _toTitleCase(source)
{
	var str;
	
	if (source == null)
	{
		return source;
	}
	
	// first, trim the string
	str = source.replace(/\s+$/, "");
	
	// replace each underdash with a space
	str = _replaceAll(str, "_", " ");
	
	// change to lower case
	str = str.toLowerCase();
	
	// capitalize starting character of each word
	
	var titleCase = new Array();
	
	titleCase.push(str.charAt(0).toUpperCase());
	
	for (var i = 1; i < str.length; i++)
	{
		if (str.charAt(i-1) == ' ')
		{
			titleCase.push(str.charAt(i).toUpperCase());
		}
		else
		{
			titleCase.push(str.charAt(i));
		}
	}
	
	return titleCase.join("");
}

/*
function _transformIntervalValue(value, sourceInterval, targetInterval)
{ 
	var sourceRange = sourceInterval.end - sourceInterval.start;
	var targetRange = targetInterval.end - targetInterval.start;
	
	var transformed = targetInterval.start + 
		(value - sourceInterval.start) * (targetRange / sourceRange);
	
	return transformed;
}
*/

/**
 * Finds and returns the maximum value in a given map.
 * 
 * @param map	map that contains real numbers
 */
function _getMaxValue(map)
{
	var max = 0.0;
	
	for (var key in map)
	{
		if (map[key] > max)
		{
			max = map[key];
		}
	}
	
	return max;
}

/**
 * Transforms the input value by using the function: 
 * y = (0.000230926)x^3 - (0.0182175)x^2 + (0.511788)x
 * 
 * This function is designed to transform slider input, which is between
 * 0 and 100, to provide a better filtering.
 * 
 * @param value		input value to be transformed
 */
function _transformValue(value)
{
	// previous function: y = (0.000166377)x^3 - (0.0118428)x^2 + (0.520007)x
	
	var transformed = 0.000230926 * Math.pow(value, 3) -
		0.0182175 * Math.pow(value, 2) +
		0.511788 * value;
	
	if (transformed < 0)
	{
		transformed = 0;
	}
	else if (transformed > 100)
	{
		transformed = 100;
	}
	
	return transformed;
}

/**
 * Transforms the given value by solving the equation
 * 
 *   y = (0.000230926)x^3 - (0.0182175)x^2 + (0.511788)x
 * 
 * where y = value
 * 
 * @param value	value to be reverse transformed
 * @returns		reverse transformed value
 */
function _reverseTransformValue(value)
{
	// find x, where y = value
	
	var reverse = _solveCubic(0.000230926,
		-0.0182175,
		0.511788,
		-value);
	
	return reverse;
}

/**
 * Solves the cubic function
 * 
 *   a(x^3) + b(x^2) + c(x) + d = 0
 *    
 * by using the following formula
 * 
 *   x = {q + [q^2 + (r-p^2)^3]^(1/2)}^(1/3) + {q - [q^2 + (r-p^2)^3]^(1/2)}^(1/3) + p
 *   
 * where
 * 
 *   p = -b/(3a), q = p^3 + (bc-3ad)/(6a^2), r = c/(3a)
 * 
 * @param a	coefficient of the term x^3
 * @param b	coefficient of the term x^2
 * @param c coefficient of the term x^1
 * @param d coefficient of the term x^0
 * 
 * @returns one of the roots of the cubic function
 */
function _solveCubic(a, b, c, d)
{
	var p = (-b) / (3*a);
	var q = Math.pow(p, 3) + (b*c - 3*a*d) / (6 * Math.pow(a,2));
	var r = c / (3*a);
	
	//alert(q*q + Math.pow(r - p*p, 3));
	
	var sqrt = Math.pow(q*q + Math.pow(r - p*p, 3), 1/2);
	
	//var root = Math.pow(q + sqrt, 1/3) +
	//	Math.pow(q - sqrt, 1/3) +
	//	p;
	
	var x = _cubeRoot(q + sqrt) +
		_cubeRoot(q - sqrt) +
		p;
	
	return x;
}

/**
 * Evaluates the cube root of the given value. This function also handles
 * negative values unlike the built-in Math.pow() function.
 * 
 * @param value	source value
 * @returns		cube root of the source value
 */
function _cubeRoot(value)
{
	var root = Math.pow(Math.abs(value), 1/3);
	
	if (value < 0)
	{
		root = -root;
	}
	
	return root;
}

// TODO get the x-coordinate of the event target (with respect to the window). 
function _mouseX(evt)
{
	if (evt.pageX)
	{
		return evt.pageX;
	}
	else if (evt.clientX)
	{
		return evt.clientX + (document.documentElement.scrollLeft ?
			   document.documentElement.scrollLeft :
				   document.body.scrollLeft);
	}	
	else
	{
		return 0;
	}
}

//TODO get the y-coordinate of the event target (with respect to the window).
function _mouseY(evt)
{
	if (evt.pageY)
	{
		return evt.pageY;
	}
	else if (evt.clientY)
	{
		return evt.clientY + (document.documentElement.scrollTop ?
			   document.documentElement.scrollTop :
				   document.body.scrollTop);
	}
	else
	{
		return 0;
	}
}<|MERGE_RESOLUTION|>--- conflicted
+++ resolved
@@ -1,3703 +1,3699 @@
-// flags
-var _autoLayout;
-var _removeDisconnected;
-var _nodeLabelsVisible;
-var _edgeLabelsVisible;
-var _panZoomVisible;
-var _linksMerged;
-var _profileDataVisible;
-var _selectFromTab;
-
-// array of control functions
-var _controlFunctions;
-
-// edge type constants
-var IN_SAME_COMPONENT = "IN_SAME_COMPONENT";
-var REACTS_WITH = "REACTS_WITH";
-var STATE_CHANGE = "STATE_CHANGE";
-var DRUG_TARGET = "DRUG_TARGET";
-var OTHER = "OTHER";
-
-// node type constants
-var PROTEIN = "Protein";
-var SMALL_MOLECULE = "SmallMolecule";
-var DRUG = "Drug";
-var UNKNOWN = "Unknown";
-
-// default values for sliders
-var WEIGHT_COEFF = 0;
-var ALTERATION_PERCENT = 0;
-
-// class constants for css visualization
-var CHECKED_CLASS = "checked-menu-item";
-var MENU_SEPARATOR_CLASS = "separator-menu-item";
-var FIRST_CLASS = "first-menu-item";
-var LAST_CLASS = "last-menu-item";
-var MENU_CLASS = "main-menu-item";
-var SUB_MENU_CLASS = "sub-menu-item";
-var HOVERED_CLASS = "hovered-menu-item";
-var SECTION_SEPARATOR_CLASS = "section-separator";
-var TOP_ROW_CLASS = "top-row";
-var BOTTOM_ROW_CLASS = "bottom-row";
-var INNER_ROW_CLASS = "inner-row";
-
-// string constants
-var ID_PLACE_HOLDER = "REPLACE_WITH_ID";
-var ENTER_KEYCODE = "13";
-
-// name of the graph layout
-var _graphLayout = {name: "ForceDirected"};
-//var _graphLayout = {name: "ForceDirected", options:{weightAttr: "weight"}};
-
-// force directed layout options
-var _layoutOptions;
-
-// map of selected elements, used by the filtering functions
-var _selectedElements;
-
-// map of connected nodes, used by filtering functions
-var _connectedNodes;
-
-// array of previously filtered elements
-var _alreadyFiltered;
-
-// array of genes filtered due to slider
-var _filteredBySlider;
-
-// array of drugs filtered due to drop down
-var _filteredByDropDown;
-
-// array of nodes filtered due to disconnection
-var _filteredByIsolation;
-
-// array of filtered edge types
-var _edgeTypeVisibility;
-
-// array of filtered edge sources
-var _edgeSourceVisibility;
-
-// map used to resolve cross-references
-var _linkMap;
-
-// map used to filter genes by weight slider
-var _geneWeightMap;
-
-// threshold value used to filter genes by weight slider
-var _geneWeightThreshold;
-
-// maximum alteration value among the non-seed genes in the network
-var _maxAlterationPercent;
-
-// CytoscapeWeb.Visualization instance
-var _vis = null;
-
-
-/**
- * Initializes all necessary components. This function should be invoked, before
- * calling any other function in this script.
- * 
- * @param vis	CytoscapeWeb.Visualization instance associated with this UI
- */
-function initNetworkUI(vis)
-{
-	_vis = vis;
-	_linkMap = _xrefArray();
-	
-	// init filter arrays
-	_alreadyFiltered = new Array();
-	_filteredBySlider = new Array();
-<<<<<<< HEAD
-	_filteredByDropDown = new Array();
-	_filteredByIsolation = new Array();
-=======
-	_filteredByIsolation = new Array();	
->>>>>>> 1a8d6bdd
-	_edgeTypeVisibility = _edgeTypeArray();
-	_edgeSourceVisibility = _edgeSourceArray();
-	
-	_geneWeightMap = _geneWeightArray(WEIGHT_COEFF);
-	_geneWeightThreshold = ALTERATION_PERCENT;
-	_maxAlterationPercent = _maxAlterValNonSeed(_geneWeightMap);
-	
-	_resetFlags();
-	
-	_initControlFunctions();
-	_initLayoutOptions();
-
-	_initMainMenu();
-
-	_initDialogs();
-	_initPropsUI();
-	_initSliders();
-	_initDropDown();
-	_initTooltipStyle();
-	
-	// add listener for the main tabs to hide dialogs when user selects
-	// a tab other than the Network tab
-	$("#tabs").bind("tabsshow", hideDialogs);
-	
-	// this is required to prevent hideDialogs function to be invoked
-	// when clicked on a network tab
-	$("#network_tabs").bind("tabsshow", false);
-	
-	// init tabs	
-	$("#network_tabs").tabs();
-	
-	_initGenesTab();
-	_refreshGenesTab();
-	_refreshRelationsTab();
-	
-	// adjust things for IE
-	_adjustIE();
-	
-	// make UI visible
-	_setVisibility(true);
-}
-
-/**
- * Hides all dialogs upon selecting a tab other than the network tab.
- */
-function hideDialogs(evt, ui)
-{
-	// get the index of the tab that is currently selected
-	// var selectIdx = $("#tabs").tabs("option", "selected");
-	
-	// close all dialogs
-	$("#settings_dialog").dialog("close");
-	$("#node_inspector").dialog("close");
-	$("#edge_inspector").dialog("close");
-	$("#node_legend").dialog("close");
-	$("#drug_legend").dialog("close");
-	$("#edge_legend").dialog("close");
-}
-
-/**
- * This function handles incoming commands from the menu UI. All menu items 
- * is forwarded to this function with a specific command string.
- * 
- * @param command	command as a string
- */
-function handleMenuEvent(command)
-{
-	// execute the corresponding function
-	
-	var func = _controlFunctions[command];
-	func();
-}
-
-/**
- * Updates selected genes when clicked on a gene on the Genes Tab. This function
- * helps the synchronization between the genes tab and the visualization.
- * 
- * @param evt	target event that triggered the action
- */
-function updateSelectedGenes(evt)
-{
-	// this flag is set to prevent updateGenesTab function to update the tab
-	// when _vis.select function is called.
-	_selectFromTab = true;
-	
-	var nodeIds = new Array();
-	
-	// deselect all nodes
-	_vis.deselect("nodes");
-	
-	// collect id's of selected node's on the tab
-	$("#gene_list_area select option").each(
-		function(index)
-		{
-			if ($(this).is(":selected"))
-			{
-				nodeId = $(this).val();
-				nodeIds.push(nodeId);
-			}
-		});
-	
-	// select all checked nodes
-	_vis.select("nodes", nodeIds);
-	
-	// reset flag
-	_selectFromTab = false;
-}
-
-/**
- * Saves layout settings when clicked on the "Save" button of the
- * "Layout Options" panel.
- */
-function saveSettings()
-{
-	// update layout option values 
-	
-	for (var i=0; i < (_layoutOptions).length; i++)
-	{
-//		if (_layoutOptions[i].id == "weightNorm")
-//		{
-//			// find the selected option and update the corresponding value
-//			
-//			if ($("#norm_linear").is(":selected"))
-//			{
-//				_layoutOptions[i].value = $("#norm_linear").val(); 
-//			}
-//			else if ($("#norm_invlinear").is(":selected"))
-//			{
-//				_layoutOptions[i].value = $("#norm_invlinear").val(); 
-//			}
-//			else if ($("#norm_log").is(":selected"))
-//			{
-//				_layoutOptions[i].value = $("#norm_log").val(); 
-//			}
-//		}
-		
-		if (_layoutOptions[i].id == "autoStabilize")
-		{
-			// check if the auto stabilize box is checked
-			
-			if($("#autoStabilize").is(":checked"))
-			{
-				_layoutOptions[i].value = true;
-				$("#autoStabilize").val(true);
-			}
-			else
-			{
-				_layoutOptions[i].value = false;
-				$("#autoStabilize").val(false);
-			}
-		}
-		else
-		{
-			// simply copy the text field value
-			_layoutOptions[i].value = 
-				$("#" + _layoutOptions[i].id).val();
-		}
-	}
-	
-	// update graphLayout options
-	_updateLayoutOptions();
-	
-	// close the settings panel
-	$("#settings_dialog").dialog("close");
-}
-
-/**
- * Reverts to default layout settings when clicked on "Default" button of the
- * "Layout Options" panel.
- */
-function defaultSettings()
-{
-	_layoutOptions = _defaultOptsArray();
-	_updateLayoutOptions();
-	_updatePropsUI();
-}
-
-/**
- * Shows the node inspector when double clicked on a node.
- * 
- * @param evt	event that triggered this function
- */
-function showNodeInspector(evt)
-{
-	// set the position of the inspector
-	
-	// TODO evt.target.x and evt.target.y are local (relative) coordiates inside
-	// the CytoscapeWeb flash object, however those values are used as global
-	// coordinate by the dialog() function. We need to transform the local
-	// coordinates to global coordinates.
-	//$("#node_inspector").dialog("option",
-	//	"position",
-	//	[_mouseX(evt), _mouseY(evt)]);
-	
-	// update the contents of the inspector by using the target node
-	
-	var data = evt.target.data;
-	
-	_updateNodeInspectorContent(data, evt.target);
-	
-	// open inspector panel
-	$("#node_inspector").dialog("open").height("auto");
-	
-	// if the inspector panel height exceeds the max height value
-	// adjust its height (this also adds scroll bars by default)
-	if ($("#node_inspector").height() >
-		$("#node_inspector").dialog("option", "maxHeight"))
-	{
-		$("#node_inspector").dialog("open").height(
-			$("#node_inspector").dialog("option", "maxHeight"));
-	}
-}
-
-/**
- * Updates node inspector data for drug node type
- * @param data double clicked node's ( drug for this method ) data
- * */
-function _updateNodeInspectorForDrug(data, node)
-{
-	var targets = new Array();
-	var atc_codes = new Array();
-	var synonyms = new Array();
-	var description;
-	
-	//For number of targeted genes
-	if (data["TARGETS"] != "") 
-	{	
-		targets = data["TARGETS"].split(";");
-		
-		$("#node_inspector_content .data").append(
-		'<tr align="left" class="targets-data-row"><td>' +
-		'<strong>Number of Genes Targeted: </strong> ' + targets.length + 
-		'</td></tr>');	
-		$("#node_inspector_content .targets-data-row td").append('<br><br>');
-
-	}
-	
-	// For drug atc code
-	
-	var href = "http://www.whocc.no/atc_ddd_index/?code=";
-	if (data["ATC_CODE"] != "") 
-	{
-		$("#node_inspector_content .data").append(
-				'<tr align="left" class="atc_codes-data-row"><td>' +
-				'<strong>Drug Class(ATC codes): </strong></td></tr>');
-		
-		atc_codes = data["ATC_CODE"].split(",");
-		
-		for ( var i = 0; i < atc_codes.length; i++) 
-		{	
-			$("#node_inspector_content .atc_codes-data-row td").append('<a href="' + href+ atc_codes[i] + '" target="_blank">' +
-			atc_codes[i] + '</a>');
-			if (i != atc_codes.length - 1) 
-			{
-				$("#node_inspector_content .atc_codes-data-row td").append(', ');
-			}
-		}
-		
-		$("#node_inspector_content .atc_codes-data-row td").append('<br><br>');
-	}
-	
-	
-	// For drug Synonyms
-
-	if (data["SYNONYMS"] != "") 
-	{
-		$("#node_inspector_content .data").append(
-				'<tr align="left" class="synonyms-data-row"><td>' +
-				'<strong>Synonyms: </strong></td></tr>');
-		
-		synonyms = data["SYNONYMS"].split(";");	
-		if(synonyms.length == 1)
-		{
-			$("#node_inspector_content .synonyms-data-row td").append(synonyms[0]);
-			$("#node_inspector_content .synonyms-data-row td").append('<br>');
-		}
-		else
-			for ( var i = 0; i < synonyms.length; i++) 
-			{
-				$("#node_inspector_content .synonyms-data-row td").append('<p style="margin: 0px;"> -' + synonyms[i] + '</p>');
-			}
-		$("#node_inspector_content .synonyms-data-row td").append('<br>');
-	}
-	
-	
-	
-	// For Drug description
-	var description = data["DESCRIPTION"];
-	if(description != ""){
-		$("#node_inspector_content .data").append(
-				'<tr align="left" class="description-data-row"><td>' +
-				'<strong>Description: </strong></td></tr>');
-		$("#node_inspector_content .description-data-row td").append(description);
-		$("#node_inspector_content .description-data-row td").append('<br><br>');
-	}
-	
-	// For FDA approval
-	$("#node_inspector_content .data").append(
-			'<tr align="left" class="fda-data-row"><td>' +
-			'<strong>FDA Approval: </strong></td></tr>');
-	
-	var fda_approval = ((data["FDA_APPROVAL"] == "true")? "Approved":"Not Approved");
-	
-	$("#node_inspector_content .fda-data-row td").append(fda_approval);
-	$("#node_inspector_content .fda-data-row td").append('<br>');
-	
-	
-	// For Pub Med IDs	
-	
-	var pubmeds = new Array();			
-	var edges = _vis.edges();
-	var existed = false;
-	
-	for ( var i = 0; i < edges.length; i++) 
-	{
-		if (edges[i].data.source == node.data.id && edges[i].data["INTERACTION_PUBMED_ID"] != "") 
-		{
-			if(existed == false){
-				$("#node_inspector_content .data").append(
-						'<tr align="left" class="pubmed-data-row"><td>' +
-						'<strong>PubMed IDs:'+edges[i].data["INTERACTION_PUBMED_ID"]+'</strong></td></tr>');
-				existed = true;
-			}
-			$("#node_inspector_content .pubmed-data-row td").append(edges[i].data["INTERACTION_PUBMED_ID"]);
-		}
-	}
-}
-
-
-/**
- * Updates the content of the node inspector with respect to the provided data.
- * Data is assumed to be the data of a node.
- * 
- * @param data	node data containing necessary fields
- */
-function _updateNodeInspectorContent(data, node)
-{
-	// set title
-	
-	var title = data.label;
-	
-	if (title == null)
-	{
-		title = data.id;
-	}
-	
-	$("#node_inspector").dialog("option",
-		"title",
-		title);
-	
-	// clean xref, percent, and data rows
-	
-	// These rows for drug view of node inspector.
-	$("#node_inspector_content .data .targets-data-row").remove();
-	$("#node_inspector_content .data .atc_codes-data-row").remove();
-	$("#node_inspector_content .data .synonyms-data-row").remove();
-	$("#node_inspector_content .data .description-data-row").remove();
-	$("#node_inspector_content .data .fda-data-row").remove();
-	$("#node_inspector_content .data .pubmed-data-row").remove();
-	
-	// For non drug view of node inspector
-	$("#node_inspector_content .data .data-row").remove();
-	
-	$("#node_inspector_content .xref .xref-row").remove();
-	$("#node_inspector_content .profile .percent-row").remove();
-	$("#node_inspector_content .profile-header .header-row").remove();
-	
-	
-	if (data.type == DRUG) 
-	{
-		_updateNodeInspectorForDrug(data, node);
-	}
-	
-		
-	//_addDataRow("node", "ID", data.id);
-	
-	if (data.type == PROTEIN)
-	{
-		_addDataRow("node", "Gene Symbol", data.label);
-		//_addDataRow("node", "User-Specified", data.IN_QUERY);
-	
-		// add percentage information
-		_addPercentages(data);
-	}
-	
-	// add cross references
-	
-	var links = new Array();
-	
-	// parse the xref data, and construct link and labels
-	
-	var xrefData = new Array();
-	
-	if (data["UNIFICATION_XREF"] != null)
-	{
-		xrefData = data["UNIFICATION_XREF"].split(";");
-	}
-	
-	if (data["RELATIONSHIP_XREF"] != null)
-	{
-		xrefData = xrefData.concat(data["RELATIONSHIP_XREF"].split(";"));
-	}
-		
-	var link, xref;
-			
-	for (var i = 0; i < xrefData.length; i++)
-	{
-		link = _resolveXref(xrefData[i]);
-		links.push(link);
-	}
-	
-	// add each link as an xref entry
-	
-	if (links.length > 0)
-	{
-		$("#node_inspector_content .xref").append(
-			'<tr class="xref-row"><td><strong>More at: </strong></td></tr>');
-		
-		_addXrefEntry('node', links[0].href, links[0].text);
-	}
-	
-	for (var i=1; i < links.length; i++)
-	{
-		$("#node_inspector_content .xref-row td").append(', ');
-		_addXrefEntry('node', links[i].href, links[i].text);
-	}
-}
-
-
-/**
- * Add percentages (genomic profile data) to the node inspector with their
- * corresponding colors & names.
- * 
- * @param data	node (gene) data
- */
-function _addPercentages(data)
-{
-	var percent;
-	
-	// init available profiles array
-	var available = new Array();
-	available['CNA'] = new Array();
-	available['MRNA'] = new Array();
-	available['MUTATED'] = new Array();
-	
-	// add percentage values
-	
-	if (data["PERCENT_CNA_AMPLIFIED"] != null)
-	{
-		percent = (data["PERCENT_CNA_AMPLIFIED"] * 100);
-		_addPercentRow("cna-amplified", "Amplification", percent, "#FF2500");
-		available['CNA'].push("cna-amplified");
-	}	
-	
-	if (data["PERCENT_CNA_HOMOZYGOUSLY_DELETED"] != null)
-	{
-		percent = (data["PERCENT_CNA_HOMOZYGOUSLY_DELETED"] * 100);
-		_addPercentRow("cna-homozygously-deleted", "Homozygous Deletion", percent, "#0332FF");
-		available['CNA'].push("cna-homozygously-deleted");
-	}
-	
-	if (data["PERCENT_CNA_GAINED"] != null)
-	{
-		percent = (data["PERCENT_CNA_GAINED"] * 100);
-		_addPercentRow("cna-gained", "Gain", percent, "#FFC5CC");
-		available['CNA'].push("cna-gained");
-	}
-	
-	if (data["PERCENT_CNA_HEMIZYGOUSLY_DELETED"] != null)
-	{
-		percent = (data["PERCENT_CNA_HEMIZYGOUSLY_DELETED"] * 100);
-		_addPercentRow("cna-hemizygously-deleted", "Hemizygous Deletion", percent, "#9EDFE0");
-		available['CNA'].push("cna-hemizygously-deleted");
-	}
-	
-	if (data["PERCENT_MRNA_WAY_UP"] != null)
-	{
-		percent = (data["PERCENT_MRNA_WAY_UP"] * 100);
-		_addPercentRow("mrna-way-up", "Up-regulation", percent, "#FFACA9");
-		available['MRNA'].push("mrna-way-up");
-	}
-	
-	if (data["PERCENT_MRNA_WAY_DOWN"] != null)
-	{
-		percent = (data["PERCENT_MRNA_WAY_DOWN"] * 100);
-		_addPercentRow("mrna-way-down", "Down-regulation", percent, "#78AAD6");
-		available['MRNA'].push("mrna-way-down");
-	}
-	
-	if (data["PERCENT_MUTATED"] != null)
-	{
-		percent = (data["PERCENT_MUTATED"] * 100);
-		_addPercentRow("mutated", "Mutation", percent, "#008F00");
-		available['MUTATED'].push("mutated");
-	}
-	
-	// add separators
-	
-	if (available['CNA'].length > 0)
-	{
-		$("#node_inspector .profile ." + available['CNA'][0]).addClass(
-			SECTION_SEPARATOR_CLASS);
-	}
-	
-	if (available['MRNA'].length > 0)
-	{
-		$("#node_inspector .profile ." + available['MRNA'][0]).addClass(
-			SECTION_SEPARATOR_CLASS);
-	}
-	
-	if (available['MUTATED'].length > 0)
-	{
-		$("#node_inspector .profile ." + available['MUTATED'][0]).addClass(
-			SECTION_SEPARATOR_CLASS);
-	}
-	
-	
-	// add header & total alteration value if at least one of the profiles is
-	// available
-	
-	if (available['CNA'].length > 0
-		|| available['MRNA'].length > 0
-		|| available['MUTATED'].length > 0)
-	{
-		
-		// add header
-		$("#node_inspector .profile-header").append('<tr class="header-row">' +
-			'<td><div>Genomic Profile(s):</div></td></tr>');
-		
-		// add total alteration frequency
-		
-		percent = (data["PERCENT_ALTERED"] * 100);
-		
-		var row = '<tr class="total-alteration percent-row">' +
-			'<td><div class="percent-label">Total Alteration</div></td>' +
-			'<td class="percent-cell"></td>' +
-			'<td><div class="percent-value">' + percent.toFixed(1) + '%</div></td>' +
-			'</tr>';
-
-		// append as a first row
-		$("#node_inspector .profile").prepend(row);
-	}
-}
-
-/**
- * Adds a row to the genomic profile table of the node inspector.
- * 
- * @param section	class name of the percentage
- * @param label		label to be displayed
- * @param percent	percentage value
- * @param color		color of the percent bar
- */
-function _addPercentRow(section, label, percent, color)
-{
-	var row = '<tr class="' + section + ' percent-row">' +
-		'<td><div class="percent-label"></div></td>' +
-		'<td class="percent-cell"><div class="percent-bar"></div></td>' +
-		'<td><div class="percent-value"></div></td>' +
-		'</tr>';
-	
-	$("#node_inspector .profile").append(row);
-	
-	$("#node_inspector .profile ." + section + " .percent-label").text(label);
-
-	$("#node_inspector .profile ." + section + " .percent-bar").css(
-		"width", Math.ceil(percent) + "%");
-	
-	$("#node_inspector .profile ." + section + " .percent-bar").css(
-		"background-color", color);
-	
-	$("#node_inspector .profile ." + section + " .percent-value").text(
-		percent.toFixed(1) + "%");
-}
-
-/**
- * Shows the edge inspector when double clicked on an edge.
- * 
- * @param evt	event that triggered this function
- */
-function showEdgeInspector(evt)
-{
-	// set the position of the inspector
-	// TODO same coordinate problems as node inspector
-	//$("#edge_inspector").dialog({position: [_mouseX(evt), _mouseY(evt)]});
-
-	// TODO update the contents of the inspector by using the target edge
-	
-	var data = evt.target.data;
-	var title = _vis.node(data.source).data.label + " - " + 
-		_vis.node(data.target).data.label;
-	
-	// clean xref & data rows
-	$("#edge_inspector_content .data .data-row").remove();
-	$("#edge_inspector_content .xref .xref-row").remove();
-	
-	// if the target is a merged edge, then add information of all edges
-	// between the source and target
-	if (evt.target.merged)
-	{
-		// update title
-		title += ' (Summary Edge)';
-		
-		var edges = evt.target.edges;
-		
-//		_addDataRow("edge", "Weight", _toTitleCase(evt.target.data["weight"]));
-
-		// add information for each edge
-		
-		for (var i = 0; i < edges.length; i++)
-		{
-			// skip filtered-out edges
-			if (!edgeVisibility(edges[i]))
-			{
-				continue;
-			}
-			
-			data = edges[i].data;
-			
-			// add an empty row for better edge separation
-			$("#edge_inspector_content .data").append(
-				'<tr align="left" class="empty-row data-row"><td> </td></tr>');
-			
-			// add edge data
-			
-			_addDataRow("edge",
-				"Source",
-				data["INTERACTION_DATA_SOURCE"],
-				TOP_ROW_CLASS);
-
-//			_addDataRow("edge", "Weight", _toTitleCase(data["weight"]));
-			
-			if (data["INTERACTION_PUBMED_ID"] == "NA")
-			{
-				// no PubMed ID, add only type information
-				_addDataRow("edge",
-					"Type",
-					_toTitleCase(data["type"]),
-					BOTTOM_ROW_CLASS);
-			}
-			else
-			{
-				// add type information
-				_addDataRow("edge",
-					"Type",
-					_toTitleCase(data["type"]),
-					INNER_ROW_CLASS);
-		
-				_addPubMedIds(data, true);
-			}
-		}
-		
-		// add an empty row for the last edge
-		$("#edge_inspector_content .data").append(
-			'<tr align="left" class="empty-row data-row"><td> </td></tr>');
-	}
-	// target is a regular edge
-	else
-	{
-		_addDataRow("edge", "Source", data["INTERACTION_DATA_SOURCE"]);
-		_addDataRow("edge", "Type", _toTitleCase(data["type"]));
-//		_addDataRow("edge", "Weight", _toTitleCase(data["weight"]));
-		
-		if (data["INTERACTION_PUBMED_ID"] != "NA")
-		{
-			_addPubMedIds(data, false);
-		}
-	}
-	
-	// set title
-	$("#edge_inspector").dialog("option",
-		"title",
-		title);
-	
-	// open inspector panel
-	$("#edge_inspector").dialog("open").height("auto");
-	
-	// if the inspector panel height exceeds the max height value
-	// adjust its height (this also adds scroll bars by default)
-	if ($("#edge_inspector").height() >
-		$("#edge_inspector").dialog("option", "maxHeight"))
-	{
-		$("#edge_inspector").dialog("open").height(
-			$("#edge_inspector").dialog("option", "maxHeight"));
-	}
-}
-
-/**
- * Adds PubMed ID's as new data rows to the edge inspector.
- * 
- * @param data			edge's data
- * @param summaryEdge	indicated whether the given edge is a summary edge or
- * 						a regular edge
- */
-function _addPubMedIds(data, summaryEdge)
-{
-	var ids = data["INTERACTION_PUBMED_ID"].split(";");
-	var link, xref;
-	var links = new Array();
-	// collect pubmed id(s) into an array
-	
-	for (var i = 0; i < ids.length; i++)
-	{
-		link = _resolveXref(ids[i]);
-		
-		if (link.href == "#")
-		{
-			// skip unknown sources
-			continue;
-		}
-		
-		xref = '<a href="' + link.href + '" target="_blank">' +
-			link.pieces[1] + '</a>';
-		
-		links.push(xref);
-	}
-	
-	xrefList = links[0];
-	
-	for (var i = 1; i < links.length; i++)
-	{
-		xrefList += ", " + links[i];
-	}
-	
-	if (summaryEdge)
-	{
-		// class of this row should be BOTTOM_ROW_CLASS (this is needed
-		// to separate edges visually)
-		
-		_addDataRow("edge",
-			"PubMed ID(s)",
-			xrefList,
-			BOTTOM_ROW_CLASS);
-	}
-	else
-	{
-		_addDataRow("edge",
-			"PubMed ID(s)",
-			xrefList);
-	}
-}
-
-/**
- * This function shows gene details when double clicked on a node name on the
- * genes tab.
- * 
- * @param evt	event that triggered the action
- */
-function showGeneDetails(evt)
-{
-	// retrieve the selected node
-	var node = _vis.node(evt.target.value);
-	
-	// TODO position the inspector, (also center the selected gene?)
-	
-	// update inspector content
-	_updateNodeInspectorContent(node.data, node);
-	
-	// open inspector panel
-	$("#node_inspector").dialog("open").height("auto");
-	
-	// if the inspector panel height exceeds the max height value
-	// adjust its height (this also adds scroll bars by default)
-	if ($("#node_inspector").height() >
-		$("#node_inspector").dialog("option", "maxHeight"))
-	{
-		$("#node_inspector").dialog("open").height(
-			$("#node_inspector").dialog("option", "maxHeight"));
-	}
-}
-
-/**
- * Updates the gene tab if at least one node is selected or deselected on the 
- * network. This function helps the synchronization between the genes tab and
- * visualization.
- * 
- * @param evt	event that triggered the action
- */
-function updateGenesTab(evt)
-{
-	var selected = _vis.selected("nodes");
-	
-	// do not perform any action on the gene list,
-	// if the selection is due to the genes tab
-	if(!_selectFromTab)
-	{	
-		if (_isIE())
-		{
-			_setComponentVis($("#gene_list_area select"), false);
-		}
-		
-		// deselect all options
-		$("#gene_list_area select option").each(
-			function(index)
-			{
-				$(this).removeAttr("selected");
-			});
-		
-		// select options for selected nodes
-		for (var i=0; i < selected.length; i++)
-		{
-			$("#" +  _safeProperty(selected[i].data.id)).attr(
-				"selected", "selected");
-		}
-		
-		if (_isIE())
-		{
-			_setComponentVis($("#gene_list_area select"), true);
-		}
-	}
-	
-	// also update Re-submit button
-	if (selected.length > 0)
-	{
-		// enable the button
-		$("#re-submit_query").button("enable");
-	}
-	else
-	{
-		// disable the button
-		$("#re-submit_query").button("disable");
-	}
-}
-
-function reRunQuery()
-{
-	// TODO get the list of currently interested genes
-	var currentGenes = "";
-	var nodeMap = _selectedElementsMap("nodes");
-	
-	for (var key in nodeMap)
-	{
-		currentGenes += nodeMap[key].data.label + " ";
-	}
-	
-	if (currentGenes.length > 0)
-	{
-		// update the list of seed genes for the query
-		$("#main_form #gene_list").val(currentGenes);
-		
-		// re-run query by performing click action on the submit button
-		$("#main_form #main_submit").click();
-	}
-}
-
-/**
- * Searches for genes by using the input provided within the search text field.
- * Also, selects matching genes both from the canvas and gene list.
- */
-function searchGene()
-{
-	var query = $("#genes_tab #search_box").val();
-	
-	// do not perform search for an empty string
-	if (query.length == 0)
-	{
-		return;
-	}
-	
-	var genes = _visibleGenes();
-	var matched = new Array();
-	var i;
-	
-	// linear search for the input text
-	
-	for (i=0; i < genes.length; i++)
-	{
-		if (genes[i].data.label.toLowerCase().indexOf(
-			query.toLowerCase()) != -1)
-		{
-			matched.push(genes[i].data.id);
-		}
-//		else if (genes[i].data.id.toLowerCase().indexOf(
-//			query.toLowerCase()) != -1)
-//		{
-//			matched.push(genes[i].data.id);
-//		}
-	}
-	
-	// deselect all nodes
-	_vis.deselect("nodes");
-	
-	// select all matched nodes
-	_vis.select("nodes", matched);
-}
-
-
-/**
- * Filters out all selected genes.
- */
-function filterSelectedGenes()
-{
-	// update selected elements map
-	_selectedElements = _selectedElementsMap("nodes");
-
-	// filter out selected elements
-    _vis.filter("nodes", selectionVisibility);
-    
-    // also, filter disconnected nodes if necessary
-    _filterDisconnected();
-    
-    // refresh genes tab
-    _refreshGenesTab();
-    
-    // visualization changed, perform layout if necessary
-	_visChanged();
-}
-
-/**
- * Filters out all non-selected nodes.
- */
-function filterNonSelected()
-{
-	// update selected elements map
-	_selectedElements = _selectedElementsMap("nodes");
-
-	// filter out non-selected elements
-    _vis.filter('nodes', geneVisibility);
-    
-    // also, filter disconnected nodes if necessary
-    _filterDisconnected();
-    
-    // refresh Genes tab
-    _refreshGenesTab();
-    updateGenesTab();
-    
-    // visualization changed, perform layout if necessary
-	_visChanged();
-}
-
-/**
- * Updates the visibility (by filtering mechanism) of edges.
- */
-function updateEdges()
-{
-	// update filtered edge types
-	
-	_edgeTypeVisibility[IN_SAME_COMPONENT] =
-		$("#relations_tab .in-same-component input").is(":checked");
-	
-	_edgeTypeVisibility[REACTS_WITH] =
-		$("#relations_tab .reacts-with input").is(":checked");
-	
-	_edgeTypeVisibility[STATE_CHANGE] =
-		$("#relations_tab .state-change input").is(":checked");
-	
-	_edgeTypeVisibility[DRUG_TARGET] =
-		$("#relations_tab .targeted-by-drug input").is(":checked");
-	
-	_edgeTypeVisibility[OTHER] =
-		$("#relations_tab .other input").is(":checked");
-	
-	for (var key in _edgeSourceVisibility)
-	{
-		_edgeSourceVisibility[key] =
-			$("#relations_tab ." + _safeProperty(key) +
-				" input").is(":checked");
-	}
-	
-	// remove previous node filters due to disconnection
-	for (var key in _filteredByIsolation)
-	{
-		_alreadyFiltered[key] = null;
-	}
-	
-	// clear isolation filter array
-	_filteredByIsolation = new Array();
-	
-	// re-apply filter to update nodes
-	//_vis.removeFilter("nodes", false);
-	_vis.filter("nodes", currentVisibility);
-	
-	// remove current edge filters
-	//_vis.removeFilter("edges", false);
-	
-	// filter selected types
-	_vis.filter("edges", edgeVisibility);
-	
-	// remove previous filters due to disconnection
-	for (var key in _filteredByIsolation)
-	{
-		_alreadyFiltered[key] = null;
-	}
-	
-    // filter disconnected nodes if necessary
-    _filterDisconnected();
-    
-	// visualization changed, perform layout if necessary
-	_visChanged();
-}
-
-/**
- * Determines the visibility of a gene (node) for filtering purposes. This
- * function is designed to filter only the genes which are in the array
- * _alreadyFiltered.
- * 
- * @param element	gene to be checked for visibility criteria
- * @return			true if the gene should be visible, false otherwise
- */
-function currentVisibility(element)
-{
-	var visible;
-	
-	// if the node is in the array of already filtered elements,
-	// then it should be invisibile
-	if (_alreadyFiltered[element.data.id] != null)
-	{
-		visible = false;
-	}
-	// any other node should be visible
-	else
-	{
-		visible = true;
-	}
-	
-	return visible;
-}
-
-/**
- * Determines the visibility of an edge for filtering purposes.
- * 
- * @param element	egde to be checked for visibility criteria
- * @return			true if the edge should be visible, false otherwise
- */
-function edgeVisibility(element)
-{
-	var visible = true;
-	var typeVisible = true;
-	var sourceVisible = true;
-	
-	// TODO currently we do not allow edge filtering by selection, so
-	// there should not be any edge in the array _alreadyFiltered
-	
-	// if an element is already filtered then it should remain invisible
-	if (_alreadyFiltered[element.data.id] != null)
-	{
-		visible = false;
-	}
-	
-	// unknown edge type, check for the OTHER flag
-	if (_edgeTypeVisibility[element.data.type] == null)
-	{
-		typeVisible = _edgeTypeVisibility[OTHER];
-	}
-	// check the visibility of the edge type
-	else
-	{
-		typeVisible = _edgeTypeVisibility[element.data.type];
-	}
-	
-	var source = element.data['INTERACTION_DATA_SOURCE'];
-	
-	if (_edgeSourceVisibility[source] != null)
-	{
-		sourceVisible = _edgeSourceVisibility[source];
-	}
-	else
-	{
-		// no source specified, check the unknown flag
-		sourceVisible = _edgeSourceVisibility[UNKNOWN];
-	}
-	
-	return (visible && typeVisible && sourceVisible);
-}
-
-/**
- * Determines the visibility of a gene (node) for filtering purposes. This
- * function is designed to filter non-selected genes.
- * 
- * @param element	gene to be checked for visibility criteria
- * @return			true if the gene should be visible, false otherwise
- */
-function geneVisibility(element)
-{
-	var visible = false;
-	
-	// if an element is already filtered then it should remain invisible
-	if (_alreadyFiltered[element.data.id] != null)
-	{
-		visible = false;
-	}
-	else
-	{
-		// filter non-selected nodes
-		
-		if (_selectedElements[element.data.id] != null)
-		{
-			visible = true;
-		}
-		
-		if (!visible)
-		{
-			// if the element should be filtered, then add it to the map
-			_alreadyFiltered[element.data.id] = element;
-		}
-	}
-	
-	return visible;
-}
-
-/**
- * Determines the visibility of a drug (node) for filtering purposes. This
- * function is designed to filter drugs by the drop down selection.
- * 
- * @param element	gene to be checked for visibility criteria
- * @return			true if the gene should be visible, false otherwise
- */
-function dropDownVisibility(element)
-{
-	var visible = false;
-	var weight;
-	var selectedOption = $("#drop_down_select").val();
-	// if an element is already filtered then it should remain invisible 
-	if (_alreadyFiltered[element.data.id] != null )
-	{
-		visible = false;
-	}
-	// if an element is a seed node, then it should be visible
-	// (if it is not filtered manually)
-	else if (element.data["IN_QUERY"] != null &&
-			element.data["IN_QUERY"].toLowerCase() == "true")
-	{
-		visible = true;
-	}
-	else
-	{	
-		
-		//if the node is a drug then check the drop down selection
-		
-		if(element.data.type == "Drug"){
-			if(selectedOption.toString() == "HIDE_DRUGS"){
-				visible = false;
-			}else if(selectedOption.toString() == "SHOW_ALL"){
-				visible = true;
-			}else{  // check FDA approved
-				if( element.data.FDA_APPROVAL == "true")
-					visible = true;
-				else
-					visible = false;
-			}
-		}
-		else
-			visible = true;
-		
-		if (!visible)
-		{
-			// if the element should be filtered,
-			// then add it to the required maps
-			_filteredByDropDown[element.data.id] = element;
-			_alreadyFiltered[element.data.id] = element;
-		}
-	}
-	
-	return visible;
-}
-
-
-/**
- * Determines the visibility of a gene(node) for filtering purposes. This
- * function is designed to filter nodes by the slider value.
- * 
- * @param element	node to be checked for visibility criteria
- * @return			true if the gene should be visible, false otherwise
- */
-function sliderVisibility(element)
-{
-	var visible = false;
-	var weight;
-	
-	// if an element is already filtered then it should remain invisible
-	if (_alreadyFiltered[element.data.id] != null)
-	{
-		visible = false;
-	}
-	// if an element is a seed node, then it should be visible
-	// (if it is not filtered manually)
-	else if (element.data["IN_QUERY"] != null &&
-			element.data["IN_QUERY"].toLowerCase() == "true")
-	{
-		visible = true;
-	}
-	
-	else
-	{	
-		// get the weight of the node
-		weight = _geneWeightMap[element.data.id];
-		
-		// if the weight of the current node is below the threshold value
-		// then it should be filtered (also check the element is not a drug)
-		
-		if (weight != null && element.data.type != "Drug")
-		{
-			if (weight >= _geneWeightThreshold)
-			{
-				visible = true;
-			}
-		}
-		else
-		{
-			// no weight value, filter not applicable
-			visible = true;
-		}
-		
-		if (!visible)
-		{
-			// if the element should be filtered,
-			// then add it to the required maps
-			
-			_alreadyFiltered[element.data.id] = element;
-			_filteredBySlider[element.data.id] = element;
-		}
-	}
-	
-	return visible;
-}
-
-/**
- * Determines the visibility of a node for filtering purposes. This function is
- * designed to filter disconnected nodes.
- * 
- * @param element	node to be checked for visibility criteria
- * @return			true if the node should be visible, false otherwise
- */
-function isolation(element)
-{
-	var visible = false;
-	
-	// if an element is already filtered then it should remain invisible
-	if (_alreadyFiltered[element.data.id] != null)
-	{
-		visible = false;
-	}
-	else
-	{
-		// check if the node is connected, if it is disconnected it should be
-		// filtered out
-		if (_connectedNodes[element.data.id] != null)
-		{
-			visible = true;
-		}
-		
-		if (!visible)
-		{
-			// if the node should be filtered, then add it to the map
-			_alreadyFiltered[element.data.id] = element;
-			_filteredByIsolation[element.data.id] = element;
-		}
-	}
-	
-	return visible;
-}
-
-/**
- * This function returns false if the given graph element is selected,
- * returns true otherwise. This function is used to hide (filter) selected
- * nodes & edges.
- * 
- * @param element	element to be checked
- * @return			false if selected, true otherwise
- */
-function selectionVisibility(element)
-{
-	// if an element is already filtered then it should remain invisible
-	// until the filters are reset
-	if (_alreadyFiltered[element.data.id] != null)
-	{
-		return false;
-	}
-	// if an edge type is hidden, all edges of that type should be invisible
-	else if (_edgeTypeVisibility[element.data.type] != null
-			&& !_edgeTypeVisibility[element.data.type])
-	{
-		return false;
-	}
-	// if an edge source is hidden, all edges of that source should be invisible
-	// else if (...)
-	
-	// TODO this function is not called anymore for edges (no edge filtering via selecting)
-	// so the edge visibility check can be omitted
-	
-	// if the element is selected, then it should be filtered
-	if (_selectedElements[element.data.id] != null)
-	{
-		_alreadyFiltered[element.data.id] = element;
-		return false;
-	}
-	
-	return true;
-}
-
-/**
- * Creates a map (on element id) of selected elements.
- *  
- * @param group		data group (nodes, edges, all)
- * @return			a map of selected elements
- */
-function _selectedElementsMap(group)
-{
-	var selected = _vis.selected(group);
-	var map = new Array();
-	
-	for (var i=0; i < selected.length; i++)
-	{
-		var key = selected[i].data.id;
-		map[key] = selected[i];
-	}
-	
-	return map;
-}
-
-/**
- * Creates a map (on element id) of connected nodes.
- * 
- * @return	a map of connected nodes
- */
-function _connectedNodesMap()
-{
-	var map = new Array();
-	var edges;
-	
-	// if edges merged, traverse over merged edges for a better performance
-	if (_vis.edgesMerged())
-	{
-		edges = _vis.mergedEdges();
-	}
-	// else traverse over regular edges
-	else
-	{
-		edges = _vis.edges();
-	}
-	
-	var source;
-	var target;
-	
-	
-	// for each edge, add the source and target to the map of connected nodes
-	for (var i=0; i < edges.length; i++)
-	{
-		if (edges[i].visible)
-		{
-			source = _vis.node(edges[i].data.source);
-			target = _vis.node(edges[i].data.target);
-		
-			map[source.data.id] = source;
-			map[target.data.id] = target;
-		}
-	}
-	
-	return map;
-}
-
-/**
- * This function is designed to be invoked after an operation (such as filtering
- * nodes or edges) that changes the graph topology. 
- */
-function _visChanged()
-{
-	// perform layout if auto layout flag is set
-	
-	if (_autoLayout)
-	{
-		// re-apply layout
-		_performLayout();
-	}
-}
-
-/**
- * This function is designed to be invoked after an operation that filters
- * nodes or edges.
- */
-function _filterDisconnected()
-{
-	// filter disconnected nodes if the flag is set
-	if (_removeDisconnected)
-	{
-		// update connected nodes map
-		_connectedNodes = _connectedNodesMap();
-		
-		// filter disconnected
-		_vis.filter('nodes', isolation);
-	}
-}
-
-/**
- * Highlights the neighbors of the selected nodes.
- * 
- * The content of this method is copied from GeneMANIA (genemania.org) sources.
- */
-function _highlightNeighbors(/*nodes*/)
-{
-	/*
-	if (nodes == null)
-	{
-		nodes = _vis.selected("nodes");
-	}
-	*/
-	
-	var nodes = _vis.selected("nodes");
-	
-	if (nodes != null && nodes.length > 0)
-	{
-		var fn = _vis.firstNeighbors(nodes, true);
-		var neighbors = fn.neighbors;
-		var edges = fn.edges;
-		edges = edges.concat(fn.mergedEdges);
-		neighbors = neighbors.concat(fn.rootNodes);
-        var bypass = _vis.visualStyleBypass() || {};
-		
-		if( ! bypass.nodes )
-		{
-            bypass.nodes = {};
-        }
-        if( ! bypass.edges )
-        {
-            bypass.edges = {};
-        }
-
-		var allNodes = _vis.nodes();
-		
-		$.each(allNodes, function(i, n) {
-		    if( !bypass.nodes[n.data.id] ){
-		        bypass.nodes[n.data.id] = {};
-		    }
-			bypass.nodes[n.data.id].opacity = 0.25;
-	    });
-		
-		$.each(neighbors, function(i, n) {
-		    if( !bypass.nodes[n.data.id] ){
-		        bypass.nodes[n.data.id] = {};
-		    }
-			bypass.nodes[n.data.id].opacity = 1;
-		});
-
-		var opacity;
-		var allEdges = _vis.edges();
-		allEdges = allEdges.concat(_vis.mergedEdges());
-		
-		$.each(allEdges, function(i, e) {
-		    if( !bypass.edges[e.data.id] ){
-		        bypass.edges[e.data.id] = {};
-		    }
-		    /*
-		    if (e.data.networkGroupCode === "coexp" || e.data.networkGroupCode === "coloc") {
-		    	opacity = AUX_UNHIGHLIGHT_EDGE_OPACITY;
-		    } else {
-		    	opacity = DEF_UNHIGHLIGHT_EDGE_OPACITY;
-		    }
-		    */
-		    
-		    opacity = 0.15;
-		    
-			bypass.edges[e.data.id].opacity = opacity;
-			bypass.edges[e.data.id].mergeOpacity = opacity;
-	    });
-		
-		$.each(edges, function(i, e) {
-		    if( !bypass.edges[e.data.id] ){
-		        bypass.edges[e.data.id] = {};
-		    }
-		    /*
-		    if (e.data.networkGroupCode === "coexp" || e.data.networkGroupCode === "coloc") {
-		    	opacity = AUX_HIGHLIGHT_EDGE_OPACITY;
-		    } else {
-		    	opacity = DEF_HIGHLIGHT_EDGE_OPACITY;
-		    }
-		    */
-		    
-		    opacity = 0.85;
-		    
-			bypass.edges[e.data.id].opacity = opacity;
-			bypass.edges[e.data.id].mergeOpacity = opacity;
-		});
-
-		_vis.visualStyleBypass(bypass);
-		//CytowebUtil.neighborsHighlighted = true;
-		
-		//$("#menu_neighbors_clear").removeClass("ui-state-disabled");
-	}
-}
-
-/**
- * Removes all highlights from the visualization.
- * 
- * The content of this method is copied from GeneMANIA (genemania.org) sources.
- */
-function _removeHighlights()
-{
-	var bypass = _vis.visualStyleBypass();
-	bypass.edges = {};
-	
-	var nodes = bypass.nodes;
-	
-	for (var id in nodes)
-	{
-		var styles = nodes[id];
-		delete styles["opacity"];
-		delete styles["mergeOpacity"];
-	}
-	
-	_vis.visualStyleBypass(bypass);
-
-	//CytowebUtil.neighborsHighlighted = false;
-	//$("#menu_neighbors_clear").addClass("ui-state-disabled");
-}
-
-/**
- * Displays the gene legend in a separate panel.
- */
-function _showNodeLegend()
-{
-	// open legend panel
-	$("#node_legend").dialog("open").height("auto");
-}
-
-/**
- * Displays the drug legend in a separate panel.
- */
-function _showDrugLegend()
-{
-	// open legend panel
-	$("#drug_legend").dialog("open").height("auto");
-}
-
-/**
- * Displays the edge legend in a separate panel.
- */
-function _showEdgeLegend()
-{
-
-//	$("#edge_legend .in-same-component .color-bar").css(
-//		"background-color", "#CD976B");
-//	
-//	$("#edge_legend .reacts-with .color-bar").css(
-//		"background-color", "#7B7EF7");
-//	
-//	$("#edge_legend .state-change .color-bar").css(
-//		"background-color", "#67C1A9");
-//	
-//	$("#edge_legend .other .color-bar").css(
-//			"background-color", "#A583AB");
-//	
-//	$("#edge_legend .merged-edge .color-bar").css(
-//		"background-color", "#666666");
-	
-	// open legend panel
-	//$("#edge_legend").dialog("open").height("auto");
-	$("#edge_legend").dialog("open");
-}
-
-/**
- * Adds a data row to the node or edge inspector.
- * 
- * @param type		type of the inspector (should be "node" or "edge")
- * @param label		label of the data field
- * @param value		value of the data field
- * @param section	optional class value for row element
- */
-function _addDataRow(type, label, value /*, section*/)
-{
-	var section = arguments[3];
-	
-	if (section == null)
-	{
-		section = "";
-	}
-	else
-	{
-		section += " ";
-	}
-	
-	// replace null string with a predefined string
-	
-	if (value == null)
-	{
-		value = UNKNOWN;
-	}
-	
-	$("#" + type + "_inspector_content .data").append(
-		'<tr align="left" class="' + section + 'data-row"><td>' +
-		'<strong>' + label + ':</strong> ' + value + 
-		'</td></tr>');
-}
-
-/**
- * Adds a cross reference entry to the node or edge inspector.
- * 
- * @param type		type of the inspector (should be "node" or "edge")
- * @param href		URL of the reference 
- * @param label		label to be displayed
- */
-function _addXrefEntry(type, href, label)
-{
-	$("#" + type + "_inspector_content .xref-row td").append(
-		'<a href="' + href + '" target="_blank">' +
-		label + '</a>');
-}
-
-/**
- * Generates the URL and the display text for the given xref string.
- * 
- * @param xref	xref as a string
- * @return		array of href and text pairs for the given xref
- */
-function _resolveXref(xref)
-{
-	var link = null;
-	
-	if (xref != null)
-	{
-		// split the string into two parts
-		var pieces = xref.split(":", 2);
-		
-		// construct the link object containing href and text
-		link = new Object();
-		
-		link.href = _linkMap[pieces[0].toLowerCase()];
-		 
-		if (link.href == null)
-		{
-			// unknown source
-			link.href = "#";
-		}
-		// else, check where search id should be inserted
-		else if (link.href.indexOf(ID_PLACE_HOLDER) != -1)
-		{
-			link.href = link.href.replace(ID_PLACE_HOLDER, pieces[1]);
-		}
-		else
-		{
-			link.href += pieces[1];
-		}
-		
-		link.text = xref;
-		link.pieces = pieces;
-	}
-	
-	return link;
-}
-
-/**
- * Sets the default values of the control flags.
- */
-function _resetFlags()
-{
-	_autoLayout = false;
-	_removeDisconnected = false;
-	_nodeLabelsVisible = true;
-	_edgeLabelsVisible = false;
-	_panZoomVisible = true;
-	_linksMerged = true;
-	_profileDataVisible = false;
-	_selectFromTab = false;
-}
-
-/**
- * Sets the visibility of the complete UI.
- * 
- * @param visible	a boolean to set the visibility.
- */
-function _setVisibility(visible)
-{
-	if (visible)
-	{
-		//if ($("#network_tabs").hasClass("hidden-network-ui"))
-		if ($("#network_menu_div").hasClass("hidden-network-ui"))
-		{
-			$("#network_menu_div").removeClass("hidden-network-ui");
-			$("#quick_info_div").removeClass("hidden-network-ui");
-			$("#network_tabs").removeClass("hidden-network-ui");
-			$("#node_inspector").removeClass("hidden-network-ui");
-			$("#edge_inspector").removeClass("hidden-network-ui");
-			$("#node_legend").removeClass("hidden-network-ui");
-			$("#drug_legend").removeClass("hidden-network-ui");
-			$("#edge_legend").removeClass("hidden-network-ui");
-			$("#settings_dialog").removeClass("hidden-network-ui");
-		}
-	}
-	else
-	{
-		if (!$("#network_menu_div").hasClass("hidden-network-ui"))
-		{
-			$("#network_menu_div").addClass("hidden-network-ui");
-			$("#quick_info_div").addClass("hidden-network-ui");
-			$("#network_tabs").addClass("hidden-network-ui");
-			$("#node_inspector").addClass("hidden-network-ui");
-			$("#edge_inspector").addClass("hidden-network-ui");
-			$("#node_legend").addClass("hidden-network-ui");
-			$("#drug_legend").addClass("hidden-network-ui");
-			$("#edge_legend").addClass("hidden-network-ui");
-			$("#settings_dialog").addClass("hidden-network-ui");
-		}
-	}
-}
-
-/**
- * Sets visibility of the given UI component.
- * 
- * @param component	an html UI component
- * @param visible	a boolean to set the visibility.
- */
-function _setComponentVis(component, visible)
-{
-	// set visible
-	if (visible)
-	{
-		if (component.hasClass("hidden-network-ui"))
-		{
-			component.removeClass("hidden-network-ui");
-		}
-	}
-	// set invisible
-	else
-	{
-		if (!component.hasClass("hidden-network-ui"))
-		{
-			component.addClass("hidden-network-ui");
-		}
-	}
-}
-
-/**
- * Creates an array containing default option values for the ForceDirected
- * layout.
- * 
- * @return	an array of default layout options
- */
-function _defaultOptsArray()
-{
-	var defaultOpts = 
-		[ { id: "gravitation", label: "Gravitation",       value: -350,   tip: "The gravitational constant. Negative values produce a repulsive force." },
-		  { id: "mass",        label: "Node mass",         value: 3,      tip: "The default mass value for nodes." },
-		  { id: "tension",     label: "Edge tension",      value: 0.1,    tip: "The default spring tension for edges." },
-		  { id: "restLength",  label: "Edge rest length",  value: "auto", tip: "The default spring rest length for edges." },
-		  { id: "drag",        label: "Drag co-efficient", value: 0.4,    tip: "The co-efficient for frictional drag forces." },
-		  { id: "minDistance", label: "Minimum distance",  value: 1,      tip: "The minimum effective distance over which forces are exerted." },
-		  { id: "maxDistance", label: "Maximum distance",  value: 10000,  tip: "The maximum distance over which forces are exerted." },
-		  { id: "iterations",  label: "Iterations",        value: 400,    tip: "The number of iterations to run the simulation." },
-		  { id: "maxTime",     label: "Maximum time",      value: 30000,  tip: "The maximum time to run the simulation, in milliseconds." },
-		  { id: "autoStabilize", label: "Auto stabilize",  value: true,   tip: "If checked, layout automatically tries to stabilize results that seems unstable after running the regular iterations." } ];
-	
-	return defaultOpts;
-}
-
-/**
- * Creates a map for xref entries.
- * 
- * @return	an array (map) of xref entries
- */
-function _xrefArray()
-{
-	var linkMap = new Array();
-	
-	// TODO find missing links (Nucleotide Sequence Database)
-	//linkMap["refseq"] =	"http://www.genome.jp/dbget-bin/www_bget?refseq:";
-	linkMap["refseq"] = "http://www.ncbi.nlm.nih.gov/protein/";
-	linkMap["entrez gene"] = "http://www.ncbi.nlm.nih.gov/gene?term=";	
-	linkMap["hgnc"] = "http://www.genenames.org/cgi-bin/quick_search.pl?.cgifields=type&type=equals&num=50&search=" + ID_PLACE_HOLDER + "&submit=Submit";
-	linkMap["uniprot"] = "http://www.uniprot.org/uniprot/";
-	linkMap["chebi"] = "http://www.ebi.ac.uk/chebi/advancedSearchFT.do?searchString=" + ID_PLACE_HOLDER + "&queryBean.stars=3&queryBean.stars=-1";
-	linkMap["pubmed"] = "http://www.ncbi.nlm.nih.gov/pubmed?term=";
-	linkMap["drugbank"] = "http://www.drugbank.ca/drugs/" + ID_PLACE_HOLDER;
-	linkMap["nucleotide sequence database"] = "";
-	
-	return linkMap;
-}
-
-/**
- * Creates a map for edge type visibility.
- * 
- * @return	an array (map) of edge type visibility.
- */
-function _edgeTypeArray()
-{
-	var typeArray = new Array();
-	
-	// by default every edge type is visible
-	typeArray[IN_SAME_COMPONENT] = true;
-	typeArray[REACTS_WITH] = true;
-	typeArray[STATE_CHANGE] = true;
-	typeArray[DRUG_TARGET] = true;
-	typeArray[OTHER] = true;
-	
-	return typeArray;
-}
-
-/**
- * Creates a map for edge source visibility.
- * 
- * @return	an array (map) of edge source visibility.
- */
-function _edgeSourceArray()
-{
-	var sourceArray = new Array();
-	
-	// dynamically collect all sources
-	
-	var edges = _vis.edges();
-	var source;
-	
-	for (var i = 0; i < edges.length; i++)
-	{
-		source = edges[i].data.INTERACTION_DATA_SOURCE;
-		
-		if (source != null
-			&& source != "")
-		{
-			// by default every edge source is visible
-			sourceArray[source] = true;
-		}
-	}
-	
-	// also set a flag for unknown (undefined) sources
-	sourceArray[UNKNOWN] = true;
-	
-	return sourceArray;
-}
-
-/**
- * Calculates weight values for each gene by using the formula:
- * 
- * weight = Max[(Total Alteration of a node), 
- *    Max(Total Alteration of its neighbors) * coeff] * 100
- * 
- * @param coeff	coefficient value used in the weight function
- * @returns		a map (array) containing weight values for each gene
- */
-function _geneWeightArray(coeff)
-{
-	var weightArray = new Array();
-	
-	if (coeff > 1)
-	{
-		coeff = 1;
-	}
-	else if (coeff < 0)
-	{
-		coeff = 0;
-	}
-	
-	// calculate weight values for each gene
-	
-	var nodes = _vis.nodes();
-	var max, weight, neighbors;
-	
-	for (var i = 0; i < nodes.length; i++)
-	{
-		// get the total alteration of the current node
-		
-		if (nodes[i].data["PERCENT_ALTERED"] != null)
-		{
-			weight = nodes[i].data["PERCENT_ALTERED"];
-		}
-		else
-		{
-			weight = 0;
-		}
-		
-		// get first neighbors of the current node
-		
-		neighbors = _vis.firstNeighbors([nodes[i]]).neighbors;
-		max = 0;
-		
-		// find the max of the total alteration of its neighbors,
-		// if coeff is not 0
-		if (coeff > 0)
-		{
-			for (var j = 0; j < neighbors.length; j++)
-			{
-				if (neighbors[j].data["PERCENT_ALTERED"] != null)
-				{
-					if (neighbors[j].data["PERCENT_ALTERED"] > max)
-					{
-						max = neighbors[j].data["PERCENT_ALTERED"];
-					}
-				}
-			}
-			
-			// calculate the weight of the max value by using the coeff 
-			max = max * (coeff);
-			
-			// if maximum weight due to the total alteration of its neighbors
-			// is greater than its own weight, then use max instead
-			if (max > weight)
-			{
-				weight = max;
-			}
-		}
-		
-		// add the weight value to the map
-		weightArray[nodes[i].data.id] = weight * 100;
-	}
-	
-	return weightArray;
-}
-
-/**
- * Finds the non-seed gene having the maximum alteration percent in
- * the network, and returns the maximum alteration percent value.
- * 
- * @param map	weight map for the genes in the network
- * @return		max alteration percent of non-seed genes
- */
-function _maxAlterValNonSeed(map)
-{
-	var max = 0.0;
-	
-	for (var key in map)
-	{
-		// skip seed genes
-		
-		var node = _vis.node(key);
-		
-		if (node != null &&
-			node.data["IN_QUERY"] == "true")
-		{
-			continue;
-		}
-		
-		// update max value if necessary
-		if (map[key] > max)
-		{
-			max = map[key];
-		}
-	}
-	
-	return max;
-}
-
-/**
- * Initializes the main menu by adjusting its style. Also, initializes the
- * inspector panels and tabs.
- */
-function _initMainMenu()
-{
-	// Opera fix
-	$("#network_menu ul").css({display: "none"});
-	
-	// adds hover effect to main menu items (File, Topology, View)
-	
-	$("#network_menu li").hover(
-		function() {
-			$(this).find('ul:first').css(
-					{visibility: "visible",display: "none"}).show(400);
-		},
-		function() {
-			$(this).find('ul:first').css({visibility: "hidden"});
-		});
-	
-	
-	// adds hover effect to menu items
-	
-	$("#network_menu ul a").hover(
-		function() {
-			$(this).addClass(HOVERED_CLASS);
-		},
-		function() {
-			$(this).removeClass(HOVERED_CLASS);
-		});
-	
-	// adjust separators between menu items
-	
-	$("#network_menu_file").addClass(MENU_CLASS);
-	$("#network_menu_topology").addClass(MENU_CLASS);
-	$("#network_menu_view").addClass(MENU_CLASS);
-	$("#network_menu_layout").addClass(MENU_CLASS);
-	$("#network_menu_legends").addClass(MENU_CLASS);
-	
-	$("#save_as_png").addClass(FIRST_CLASS);
-	$("#save_as_png").addClass(MENU_SEPARATOR_CLASS);
-	$("#save_as_png").addClass(LAST_CLASS);
-	
-	$("#hide_selected").addClass(FIRST_CLASS);
-	$("#hide_selected").addClass(MENU_SEPARATOR_CLASS);	
-	$("#remove_disconnected").addClass(MENU_SEPARATOR_CLASS);
-	$("#remove_disconnected").addClass(LAST_CLASS);
-	
-	$("#show_profile_data").addClass(FIRST_CLASS);
-	$("#show_profile_data").addClass(MENU_SEPARATOR_CLASS);
-	$("#highlight_neighbors").addClass(MENU_SEPARATOR_CLASS);
-	$("#remove_highlights").addClass(LAST_CLASS);
-	
-	$("#perform_layout").addClass(FIRST_CLASS);
-	$("#perform_layout").addClass(MENU_SEPARATOR_CLASS);
-	//$("#layout_properties").addClass(SUB_MENU_CLASS);
-	$("#auto_layout").addClass(MENU_SEPARATOR_CLASS);
-	$("#auto_layout").addClass(LAST_CLASS);
-	
-	$("#show_node_legend").addClass(FIRST_CLASS);
-	$("#show_edge_legend").addClass(LAST_CLASS);
-	
-	// init check icons for checkable menu items
-	_updateMenuCheckIcons();
-}
-
-/**
- * Updates check icons of the checkable menu items.
- */
-function _updateMenuCheckIcons()
-{
-	if (_autoLayout)
-	{
-		$("#auto_layout").addClass(CHECKED_CLASS);
-	}
-	else
-	{
-		$("#auto_layout").removeClass(CHECKED_CLASS);
-	}
-	
-	if (_removeDisconnected)
-	{
-		$("#remove_disconnected").addClass(CHECKED_CLASS);
-	}
-	else
-	{
-		$("#remove_disconnected").removeClass(CHECKED_CLASS);
-	}
-	
-	if (_nodeLabelsVisible)
-	{
-		$("#show_node_labels").addClass(CHECKED_CLASS);
-	}
-	else
-	{
-		$("#show_node_labels").removeClass(CHECKED_CLASS);
-	}
-	
-	if (_edgeLabelsVisible)
-	{
-		$("#show_edge_labels").addClass(CHECKED_CLASS);
-	}
-	else
-	{
-		$("#show_edge_labels").removeClass(CHECKED_CLASS);
-	}
-	
-	if (_panZoomVisible)
-	{
-		$("#show_pan_zoom_control").addClass(CHECKED_CLASS);
-	}
-	else
-	{
-		$("#show_pan_zoom_control").removeClass(CHECKED_CLASS);
-	}
-	
-	if (_linksMerged)
-	{
-		$("#merge_links").addClass(CHECKED_CLASS);
-	}
-	else
-	{
-		$("#merge_links").removeClass(CHECKED_CLASS);
-	}
-	
-	if (_profileDataVisible)
-	{
-		$("#show_profile_data").addClass(CHECKED_CLASS);
-	}
-	else
-	{
-		$("#show_profile_data").removeClass(CHECKED_CLASS);
-	}
-}
-
-/**
- * Initializes dialog panels for node inspector, edge inspector, and layout
- * settings.
- */
-function _initDialogs()
-{
-	// adjust settings panel
-	$("#settings_dialog").dialog({autoOpen: false, 
-		resizable: false, 
-		width: 333});
-	
-	// adjust node inspector
-	$("#node_inspector").dialog({autoOpen: false, 
-		resizable: false, 
-		width: 366,
-		maxHeight: 300});
-	
-	// adjust edge inspector
-	$("#edge_inspector").dialog({autoOpen: false, 
-		resizable: false, 
-		width: 366,
-		maxHeight: 300});
-	
-	// adjust node legend
-	$("#node_legend").dialog({autoOpen: false, 
-		resizable: false, 
-		width: 440});
-	
-	// adjust drug legend
-	$("#drug_legend").dialog({autoOpen: false, 
-		resizable: false, 
-		width: 320});
-	
-	// adjust edge legend
-	$("#edge_legend").dialog({autoOpen: false, 
-		resizable: false, 
-		width: 280,
-		height: 152});
-}
-
-/**
- * Initializes the drop down menu.
- */
-function _initDropDown()
-{
-	// add select listener for drop down menu
-	$("#drop_down_select").change(function(){
-			_changeListener();
-			});
-	//_changeListener();
-}
-
-
-/**
- * Initializes the gene filter sliders.
- */
-function _initSliders()
-{
-	// add key listeners for input fields
-	
-	$("#weight_slider_field").keypress(_keyPressListener);
-	$("#affinity_slider_field").keypress(_keyPressListener);
-	
-	// show gene filtering slider	
-	$("#weight_slider_bar").slider(
-		{value: ALTERATION_PERCENT,
-		stop: _weightSliderStop,
-		slide: _weightSliderMove});
-	
-	// set max alteration value label
-	//$("#weight_slider_area .slider-max label").text(
-	//	_maxAlterationPercent.toFixed(1));
-	
-	// show affinity slider (currently disabled)
-//	$("#affinity_slider_bar").slider(
-//		{value: WEIGHT_COEFF * 100,
-//		change: _affinitySliderChange,
-//		slide: _affinitySliderMove});
-}
-
-/**
- * Recursive function, that adds a new line after each 60 characters in given parameter and returns it
- * */
-function _adjustToolTipText(text)
-{
-	if (text.length > 60) 
-	{
-		return text.substr(0,60) + "\n" +  _adjustToolTipText(text.substr(60,text.length));
-	}
-	else
-		return text;
-}
-
-/**
- * Initializes tooltip style for genes.
- * 
- * 
- */
-function _initTooltipStyle()
-{	
-	// create a function and add it to the Visualization object
-	_vis["customTooltip"] = function (data) 
-	{
-		var text;
-				
-		if (data.type != DRUG) 
-		{
-			if (data["PERCENT_ALTERED"] == null)
-			{
-				text = "n/a";
-			}
-			else
-			{
-				text = Math.round(100 * data["PERCENT_ALTERED"]) + "%";
-			}
-		}
-		// For Drug Nodes, their full label are shown on mouse over, in tool tip
-		else
-		{
-
-			text = _adjustToolTipText(data.label);
-		}
-
-		return "<b>" + text + "</b>";
-		//return text;
-	};
-
-	// register the custom mapper to the tooltipText
-	
-	var style = _vis.visualStyle();
-	style.nodes.tooltipText = { customMapper: { functionName: "customTooltip" } };
-
-	// set the visual style again
-	_vis.visualStyle(style);
-	
-	// enable node tooltips
-	_vis.nodeTooltipsEnabled(true);
-}
-
-function _adjustIE()
-{
-	if (_isIE())
-	{
-		// this is required to position scrollbar on IE
-		//var width = $("#help_tab").width();
-		//$("#help_tab").width(width * 1.15);
-	}
-}
-
-/**
- * Listener for weight slider movement. Updates current value of the slider
- * after each mouse move.
- */
-function _weightSliderMove(event, ui)
-{
-	// get slider value
-	var sliderVal = ui.value;
-	
-	// update current value field
-	$("#weight_slider_field").val(
-		(_transformValue(sliderVal) * (_maxAlterationPercent / 100)).toFixed(1));
-}
-
-/**
- * Listener for weight slider value change. Updates filters with respect to
- * the new slider value.
- */
-function _weightSliderStop(event, ui)
-{
-	// get slider value
-	var sliderVal = ui.value;
-		
-	// apply transformation to prevent filtering of low values 
-	// with a small change in the position of the cursor.
-	sliderVal = _transformValue(sliderVal) * (_maxAlterationPercent / 100);
-	
-	// update threshold
-	_geneWeightThreshold = sliderVal;
-	
-	// update current value field
-	$("#weight_slider_field").val(sliderVal.toFixed(1));
-	
-	// update filters
-	_filterBySlider();
-}
-/**
-*Filters drugs by the drop down menu.
-*/
-function _filterByDropDown()
-{
-	// remove previous filters due to slider
-	for (var key in _filteredByDropDown)
-	{
-		_alreadyFiltered[key] = null;
-	}
-	
-	// remove previous filters due to disconnection
-	for (var key in _filteredByIsolation)
-	{
-		_alreadyFiltered[key] = null;
-	}
-	
-	// reset required filter arrays
-	_filteredByDropDown = new Array();
-	_filteredByIsolation = new Array();
-	
-	// remove filters
-	//_vis.removeFilter("nodes", false);
-	
-	// filter with new drop down selection 
-	_vis.filter("nodes", dropDownVisibility);
-	
-    // also, filter disconnected nodes if necessary
-    _filterDisconnected();
-    
-    
-    // visualization changed, perform layout if necessary
-	_visChanged();
-
-}
-
-/**
- * Filters genes by the current gene weight threshold value determined by
- * the weight slider.
- */
-function _filterBySlider()
-{
-	// remove previous filters due to slider
-	for (var key in _filteredBySlider)
-	{
-		_alreadyFiltered[key] = null;
-	}
-	
-	// remove previous filters due to disconnection
-	for (var key in _filteredByIsolation)
-	{
-		_alreadyFiltered[key] = null;
-	}
-	
-	// reset required filter arrays
-	_filteredBySlider = new Array();
-	_filteredByIsolation = new Array();
-	
-	// remove filters
-	//_vis.removeFilter("nodes", false);
-	
-	// filter with new slider value
-	_vis.filter("nodes", sliderVisibility);
-	
-    // also, filter disconnected nodes if necessary
-    _filterDisconnected();
-    
-    // refresh & update genes tab
-    _refreshGenesTab();
-    updateGenesTab();
-    
-    // visualization changed, perform layout if necessary
-	_visChanged();
-}
-
-/**
- * Listener for affinity slider movement. Updates current value of the slider
- * after each mouse move.
- */
-function _affinitySliderMove(event, ui)
-{
-	// get slider value
-	var sliderVal = ui.value;
-	
-	// update current value field
-	$("#affinity_slider_field").val((sliderVal / 100).toFixed(2));
-}
-
-/**
- * Listener for affinity slider value change. Updates filters with respect to
- * the new slider value.
- */
-function _affinitySliderChange(event, ui)
-{
-	var sliderVal = ui.value;
-	
-	// update current value field
-	$("#affinity_slider_field").val((sliderVal / 100).toFixed(2));
-	
-	// re-calculate gene weights
-	_geneWeightMap = _geneWeightArray(sliderVal / 100);
-	
-	// update filters
-	_filterBySlider();
-}
-
-/**
-*changeListener for the changes on the drop down menu
-*
-*/
-function _changeListener(){
-	//update drug filters
-	_filterByDropDown();
-
-}
-
-
-/**
- * Key listener for input fields on the genes tab.
- * Updates the slider values (and filters if necessary), if the input
- * value is valid.
- * 
- * @param event		event triggered the action
- */
-function _keyPressListener(event)
-{
-	var input;
-	
-	// check for the ENTER key first 
-	if (event.keyCode == ENTER_KEYCODE)
-	{
-		if (event.target.id == "weight_slider_field")
-		{
-			input = $("#weight_slider_field").val();
-			
-			// update weight slider position if input is valid
-			
-			if (isNaN(input))
-			{
-				// not a numeric value, update with defaults
-				input = ALTERATION_PERCENT;
-			}
-			else if (input < 0)
-			{
-				// set values below zero to zero
-				input = 0;
-			}
-			else if (input > 100)
-			{
-				// set values above 100 to 100
-				input = 100;
-			}
-			
-			$("#weight_slider_bar").slider("option", "value",
-				_reverseTransformValue(input / (_maxAlterationPercent / 100)));
-			
-			// update threshold value
-			_geneWeightThreshold = input;
-			
-			// also update filters
-			_filterBySlider();
-		}
-		else if (event.target.id == "affinity_slider_field")
-		{
-			input = $("#affinity_slider_field").val();
-			
-			// update affinity slider position if input is valid
-			// (this will also update filters if necessary)
-			
-			if (isNaN(input))
-			{
-				// not a numeric value, update with defaults
-				value = WEIGHT_COEFF;
-			}
-			else if (input < 0)
-			{
-				// set values below zero to zero
-				value = 0;
-			}
-			else if (input > 1)
-			{
-				// set values above 1 to 1
-				value = 1;
-			}
-			
-			$("#affinity_slider_bar").slider("option",
-				"value",
-				Math.round(input * 100));
-		}
-		else if (event.target.id == "search_box")
-		{
-			searchGene();
-		}
-	}
-}
-
-/*
-function _getSliderValue()
-{
-	var value = $("#slider_bar").slider("option", "value");
-	var sourceInterval, targetInterval;
-	
-	// transform values between 0-50 on the bar to 0-20
-	if (value <= 50)
-	{
-		sourceInterval = {start: 0, end: 50};
-		targetInterval = {start: 0, end: 20};
-	}
-	// transform values between 50-75 on the bar to 20-50
-	else if (value <= 75)
-	{
-		sourceInterval = {start: 50, end: 75};
-		targetInterval = {start: 20, end: 50};
-	}
-	// transform values between 75-100 on the bar to 50-100
-	else
-	{
-		sourceInterval = {start: 75, end: 100};
-		targetInterval = {start: 50, end: 100};
-	}
-	
-	return _transformValue(value, sourceInterval, targetInterval);
-}
-*/
-
-/*
- * Alternative version with checkboxes..
- *
-function _refreshGenesTab()
-{
-	var nodes = _vis.nodes();
-	
-	//$("#genes_tab .genes_list li").remove();
-	$("#genes_tab table").remove();
-	
-	
-//	for (var i=0; i < nodes.length; i++)
-//	{
-//		$("#genes_tab .genes_list").append(
-//			"<li> " + nodes[i].data.id + "</li>");
-//	}
-	
-	
-	$("#genes_tab").append('<table></table>');
-	
-	for (var i=0; i < nodes.length; i++)
-	{
-		var shortId = _shortId(nodes[i].data.id);
-		
-		$("#genes_tab table").append( '<tr><td>' +
-			'<input type="checkbox" id="' + nodes[i].data.id + 
-			'" onClick="handleCheckEvent(\'' + nodes[i].data.id + '\')" >' + 
-			'<label>' + shortId + '</label>' +
-			'</input>' + '</td></tr>');
-	}
-}
-*/
-
-/**
- * Initializes Genes tab.
- */
-function _initGenesTab()
-{
-	// init buttons
-	
-	$("#filter_genes").button({icons: {primary: 'ui-icon-circle-minus'},
-		text: false});
-	
-	$("#crop_genes").button({icons: {primary: 'ui-icon-crop'},
-		text: false});
-	
-	$("#unhide_genes").button({icons: {primary: 'ui-icon-circle-plus'},
-		text: false});
-	
-	$("#search_genes").button({icons: {primary: 'ui-icon-search'},
-		text: false});
-	
-	$("#update_edges").button({icons: {primary: 'ui-icon-refresh'},
-		text: false});
-	
-	// re-submit button is initially disabled
-	$("#re-submit_query").button({icons: {primary: 'ui-icon-play'},
-		text: false,
-		disabled: true});
-	
-	// $("#re-run_query").button({label: "Re-run query with selected genes"});
-	
-	// apply tiptip to all buttons on the network tabs
-	$("#network_tabs button").tipTip({edgeOffset:8});
-}
-
-
-/**
- * Refreshes the content of the genes tab, by populating the list with visible
- * (i.e. non-filtered) genes.
- */
-function _refreshGenesTab()
-{
-	// get visible genes
-	var geneList = _visibleGenes();
-	
-	// clear old content
-	$("#gene_list_area select").remove();
-	
-	$("#gene_list_area").append('<select multiple></select>');
-		
-	// add new content
-	
-	for (var i=0; i < geneList.length; i++)
-	{
-		// use the safe version of the gene id as an id of an HTML object
-		var safeId = _safeProperty(geneList[i].data.id);
-		
-		var classContent;
-		
-		if (geneList[i].data["IN_QUERY"] == "true")
-		{
-			classContent = 'class="in-query" ';
-		}
-		else
-		{
-			classContent = 'class="not-in-query" ';
-		}
-		
-		$("#gene_list_area select").append(
-			'<option id="' + safeId + '" ' +
-			classContent + 
-			'value="' + geneList[i].data.id + '" ' + '>' + 
-			'<label>' + geneList[i].data.label + '</label>' +
-			'</option>');
-		
-		// add double click listener for each gene
-		$("#genes_tab #" + safeId).dblclick(showGeneDetails);
-		
-		// TODO qtip does not work with Chrome&IE because of the restrictions of
-		// the <select><option> structure.
-		/*
-		var qtipOpts =
-		{
-			content: "id: " + safeId,
-			position:
-			{
-				corner:
-				{
-					tooltip: 'bottomRight', // the corner
-					target: 'topLeft' // opposite corner
-				}
-			},
-			style:
-			{
-				border:
-				{
-                     width: 3,
-                     radius: 10
-				},
-				padding: 10,
-				textAlign: 'center',
-				'font-size': '10pt',
-				tip: true // speech bubble tip with automatic corner detection
-				//name: 'cream' // preset 'cream' style
-			}
-		};
-		*/
-		
-		// TODO try tipTip?
-		//$("#genes_tab #" + safeId).qtip(qtipOpts);
-	}
-	
-	// add change listener to the select box
-	$("#gene_list_area select").change(updateSelectedGenes);
-	
-	if (_isIE())
-	{
-		// listeners on <option> elements do not work in IE, therefore add 
-		// double click listener to the select box
-		$("#gene_list_area select").dblclick(showGeneDetails);
-		
-		// TODO if multiple genes are selected, double click always shows
-		// the first selected gene's details in IE
-	}
-}
-
-/**
- * Refreshes the content of the relations tab, by calculating percentages for
- * each edge type.
- */
-function _refreshRelationsTab()
-{
-	var edges = _vis.edges();
-
-	// initialize percentages of each edge type
-	var percentages = new Array();
-	
-	percentages[IN_SAME_COMPONENT] = 0;
-	percentages[REACTS_WITH] = 0;
-	percentages[STATE_CHANGE] = 0;	
-	percentages[DRUG_TARGET] = 0;
-	
-	// for each edge increment count of the correct edge type 
-	for (var i=0; i < edges.length; i++)
-	{
-		percentages[edges[i].data.type] += 1;
-	}
-	
-	percentages[OTHER] = edges.length -
-		(percentages[IN_SAME_COMPONENT] +
-		percentages[REACTS_WITH] +
-		percentages[STATE_CHANGE] +
-		percentages[DRUG_TARGET]);
-	
-	if (percentages[OTHER] == 0)
-	{
-		// do not display OTHER if its percentage is zero
-		_setComponentVis($("#relations_tab .other"), false);
-		
-		// also do not display it in the edge legend
-		//_setComponentVis($("#edge_legend .other"), false);
-	}
-	else
-	{
-		_setComponentVis($("#relations_tab .other"), true);
-		//_setComponentVis($("#edge_legend .other"), true);
-	}
-	
-	// calculate percentages and add content to the tab 
-	
-	var percent;
-	
-	percent = (percentages[IN_SAME_COMPONENT] * 100 / edges.length);
-	
-	$("#relations_tab .in-same-component .percent-bar").css(
-		"width", Math.ceil(percent * 0.85) + "%");
-	
-	$("#relations_tab .in-same-component .percent-bar").css(
-		"background-color", "#904930");
-	
-	$("#relations_tab .in-same-component .percent-value").text(
-		percent.toFixed(1) + "%");
-	
-	percent = (percentages[DRUG_TARGET] * 100 / edges.length);
-	
-	$("#relations_tab .targeted-by-drug .percent-bar").css(
-		"width", Math.ceil(percent * 0.85) + "%");
-	
-	$("#relations_tab .targeted-by-drug .percent-bar").css(
-		"background-color", "#E6A90F");
-	
-	$("#relations_tab .targeted-by-drug .percent-value").text(
-		percent.toFixed(1) + "%");
-	
-	percent = (percentages[REACTS_WITH] * 100 / edges.length);
-	
-	$("#relations_tab .reacts-with .percent-bar").css(
-		"width", Math.ceil(percent * 0.85) + "%");
-	
-	$("#relations_tab .reacts-with .percent-bar").css(
-		"background-color", "#7B7EF7");
-	
-	$("#relations_tab .reacts-with .percent-value").text(
-		percent.toFixed(1) + "%");
-	
-	percent = (percentages[STATE_CHANGE] * 100 / edges.length);
-	
-	$("#relations_tab .state-change .percent-bar").css(
-		"width", Math.ceil(percent * 0.85) + "%");
-		
-	$("#relations_tab .state-change .percent-bar").css(
-		"background-color", "#67C1A9");
-	
-	$("#relations_tab .state-change .percent-value").text(
-		percent.toFixed(1) + "%");
-	
-	percent = (percentages[OTHER] * 100 / edges.length);
-	
-	$("#relations_tab .other .percent-bar").css(
-		"width", Math.ceil(percent * 0.85) + "%");
-		
-	$("#relations_tab .other .percent-bar").css(
-		"background-color", "#A583AB");
-	
-	$("#relations_tab .other .percent-value").text(
-		percent.toFixed(1) + "%");
-	
-	// TODO remove old source filters?
-	//$("#relations_tab #edge_source_filter tr").remove();
-	
-	// add source filtering options
-	
-	for (var key in _edgeSourceVisibility)
-	{
-		$("#relations_tab #edge_source_filter").append(
-			'<tr class="' + _safeProperty(key) + '">' +
-			'<td class="edge-source-checkbox">' +
-			'<input type="checkbox" checked="checked">' +
-			'<label>' + key + '</label>' +
-			'</td></tr>');
-	}
-	
-	// <tr class="unknown">
-	//		<td class="edge-source-checkbox">
-	//				<input type="checkbox" checked="checked">
-	//				<label> Unknown </label>
-	//		</td>
-	// </tr>
-}
-
-/**
- * Creates a map (an array) with <command, function> pairs. Also, adds listener
- * functions for the buttons and for the CytoscapeWeb canvas.
- */
-function _initControlFunctions()
-{
-	_controlFunctions = new Array();
-	
-	//_controlFunctions["hide_selected"] = _hideSelected;
-	_controlFunctions["hide_selected"] = filterSelectedGenes;
-	_controlFunctions["unhide_all"] = _unhideAll;
-	_controlFunctions["perform_layout"] = _performLayout;
-	_controlFunctions["show_node_labels"] = _toggleNodeLabels;
-	//_controlFunctions["show_edge_labels"] = _toggleEdgeLabels;
-	_controlFunctions["merge_links"] = _toggleMerge;
-	_controlFunctions["show_pan_zoom_control"] = _togglePanZoom;
-	_controlFunctions["auto_layout"] = _toggleAutoLayout;
-	_controlFunctions["remove_disconnected"] = _toggleRemoveDisconnected;
-	_controlFunctions["show_profile_data"] = _toggleProfileData;
-	_controlFunctions["save_as_png"] = _saveAsPng;
-	//_controlFunctions["save_as_svg"] = _saveAsSvg;
-	_controlFunctions["layout_properties"] = _openProperties;
-	_controlFunctions["highlight_neighbors"] = _highlightNeighbors;
-	_controlFunctions["remove_highlights"] = _removeHighlights;
-	_controlFunctions["hide_non_selected"] = filterNonSelected;
-	_controlFunctions["node_legend"] = _showNodeLegend;
-	_controlFunctions["drug_legend"] = _showDrugLegend;
-	_controlFunctions["edge_legend"] = _showEdgeLegend;
-	
-	
-	
-	// add button listeners
-	
-	$("#save_layout_settings").click(saveSettings);
-	$("#default_layout_settings").click(defaultSettings);
-	
-	$("#search_genes").click(searchGene);
-	$("#genes_tab #search_box").keypress(_keyPressListener);
-	$("#filter_genes").click(filterSelectedGenes);
-	$("#crop_genes").click(filterNonSelected);
-	$("#unhide_genes").click(_unhideAll);
-	$("#re-submit_query").click(reRunQuery);
-	
-	$("#update_edges").click(updateEdges);
-	
-	
-	// add listener for double click action
-	
-	_vis.addListener("dblclick",
-		"nodes",
-		showNodeInspector);
-	
-	_vis.addListener("dblclick",
-		"edges",
-		showEdgeInspector);
-	
-	// add listener for node select & deselect actions
-	
-	_vis.addListener("select",
-		"nodes",
-		updateGenesTab);
-	
-	_vis.addListener("deselect",
-		"nodes",
-		updateGenesTab);
-	
-	// TODO temp debug option, remove when done
-	//_vis.addContextMenuItem("node details", "nodes", jokerAction);
-}
-
-/**
- * Initializes the layout options by default values and updates the
- * corresponding UI content.
- */
-function _initLayoutOptions()
-{
-	_layoutOptions = _defaultOptsArray();
-	_updateLayoutOptions();
-}
-
-/**
- * Hides (filters) selected nodes and edges.
- */
-function _hideSelected()
-{
-	// update selected elements map
-	_selectedElements = _selectedElementsMap("all");
-	
-	// filter out selected elements
-    _vis.filter('all', selectionVisibility);
-    
-    // also, filter disconnected nodes if necessary
-    _filterDisconnected();
-    
-    // refresh genes tab
-    _refreshGenesTab();
-    
-    // visualization changed, perform layout if necessary
-	_visChanged();
-}
-
-/**
- * Removes any existing filters to unhide filtered nodes & edges. However, 
- * this operation does not remove the filtering based on edge types.
- */
-function _unhideAll()
-{
-	// remove all filters
-	_vis.removeFilter(null);
-	
-	// reset array of already filtered elements
-	_alreadyFiltered = new Array();
-	
-	// reset slider UI
-	$("#weight_slider_field").val(0.0);
-	$("#weight_slider_bar").slider("option",
-		"value", 0);
-	
-	// re-apply filtering based on edge types
-	updateEdges();
-	
-	// refresh & update genes tab 
-	_refreshGenesTab();
-	updateGenesTab();
-
-	// no need to call _visChanged(), since it is already called by updateEdges
-	//_visChanged();
-}
-
-/**
- * Creates an array of visible (i.e. non-filtered) genes.
- * 
- * @return		array of visible genes
- */
-function _visibleGenes()
-{
-	var genes = new Array();
-	var nodes = _vis.nodes();
-
-    for (var i=0; i < nodes.length; i++)
-    {
-    	// check if the node is already filtered.
-    	// also, include only genes, not small molecules or unknown types.
-    	if (_alreadyFiltered[nodes[i].data.id] == null &&
-    		nodes[i].data.type == PROTEIN)
-    	{
-    		genes.push(nodes[i]);
-    	}
-    }
-    
-    // sort genes by label (alphabetically)
-    genes.sort(_geneSort);
-    
-    return genes;
-}
-
-/**
- * Comparison function to sort genes alphabetically.
- * 
- * @param node1	node to compare to node2
- * @param node2 node to compare to node1
- * @return 		positive integer if node1 is alphabetically greater than node2
- * 				negative integer if node2 is alphabetically greater than node1
- * 				zero if node1 and node2 are alphabetically equal
- */
-function _geneSort(node1, node2)
-{
-	if (node1.data.label > node2.data.label)
-	{
-		return 1;
-	}
-	else if (node1.data.label < node2.data.label)
-	{
-		return -1;
-	}
-	else
-	{
-		return 0;
-	}
-}
-
-/**
- * Performs the current layout on the graph.
- */
-function _performLayout()
-{
-//    var field = { name: "weight", type: "number", defValue: 1.0 };
-//    _vis.addDataField("edges", field);
-//
-//    var edges = _vis.edges();
-//
-//    for (var i=0; i < edges.length; i++)
-//    {
-//    	if (edges[i].data.type == "DRUG_TARGET")
-//    	{    		
-//    		edges[i].data.weight = 0.2;
-//    	}
-//    	else
-//		{
-//    		edges[i].data.weight = 1.0;
-//		}
-//
-//    	_vis.updateData("edges", [edges[i]], edges[i].data);
-//    }
-    
-	_vis.layout(_graphLayout);
-}
-
-/**
- * Temporary function for debugging purposes
- */
-function jokerAction(evt)
-{
-	var node = evt.target;		
-	str = _nodeDetails(node);		
-	alert(str);	
-}
-
-/**
- * Temporary function for debugging purposes
- */
-function _nodeDetails(node)
-{
-	var str = "";
-	
-	if (node != null)
-	{
-		str += "fields: ";
-		
-		for (var field in node)
-		{
-			str += field + ";";
-		}
-		
-		str += "\n";
-		//str += "data len: " + node.data.length " \n";
-		str += "data: \n";
-		
-		
-		for (var field in node.data)
-		{
-			str += field + ": " +  node.data[field] + "\n";
-		}
-	}
-	
-	str += "short id: " + _shortId(node.data.id) + "\n";
-	str += "safe id: " + _safeProperty(node.data.id) + "\n";
-	
-	return str;
-}
-
-/**
- * Toggles the visibility of the node labels.
- */
-function _toggleNodeLabels()
-{
-	// update visibility of labels 
-	
-	_nodeLabelsVisible = !_nodeLabelsVisible;
-	_vis.nodeLabelsVisible(_nodeLabelsVisible);
-	
-	// update check icon of the corresponding menu item
-	
-	var item = $("#show_node_labels");
-	
-	if (_nodeLabelsVisible)
-	{
-		item.addClass(CHECKED_CLASS);
-	}
-	else
-	{
-		item.removeClass(CHECKED_CLASS);
-	}
-}
-
-/**
- * Toggles the visibility of the edge labels.
- */
-function _toggleEdgeLabels()
-{
-	// update visibility of labels 
-	
-	_edgeLabelsVisible = !_edgeLabelsVisible;
-	_vis.edgeLabelsVisible(_edgeLabelsVisible);
-	
-	// update check icon of the corresponding menu item
-	
-	var item = $("#show_edge_labels");
-	
-	if (_edgeLabelsVisible)
-	{
-		item.addClass(CHECKED_CLASS);
-	}
-	else
-	{
-		item.removeClass(CHECKED_CLASS);
-	}
-}
-
-/**
- * Toggles the visibility of the pan/zoom control panel.
- */
-function _togglePanZoom()
-{
-	// update visibility of the pan/zoom control
-	
-	_panZoomVisible = !_panZoomVisible;
-	
-	_vis.panZoomControlVisible(_panZoomVisible);
-	
-	// update check icon of the corresponding menu item
-	
-	var item = $("#show_pan_zoom_control");
-	
-	if (_panZoomVisible)
-	{
-		item.addClass(CHECKED_CLASS);
-	}
-	else
-	{
-		item.removeClass(CHECKED_CLASS);
-	}
-}
-
-/**
- * Merges the edges, if not merged. If edges are already merges, then show all
- * edges.
- */
-function _toggleMerge()
-{
-	// merge/unmerge the edges
-	
-	_linksMerged = !_linksMerged;
-	
-	_vis.edgesMerged(_linksMerged);
-	
-	// update check icon of the corresponding menu item
-	
-	var item = $("#merge_links");
-	
-	if (_linksMerged)
-	{
-		item.addClass(CHECKED_CLASS);
-	}
-	else
-	{
-		item.removeClass(CHECKED_CLASS);
-	}
-}
-
-/**
- * Toggle auto layout option on or off. If auto layout is active, then the
- * graph is laid out automatically upon any change.
- */
-function _toggleAutoLayout()
-{
-	// toggle autoLayout option
-	
-	_autoLayout = !_autoLayout;
-	
-	// update check icon of the corresponding menu item
-	
-	var item = $("#auto_layout");
-	
-	if (_autoLayout)
-	{
-		item.addClass(CHECKED_CLASS);
-	}
-	else
-	{
-		item.removeClass(CHECKED_CLASS);
-	}
-}
-
-/**
- * Toggle "remove disconnected on hide" option on or off. If this option is 
- * active, then any disconnected node will also be hidden after the hide action.
- */
-function _toggleRemoveDisconnected()
-{
-	// toggle removeDisconnected option
-	
-	_removeDisconnected = !_removeDisconnected;
-	
-	// update check icon of the corresponding menu item
-	
-	var item = $("#remove_disconnected");
-	
-	if (_removeDisconnected)
-	{
-		item.addClass(CHECKED_CLASS);
-	}
-	else
-	{
-		item.removeClass(CHECKED_CLASS);
-	}
-}
-
-/**
- * Toggles the visibility of the profile data for the nodes.
- */
-function _toggleProfileData()
-{
-    // toggle value and pass to CW
-
-    _profileDataVisible = !_profileDataVisible;
-    _vis.profileDataAlwaysShown(_profileDataVisible);
-
-	// update check icon of the corresponding menu item
-	
-	var item = $("#show_profile_data");
-	
-	if (_profileDataVisible)
-	{
-		item.addClass(CHECKED_CLASS);
-	}
-	else
-	{
-		item.removeClass(CHECKED_CLASS);
-	}
-}
-
-/**
- * Saves the network as a PNG image.
- */
-function _saveAsPng()
-{
-	_vis.exportNetwork('png', 'export_network.jsp?type=png');
-}
-
-/**
- * Saves the network as a SVG image.
- */
-function _saveAsSvg()
-{
-	_vis.exportNetwork('svg', 'export_network.jsp?type=svg');
-}
-
-/**
- * Displays the layout properties panel.
- */
-function _openProperties()
-{	
-	_updatePropsUI();
-	$("#settings_dialog").dialog("open").height("auto");
-}
-
-/**
- * Initializes the layout settings panel.
- */
-function _initPropsUI()
-{
-	$("#fd_layout_settings tr").tipTip();
-}
-
-/**
- * Updates the contents of the layout properties panel.
- */
-function _updatePropsUI()
-{
-	// update settings panel UI
-	
-	for (var i=0; i < _layoutOptions.length; i++)
-	{
-//		if (_layoutOptions[i].id == "weightNorm")
-//		{
-//			// clean all selections
-//			$("#norm_linear").removeAttr("selected");
-//			$("#norm_invlinear").removeAttr("selected");
-//			$("#norm_log").removeAttr("selected");
-//			
-//			// set the correct option as selected
-//			
-//			$("#norm_" + _layoutOptions[i].value).attr("selected", "selected");
-//		}
-		
-		if (_layoutOptions[i].id == "autoStabilize")
-		{
-			if (_layoutOptions[i].value == true)
-			{
-				// check the box
-				$("#autoStabilize").attr("checked", true);
-				$("#autoStabilize").val(true);
-			}
-			else
-			{
-				// uncheck the box
-				$("#autoStabilize").attr("checked", false);
-				$("#autoStabilize").val(false);
-			}
-		}
-		else
-		{
-			$("#" + _layoutOptions[i].id).val(_layoutOptions[i].value);
-		}
-	}
-}
-
-/**
- * Updates the graphLayout options for CytoscapeWeb.
- */
-function _updateLayoutOptions()
-{
-	// update graphLayout object
-	
-	var options = new Object();
-	
-	for (var i=0; i < _layoutOptions.length; i++)
-	{
-		options[_layoutOptions[i].id] = _layoutOptions[i].value;
-	}
-	
-	_graphLayout.options = options;
-}
-
-
-
-/*
- * ##################################################################
- * ##################### Utility Functions ##########################
- * ##################################################################
- */
-
-/**
- * Generates a shortened version of the given node id.
- * 
- * @param id	id of a node
- * @return		a shortened version of the id
- */
-function _shortId(id)
-{
-	var shortId = id;
-	
-	if (id.indexOf("#") != -1)
-	{
-		var pieces = id.split("#");
-		shortId = pieces[pieces.length - 1];
-	}
-	else if (id.indexOf(":") != -1)
-	{
-		var pieces = id.split(":");
-		shortId = pieces[pieces.length - 1];
-	}
-	
-	return shortId;
-}
-
-/**
- * Replaces all occurrences of a problematic character with an under dash.
- * Those characters cause problems with the properties of an HTML object.
- * 
- * @param str	string to be modified
- * @return		safe version of the given string
- */
-function _safeProperty(str)
-{
-	var safeProperty = str;
-	
-	safeProperty = _replaceAll(safeProperty, " ", "_");
-	safeProperty = _replaceAll(safeProperty, "/", "_");
-	safeProperty = _replaceAll(safeProperty, "\\", "_");
-	safeProperty = _replaceAll(safeProperty, "#", "_");
-	safeProperty = _replaceAll(safeProperty, ".", "_");
-	safeProperty = _replaceAll(safeProperty, ":", "_");
-	safeProperty = _replaceAll(safeProperty, ";", "_");
-	safeProperty = _replaceAll(safeProperty, '"', "_");
-	safeProperty = _replaceAll(safeProperty, "'", "_");
-	
-	return safeProperty;
-}
-
-/**
- * Replaces all occurrences of the given string in the source string.
- * 
- * @param source		string to be modified
- * @param toFind		string to match
- * @param toReplace		string to be replaced with the matched string
- * @return				modified version of the source string
- */
-function _replaceAll(source, toFind, toReplace)
-{
-	var target = source;
-	var index = target.indexOf(toFind);
-
-	while (index != -1)
-	{
-		target = target.replace(toFind, toReplace);
-		index = target.indexOf(toFind);
-	}
-
-	return target;
-}
-
-/**
- * Checks if the user browser is IE.
- * 
- * @return	true if IE, false otherwise
- */
-function _isIE()
-{
-	var result = false;
-	
-	if (navigator.appName.toLowerCase().indexOf("microsoft") != -1)
-	{
-		result = true;
-	}
-	
-	return result;
-}
-
-/**
- * Converts the given string to title case format. Also replaces each
- * underdash with a space.
- * 
- * @param source	source string to be converted to title case
- */
-function _toTitleCase(source)
-{
-	var str;
-	
-	if (source == null)
-	{
-		return source;
-	}
-	
-	// first, trim the string
-	str = source.replace(/\s+$/, "");
-	
-	// replace each underdash with a space
-	str = _replaceAll(str, "_", " ");
-	
-	// change to lower case
-	str = str.toLowerCase();
-	
-	// capitalize starting character of each word
-	
-	var titleCase = new Array();
-	
-	titleCase.push(str.charAt(0).toUpperCase());
-	
-	for (var i = 1; i < str.length; i++)
-	{
-		if (str.charAt(i-1) == ' ')
-		{
-			titleCase.push(str.charAt(i).toUpperCase());
-		}
-		else
-		{
-			titleCase.push(str.charAt(i));
-		}
-	}
-	
-	return titleCase.join("");
-}
-
-/*
-function _transformIntervalValue(value, sourceInterval, targetInterval)
-{ 
-	var sourceRange = sourceInterval.end - sourceInterval.start;
-	var targetRange = targetInterval.end - targetInterval.start;
-	
-	var transformed = targetInterval.start + 
-		(value - sourceInterval.start) * (targetRange / sourceRange);
-	
-	return transformed;
-}
-*/
-
-/**
- * Finds and returns the maximum value in a given map.
- * 
- * @param map	map that contains real numbers
- */
-function _getMaxValue(map)
-{
-	var max = 0.0;
-	
-	for (var key in map)
-	{
-		if (map[key] > max)
-		{
-			max = map[key];
-		}
-	}
-	
-	return max;
-}
-
-/**
- * Transforms the input value by using the function: 
- * y = (0.000230926)x^3 - (0.0182175)x^2 + (0.511788)x
- * 
- * This function is designed to transform slider input, which is between
- * 0 and 100, to provide a better filtering.
- * 
- * @param value		input value to be transformed
- */
-function _transformValue(value)
-{
-	// previous function: y = (0.000166377)x^3 - (0.0118428)x^2 + (0.520007)x
-	
-	var transformed = 0.000230926 * Math.pow(value, 3) -
-		0.0182175 * Math.pow(value, 2) +
-		0.511788 * value;
-	
-	if (transformed < 0)
-	{
-		transformed = 0;
-	}
-	else if (transformed > 100)
-	{
-		transformed = 100;
-	}
-	
-	return transformed;
-}
-
-/**
- * Transforms the given value by solving the equation
- * 
- *   y = (0.000230926)x^3 - (0.0182175)x^2 + (0.511788)x
- * 
- * where y = value
- * 
- * @param value	value to be reverse transformed
- * @returns		reverse transformed value
- */
-function _reverseTransformValue(value)
-{
-	// find x, where y = value
-	
-	var reverse = _solveCubic(0.000230926,
-		-0.0182175,
-		0.511788,
-		-value);
-	
-	return reverse;
-}
-
-/**
- * Solves the cubic function
- * 
- *   a(x^3) + b(x^2) + c(x) + d = 0
- *    
- * by using the following formula
- * 
- *   x = {q + [q^2 + (r-p^2)^3]^(1/2)}^(1/3) + {q - [q^2 + (r-p^2)^3]^(1/2)}^(1/3) + p
- *   
- * where
- * 
- *   p = -b/(3a), q = p^3 + (bc-3ad)/(6a^2), r = c/(3a)
- * 
- * @param a	coefficient of the term x^3
- * @param b	coefficient of the term x^2
- * @param c coefficient of the term x^1
- * @param d coefficient of the term x^0
- * 
- * @returns one of the roots of the cubic function
- */
-function _solveCubic(a, b, c, d)
-{
-	var p = (-b) / (3*a);
-	var q = Math.pow(p, 3) + (b*c - 3*a*d) / (6 * Math.pow(a,2));
-	var r = c / (3*a);
-	
-	//alert(q*q + Math.pow(r - p*p, 3));
-	
-	var sqrt = Math.pow(q*q + Math.pow(r - p*p, 3), 1/2);
-	
-	//var root = Math.pow(q + sqrt, 1/3) +
-	//	Math.pow(q - sqrt, 1/3) +
-	//	p;
-	
-	var x = _cubeRoot(q + sqrt) +
-		_cubeRoot(q - sqrt) +
-		p;
-	
-	return x;
-}
-
-/**
- * Evaluates the cube root of the given value. This function also handles
- * negative values unlike the built-in Math.pow() function.
- * 
- * @param value	source value
- * @returns		cube root of the source value
- */
-function _cubeRoot(value)
-{
-	var root = Math.pow(Math.abs(value), 1/3);
-	
-	if (value < 0)
-	{
-		root = -root;
-	}
-	
-	return root;
-}
-
-// TODO get the x-coordinate of the event target (with respect to the window). 
-function _mouseX(evt)
-{
-	if (evt.pageX)
-	{
-		return evt.pageX;
-	}
-	else if (evt.clientX)
-	{
-		return evt.clientX + (document.documentElement.scrollLeft ?
-			   document.documentElement.scrollLeft :
-				   document.body.scrollLeft);
-	}	
-	else
-	{
-		return 0;
-	}
-}
-
-//TODO get the y-coordinate of the event target (with respect to the window).
-function _mouseY(evt)
-{
-	if (evt.pageY)
-	{
-		return evt.pageY;
-	}
-	else if (evt.clientY)
-	{
-		return evt.clientY + (document.documentElement.scrollTop ?
-			   document.documentElement.scrollTop :
-				   document.body.scrollTop);
-	}
-	else
-	{
-		return 0;
-	}
+// flags
+var _autoLayout;
+var _removeDisconnected;
+var _nodeLabelsVisible;
+var _edgeLabelsVisible;
+var _panZoomVisible;
+var _linksMerged;
+var _profileDataVisible;
+var _selectFromTab;
+
+// array of control functions
+var _controlFunctions;
+
+// edge type constants
+var IN_SAME_COMPONENT = "IN_SAME_COMPONENT";
+var REACTS_WITH = "REACTS_WITH";
+var STATE_CHANGE = "STATE_CHANGE";
+var DRUG_TARGET = "DRUG_TARGET";
+var OTHER = "OTHER";
+
+// node type constants
+var PROTEIN = "Protein";
+var SMALL_MOLECULE = "SmallMolecule";
+var DRUG = "Drug";
+var UNKNOWN = "Unknown";
+
+// default values for sliders
+var WEIGHT_COEFF = 0;
+var ALTERATION_PERCENT = 0;
+
+// class constants for css visualization
+var CHECKED_CLASS = "checked-menu-item";
+var MENU_SEPARATOR_CLASS = "separator-menu-item";
+var FIRST_CLASS = "first-menu-item";
+var LAST_CLASS = "last-menu-item";
+var MENU_CLASS = "main-menu-item";
+var SUB_MENU_CLASS = "sub-menu-item";
+var HOVERED_CLASS = "hovered-menu-item";
+var SECTION_SEPARATOR_CLASS = "section-separator";
+var TOP_ROW_CLASS = "top-row";
+var BOTTOM_ROW_CLASS = "bottom-row";
+var INNER_ROW_CLASS = "inner-row";
+
+// string constants
+var ID_PLACE_HOLDER = "REPLACE_WITH_ID";
+var ENTER_KEYCODE = "13";
+
+// name of the graph layout
+var _graphLayout = {name: "ForceDirected"};
+//var _graphLayout = {name: "ForceDirected", options:{weightAttr: "weight"}};
+
+// force directed layout options
+var _layoutOptions;
+
+// map of selected elements, used by the filtering functions
+var _selectedElements;
+
+// map of connected nodes, used by filtering functions
+var _connectedNodes;
+
+// array of previously filtered elements
+var _alreadyFiltered;
+
+// array of genes filtered due to slider
+var _filteredBySlider;
+
+// array of drugs filtered due to drop down
+var _filteredByDropDown;
+
+// array of nodes filtered due to disconnection
+var _filteredByIsolation;
+
+// array of filtered edge types
+var _edgeTypeVisibility;
+
+// array of filtered edge sources
+var _edgeSourceVisibility;
+
+// map used to resolve cross-references
+var _linkMap;
+
+// map used to filter genes by weight slider
+var _geneWeightMap;
+
+// threshold value used to filter genes by weight slider
+var _geneWeightThreshold;
+
+// maximum alteration value among the non-seed genes in the network
+var _maxAlterationPercent;
+
+// CytoscapeWeb.Visualization instance
+var _vis = null;
+
+
+/**
+ * Initializes all necessary components. This function should be invoked, before
+ * calling any other function in this script.
+ * 
+ * @param vis	CytoscapeWeb.Visualization instance associated with this UI
+ */
+function initNetworkUI(vis)
+{
+	_vis = vis;
+	_linkMap = _xrefArray();
+	
+	// init filter arrays
+	_alreadyFiltered = new Array();
+	_filteredBySlider = new Array();
+	_filteredByDropDown = new Array();
+	_filteredByIsolation = new Array();	
+	_edgeTypeVisibility = _edgeTypeArray();
+	_edgeSourceVisibility = _edgeSourceArray();
+	
+	_geneWeightMap = _geneWeightArray(WEIGHT_COEFF);
+	_geneWeightThreshold = ALTERATION_PERCENT;
+	_maxAlterationPercent = _maxAlterValNonSeed(_geneWeightMap);
+	
+	_resetFlags();
+	
+	_initControlFunctions();
+	_initLayoutOptions();
+
+	_initMainMenu();
+
+	_initDialogs();
+	_initPropsUI();
+	_initSliders();
+	_initDropDown();
+	_initTooltipStyle();
+	
+	// add listener for the main tabs to hide dialogs when user selects
+	// a tab other than the Network tab
+	$("#tabs").bind("tabsshow", hideDialogs);
+	
+	// this is required to prevent hideDialogs function to be invoked
+	// when clicked on a network tab
+	$("#network_tabs").bind("tabsshow", false);
+	
+	// init tabs	
+	$("#network_tabs").tabs();
+	
+	_initGenesTab();
+	_refreshGenesTab();
+	_refreshRelationsTab();
+	
+	// adjust things for IE
+	_adjustIE();
+	
+	// make UI visible
+	_setVisibility(true);
+}
+
+/**
+ * Hides all dialogs upon selecting a tab other than the network tab.
+ */
+function hideDialogs(evt, ui)
+{
+	// get the index of the tab that is currently selected
+	// var selectIdx = $("#tabs").tabs("option", "selected");
+	
+	// close all dialogs
+	$("#settings_dialog").dialog("close");
+	$("#node_inspector").dialog("close");
+	$("#edge_inspector").dialog("close");
+	$("#node_legend").dialog("close");
+	$("#drug_legend").dialog("close");
+	$("#edge_legend").dialog("close");
+}
+
+/**
+ * This function handles incoming commands from the menu UI. All menu items 
+ * is forwarded to this function with a specific command string.
+ * 
+ * @param command	command as a string
+ */
+function handleMenuEvent(command)
+{
+	// execute the corresponding function
+	
+	var func = _controlFunctions[command];
+	func();
+}
+
+/**
+ * Updates selected genes when clicked on a gene on the Genes Tab. This function
+ * helps the synchronization between the genes tab and the visualization.
+ * 
+ * @param evt	target event that triggered the action
+ */
+function updateSelectedGenes(evt)
+{
+	// this flag is set to prevent updateGenesTab function to update the tab
+	// when _vis.select function is called.
+	_selectFromTab = true;
+	
+	var nodeIds = new Array();
+	
+	// deselect all nodes
+	_vis.deselect("nodes");
+	
+	// collect id's of selected node's on the tab
+	$("#gene_list_area select option").each(
+		function(index)
+		{
+			if ($(this).is(":selected"))
+			{
+				nodeId = $(this).val();
+				nodeIds.push(nodeId);
+			}
+		});
+	
+	// select all checked nodes
+	_vis.select("nodes", nodeIds);
+	
+	// reset flag
+	_selectFromTab = false;
+}
+
+/**
+ * Saves layout settings when clicked on the "Save" button of the
+ * "Layout Options" panel.
+ */
+function saveSettings()
+{
+	// update layout option values 
+	
+	for (var i=0; i < (_layoutOptions).length; i++)
+	{
+//		if (_layoutOptions[i].id == "weightNorm")
+//		{
+//			// find the selected option and update the corresponding value
+//			
+//			if ($("#norm_linear").is(":selected"))
+//			{
+//				_layoutOptions[i].value = $("#norm_linear").val(); 
+//			}
+//			else if ($("#norm_invlinear").is(":selected"))
+//			{
+//				_layoutOptions[i].value = $("#norm_invlinear").val(); 
+//			}
+//			else if ($("#norm_log").is(":selected"))
+//			{
+//				_layoutOptions[i].value = $("#norm_log").val(); 
+//			}
+//		}
+		
+		if (_layoutOptions[i].id == "autoStabilize")
+		{
+			// check if the auto stabilize box is checked
+			
+			if($("#autoStabilize").is(":checked"))
+			{
+				_layoutOptions[i].value = true;
+				$("#autoStabilize").val(true);
+			}
+			else
+			{
+				_layoutOptions[i].value = false;
+				$("#autoStabilize").val(false);
+			}
+		}
+		else
+		{
+			// simply copy the text field value
+			_layoutOptions[i].value = 
+				$("#" + _layoutOptions[i].id).val();
+		}
+	}
+	
+	// update graphLayout options
+	_updateLayoutOptions();
+	
+	// close the settings panel
+	$("#settings_dialog").dialog("close");
+}
+
+/**
+ * Reverts to default layout settings when clicked on "Default" button of the
+ * "Layout Options" panel.
+ */
+function defaultSettings()
+{
+	_layoutOptions = _defaultOptsArray();
+	_updateLayoutOptions();
+	_updatePropsUI();
+}
+
+/**
+ * Shows the node inspector when double clicked on a node.
+ * 
+ * @param evt	event that triggered this function
+ */
+function showNodeInspector(evt)
+{
+	// set the position of the inspector
+	
+	// TODO evt.target.x and evt.target.y are local (relative) coordiates inside
+	// the CytoscapeWeb flash object, however those values are used as global
+	// coordinate by the dialog() function. We need to transform the local
+	// coordinates to global coordinates.
+	//$("#node_inspector").dialog("option",
+	//	"position",
+	//	[_mouseX(evt), _mouseY(evt)]);
+	
+	// update the contents of the inspector by using the target node
+	
+	var data = evt.target.data;
+	
+	_updateNodeInspectorContent(data, evt.target);
+	
+	// open inspector panel
+	$("#node_inspector").dialog("open").height("auto");
+	
+	// if the inspector panel height exceeds the max height value
+	// adjust its height (this also adds scroll bars by default)
+	if ($("#node_inspector").height() >
+		$("#node_inspector").dialog("option", "maxHeight"))
+	{
+		$("#node_inspector").dialog("open").height(
+			$("#node_inspector").dialog("option", "maxHeight"));
+	}
+}
+
+/**
+ * Updates node inspector data for drug node type
+ * @param data double clicked node's ( drug for this method ) data
+ * */
+function _updateNodeInspectorForDrug(data, node)
+{
+	var targets = new Array();
+	var atc_codes = new Array();
+	var synonyms = new Array();
+	var description;
+	
+	//For number of targeted genes
+	if (data["TARGETS"] != "") 
+	{	
+		targets = data["TARGETS"].split(";");
+		
+		$("#node_inspector_content .data").append(
+		'<tr align="left" class="targets-data-row"><td>' +
+		'<strong>Number of Genes Targeted: </strong> ' + targets.length + 
+		'</td></tr>');	
+		$("#node_inspector_content .targets-data-row td").append('<br><br>');
+
+	}
+	
+	// For drug atc code
+	
+	var href = "http://www.whocc.no/atc_ddd_index/?code=";
+	if (data["ATC_CODE"] != "") 
+	{
+		$("#node_inspector_content .data").append(
+				'<tr align="left" class="atc_codes-data-row"><td>' +
+				'<strong>Drug Class(ATC codes): </strong></td></tr>');
+		
+		atc_codes = data["ATC_CODE"].split(",");
+		
+		for ( var i = 0; i < atc_codes.length; i++) 
+		{	
+			$("#node_inspector_content .atc_codes-data-row td").append('<a href="' + href+ atc_codes[i] + '" target="_blank">' +
+			atc_codes[i] + '</a>');
+			if (i != atc_codes.length - 1) 
+			{
+				$("#node_inspector_content .atc_codes-data-row td").append(', ');
+			}
+		}
+		
+		$("#node_inspector_content .atc_codes-data-row td").append('<br><br>');
+	}
+	
+	
+	// For drug Synonyms
+
+	if (data["SYNONYMS"] != "") 
+	{
+		$("#node_inspector_content .data").append(
+				'<tr align="left" class="synonyms-data-row"><td>' +
+				'<strong>Synonyms: </strong></td></tr>');
+		
+		synonyms = data["SYNONYMS"].split(";");	
+		if(synonyms.length == 1)
+		{
+			$("#node_inspector_content .synonyms-data-row td").append(synonyms[0]);
+			$("#node_inspector_content .synonyms-data-row td").append('<br>');
+		}
+		else
+			for ( var i = 0; i < synonyms.length; i++) 
+			{
+				$("#node_inspector_content .synonyms-data-row td").append('<p style="margin: 0px;"> -' + synonyms[i] + '</p>');
+			}
+		$("#node_inspector_content .synonyms-data-row td").append('<br>');
+	}
+	
+	
+	
+	// For Drug description
+	var description = data["DESCRIPTION"];
+	if(description != ""){
+		$("#node_inspector_content .data").append(
+				'<tr align="left" class="description-data-row"><td>' +
+				'<strong>Description: </strong></td></tr>');
+		$("#node_inspector_content .description-data-row td").append(description);
+		$("#node_inspector_content .description-data-row td").append('<br><br>');
+	}
+	
+	// For FDA approval
+	$("#node_inspector_content .data").append(
+			'<tr align="left" class="fda-data-row"><td>' +
+			'<strong>FDA Approval: </strong></td></tr>');
+	
+	var fda_approval = ((data["FDA_APPROVAL"] == "true")? "Approved":"Not Approved");
+	
+	$("#node_inspector_content .fda-data-row td").append(fda_approval);
+	$("#node_inspector_content .fda-data-row td").append('<br>');
+	
+	
+	// For Pub Med IDs	
+	
+	var pubmeds = new Array();			
+	var edges = _vis.edges();
+	var existed = false;
+	
+	for ( var i = 0; i < edges.length; i++) 
+	{
+		if (edges[i].data.source == node.data.id && edges[i].data["INTERACTION_PUBMED_ID"] != "") 
+		{
+			if(existed == false){
+				$("#node_inspector_content .data").append(
+						'<tr align="left" class="pubmed-data-row"><td>' +
+						'<strong>PubMed IDs:'+edges[i].data["INTERACTION_PUBMED_ID"]+'</strong></td></tr>');
+				existed = true;
+			}
+			$("#node_inspector_content .pubmed-data-row td").append(edges[i].data["INTERACTION_PUBMED_ID"]);
+		}
+	}
+}
+
+
+/**
+ * Updates the content of the node inspector with respect to the provided data.
+ * Data is assumed to be the data of a node.
+ * 
+ * @param data	node data containing necessary fields
+ */
+function _updateNodeInspectorContent(data, node)
+{
+	// set title
+	
+	var title = data.label;
+	
+	if (title == null)
+	{
+		title = data.id;
+	}
+	
+	$("#node_inspector").dialog("option",
+		"title",
+		title);
+	
+	// clean xref, percent, and data rows
+	
+	// These rows for drug view of node inspector.
+	$("#node_inspector_content .data .targets-data-row").remove();
+	$("#node_inspector_content .data .atc_codes-data-row").remove();
+	$("#node_inspector_content .data .synonyms-data-row").remove();
+	$("#node_inspector_content .data .description-data-row").remove();
+	$("#node_inspector_content .data .fda-data-row").remove();
+	$("#node_inspector_content .data .pubmed-data-row").remove();
+	
+	// For non drug view of node inspector
+	$("#node_inspector_content .data .data-row").remove();
+	
+	$("#node_inspector_content .xref .xref-row").remove();
+	$("#node_inspector_content .profile .percent-row").remove();
+	$("#node_inspector_content .profile-header .header-row").remove();
+	
+	
+	if (data.type == DRUG) 
+	{
+		_updateNodeInspectorForDrug(data, node);
+	}
+	
+		
+	//_addDataRow("node", "ID", data.id);
+	
+	if (data.type == PROTEIN)
+	{
+		_addDataRow("node", "Gene Symbol", data.label);
+		//_addDataRow("node", "User-Specified", data.IN_QUERY);
+	
+		// add percentage information
+		_addPercentages(data);
+	}
+	
+	// add cross references
+	
+	var links = new Array();
+	
+	// parse the xref data, and construct link and labels
+	
+	var xrefData = new Array();
+	
+	if (data["UNIFICATION_XREF"] != null)
+	{
+		xrefData = data["UNIFICATION_XREF"].split(";");
+	}
+	
+	if (data["RELATIONSHIP_XREF"] != null)
+	{
+		xrefData = xrefData.concat(data["RELATIONSHIP_XREF"].split(";"));
+	}
+		
+	var link, xref;
+			
+	for (var i = 0; i < xrefData.length; i++)
+	{
+		link = _resolveXref(xrefData[i]);
+		links.push(link);
+	}
+	
+	// add each link as an xref entry
+	
+	if (links.length > 0)
+	{
+		$("#node_inspector_content .xref").append(
+			'<tr class="xref-row"><td><strong>More at: </strong></td></tr>');
+		
+		_addXrefEntry('node', links[0].href, links[0].text);
+	}
+	
+	for (var i=1; i < links.length; i++)
+	{
+		$("#node_inspector_content .xref-row td").append(', ');
+		_addXrefEntry('node', links[i].href, links[i].text);
+	}
+}
+
+
+/**
+ * Add percentages (genomic profile data) to the node inspector with their
+ * corresponding colors & names.
+ * 
+ * @param data	node (gene) data
+ */
+function _addPercentages(data)
+{
+	var percent;
+	
+	// init available profiles array
+	var available = new Array();
+	available['CNA'] = new Array();
+	available['MRNA'] = new Array();
+	available['MUTATED'] = new Array();
+	
+	// add percentage values
+	
+	if (data["PERCENT_CNA_AMPLIFIED"] != null)
+	{
+		percent = (data["PERCENT_CNA_AMPLIFIED"] * 100);
+		_addPercentRow("cna-amplified", "Amplification", percent, "#FF2500");
+		available['CNA'].push("cna-amplified");
+	}	
+	
+	if (data["PERCENT_CNA_HOMOZYGOUSLY_DELETED"] != null)
+	{
+		percent = (data["PERCENT_CNA_HOMOZYGOUSLY_DELETED"] * 100);
+		_addPercentRow("cna-homozygously-deleted", "Homozygous Deletion", percent, "#0332FF");
+		available['CNA'].push("cna-homozygously-deleted");
+	}
+	
+	if (data["PERCENT_CNA_GAINED"] != null)
+	{
+		percent = (data["PERCENT_CNA_GAINED"] * 100);
+		_addPercentRow("cna-gained", "Gain", percent, "#FFC5CC");
+		available['CNA'].push("cna-gained");
+	}
+	
+	if (data["PERCENT_CNA_HEMIZYGOUSLY_DELETED"] != null)
+	{
+		percent = (data["PERCENT_CNA_HEMIZYGOUSLY_DELETED"] * 100);
+		_addPercentRow("cna-hemizygously-deleted", "Hemizygous Deletion", percent, "#9EDFE0");
+		available['CNA'].push("cna-hemizygously-deleted");
+	}
+	
+	if (data["PERCENT_MRNA_WAY_UP"] != null)
+	{
+		percent = (data["PERCENT_MRNA_WAY_UP"] * 100);
+		_addPercentRow("mrna-way-up", "Up-regulation", percent, "#FFACA9");
+		available['MRNA'].push("mrna-way-up");
+	}
+	
+	if (data["PERCENT_MRNA_WAY_DOWN"] != null)
+	{
+		percent = (data["PERCENT_MRNA_WAY_DOWN"] * 100);
+		_addPercentRow("mrna-way-down", "Down-regulation", percent, "#78AAD6");
+		available['MRNA'].push("mrna-way-down");
+	}
+	
+	if (data["PERCENT_MUTATED"] != null)
+	{
+		percent = (data["PERCENT_MUTATED"] * 100);
+		_addPercentRow("mutated", "Mutation", percent, "#008F00");
+		available['MUTATED'].push("mutated");
+	}
+	
+	// add separators
+	
+	if (available['CNA'].length > 0)
+	{
+		$("#node_inspector .profile ." + available['CNA'][0]).addClass(
+			SECTION_SEPARATOR_CLASS);
+	}
+	
+	if (available['MRNA'].length > 0)
+	{
+		$("#node_inspector .profile ." + available['MRNA'][0]).addClass(
+			SECTION_SEPARATOR_CLASS);
+	}
+	
+	if (available['MUTATED'].length > 0)
+	{
+		$("#node_inspector .profile ." + available['MUTATED'][0]).addClass(
+			SECTION_SEPARATOR_CLASS);
+	}
+	
+	
+	// add header & total alteration value if at least one of the profiles is
+	// available
+	
+	if (available['CNA'].length > 0
+		|| available['MRNA'].length > 0
+		|| available['MUTATED'].length > 0)
+	{
+		
+		// add header
+		$("#node_inspector .profile-header").append('<tr class="header-row">' +
+			'<td><div>Genomic Profile(s):</div></td></tr>');
+		
+		// add total alteration frequency
+		
+		percent = (data["PERCENT_ALTERED"] * 100);
+		
+		var row = '<tr class="total-alteration percent-row">' +
+			'<td><div class="percent-label">Total Alteration</div></td>' +
+			'<td class="percent-cell"></td>' +
+			'<td><div class="percent-value">' + percent.toFixed(1) + '%</div></td>' +
+			'</tr>';
+
+		// append as a first row
+		$("#node_inspector .profile").prepend(row);
+	}
+}
+
+/**
+ * Adds a row to the genomic profile table of the node inspector.
+ * 
+ * @param section	class name of the percentage
+ * @param label		label to be displayed
+ * @param percent	percentage value
+ * @param color		color of the percent bar
+ */
+function _addPercentRow(section, label, percent, color)
+{
+	var row = '<tr class="' + section + ' percent-row">' +
+		'<td><div class="percent-label"></div></td>' +
+		'<td class="percent-cell"><div class="percent-bar"></div></td>' +
+		'<td><div class="percent-value"></div></td>' +
+		'</tr>';
+	
+	$("#node_inspector .profile").append(row);
+	
+	$("#node_inspector .profile ." + section + " .percent-label").text(label);
+
+	$("#node_inspector .profile ." + section + " .percent-bar").css(
+		"width", Math.ceil(percent) + "%");
+	
+	$("#node_inspector .profile ." + section + " .percent-bar").css(
+		"background-color", color);
+	
+	$("#node_inspector .profile ." + section + " .percent-value").text(
+		percent.toFixed(1) + "%");
+}
+
+/**
+ * Shows the edge inspector when double clicked on an edge.
+ * 
+ * @param evt	event that triggered this function
+ */
+function showEdgeInspector(evt)
+{
+	// set the position of the inspector
+	// TODO same coordinate problems as node inspector
+	//$("#edge_inspector").dialog({position: [_mouseX(evt), _mouseY(evt)]});
+
+	// TODO update the contents of the inspector by using the target edge
+	
+	var data = evt.target.data;
+	var title = _vis.node(data.source).data.label + " - " + 
+		_vis.node(data.target).data.label;
+	
+	// clean xref & data rows
+	$("#edge_inspector_content .data .data-row").remove();
+	$("#edge_inspector_content .xref .xref-row").remove();
+	
+	// if the target is a merged edge, then add information of all edges
+	// between the source and target
+	if (evt.target.merged)
+	{
+		// update title
+		title += ' (Summary Edge)';
+		
+		var edges = evt.target.edges;
+		
+//		_addDataRow("edge", "Weight", _toTitleCase(evt.target.data["weight"]));
+
+		// add information for each edge
+		
+		for (var i = 0; i < edges.length; i++)
+		{
+			// skip filtered-out edges
+			if (!edgeVisibility(edges[i]))
+			{
+				continue;
+			}
+			
+			data = edges[i].data;
+			
+			// add an empty row for better edge separation
+			$("#edge_inspector_content .data").append(
+				'<tr align="left" class="empty-row data-row"><td> </td></tr>');
+			
+			// add edge data
+			
+			_addDataRow("edge",
+				"Source",
+				data["INTERACTION_DATA_SOURCE"],
+				TOP_ROW_CLASS);
+
+//			_addDataRow("edge", "Weight", _toTitleCase(data["weight"]));
+			
+			if (data["INTERACTION_PUBMED_ID"] == "NA")
+			{
+				// no PubMed ID, add only type information
+				_addDataRow("edge",
+					"Type",
+					_toTitleCase(data["type"]),
+					BOTTOM_ROW_CLASS);
+			}
+			else
+			{
+				// add type information
+				_addDataRow("edge",
+					"Type",
+					_toTitleCase(data["type"]),
+					INNER_ROW_CLASS);
+		
+				_addPubMedIds(data, true);
+			}
+		}
+		
+		// add an empty row for the last edge
+		$("#edge_inspector_content .data").append(
+			'<tr align="left" class="empty-row data-row"><td> </td></tr>');
+	}
+	// target is a regular edge
+	else
+	{
+		_addDataRow("edge", "Source", data["INTERACTION_DATA_SOURCE"]);
+		_addDataRow("edge", "Type", _toTitleCase(data["type"]));
+//		_addDataRow("edge", "Weight", _toTitleCase(data["weight"]));
+		
+		if (data["INTERACTION_PUBMED_ID"] != "NA")
+		{
+			_addPubMedIds(data, false);
+		}
+	}
+	
+	// set title
+	$("#edge_inspector").dialog("option",
+		"title",
+		title);
+	
+	// open inspector panel
+	$("#edge_inspector").dialog("open").height("auto");
+	
+	// if the inspector panel height exceeds the max height value
+	// adjust its height (this also adds scroll bars by default)
+	if ($("#edge_inspector").height() >
+		$("#edge_inspector").dialog("option", "maxHeight"))
+	{
+		$("#edge_inspector").dialog("open").height(
+			$("#edge_inspector").dialog("option", "maxHeight"));
+	}
+}
+
+/**
+ * Adds PubMed ID's as new data rows to the edge inspector.
+ * 
+ * @param data			edge's data
+ * @param summaryEdge	indicated whether the given edge is a summary edge or
+ * 						a regular edge
+ */
+function _addPubMedIds(data, summaryEdge)
+{
+	var ids = data["INTERACTION_PUBMED_ID"].split(";");
+	var link, xref;
+	var links = new Array();
+	// collect pubmed id(s) into an array
+	
+	for (var i = 0; i < ids.length; i++)
+	{
+		link = _resolveXref(ids[i]);
+		
+		if (link.href == "#")
+		{
+			// skip unknown sources
+			continue;
+		}
+		
+		xref = '<a href="' + link.href + '" target="_blank">' +
+			link.pieces[1] + '</a>';
+		
+		links.push(xref);
+	}
+	
+	xrefList = links[0];
+	
+	for (var i = 1; i < links.length; i++)
+	{
+		xrefList += ", " + links[i];
+	}
+	
+	if (summaryEdge)
+	{
+		// class of this row should be BOTTOM_ROW_CLASS (this is needed
+		// to separate edges visually)
+		
+		_addDataRow("edge",
+			"PubMed ID(s)",
+			xrefList,
+			BOTTOM_ROW_CLASS);
+	}
+	else
+	{
+		_addDataRow("edge",
+			"PubMed ID(s)",
+			xrefList);
+	}
+}
+
+/**
+ * This function shows gene details when double clicked on a node name on the
+ * genes tab.
+ * 
+ * @param evt	event that triggered the action
+ */
+function showGeneDetails(evt)
+{
+	// retrieve the selected node
+	var node = _vis.node(evt.target.value);
+	
+	// TODO position the inspector, (also center the selected gene?)
+	
+	// update inspector content
+	_updateNodeInspectorContent(node.data, node);
+	
+	// open inspector panel
+	$("#node_inspector").dialog("open").height("auto");
+	
+	// if the inspector panel height exceeds the max height value
+	// adjust its height (this also adds scroll bars by default)
+	if ($("#node_inspector").height() >
+		$("#node_inspector").dialog("option", "maxHeight"))
+	{
+		$("#node_inspector").dialog("open").height(
+			$("#node_inspector").dialog("option", "maxHeight"));
+	}
+}
+
+/**
+ * Updates the gene tab if at least one node is selected or deselected on the 
+ * network. This function helps the synchronization between the genes tab and
+ * visualization.
+ * 
+ * @param evt	event that triggered the action
+ */
+function updateGenesTab(evt)
+{
+	var selected = _vis.selected("nodes");
+	
+	// do not perform any action on the gene list,
+	// if the selection is due to the genes tab
+	if(!_selectFromTab)
+	{	
+		if (_isIE())
+		{
+			_setComponentVis($("#gene_list_area select"), false);
+		}
+		
+		// deselect all options
+		$("#gene_list_area select option").each(
+			function(index)
+			{
+				$(this).removeAttr("selected");
+			});
+		
+		// select options for selected nodes
+		for (var i=0; i < selected.length; i++)
+		{
+			$("#" +  _safeProperty(selected[i].data.id)).attr(
+				"selected", "selected");
+		}
+		
+		if (_isIE())
+		{
+			_setComponentVis($("#gene_list_area select"), true);
+		}
+	}
+	
+	// also update Re-submit button
+	if (selected.length > 0)
+	{
+		// enable the button
+		$("#re-submit_query").button("enable");
+	}
+	else
+	{
+		// disable the button
+		$("#re-submit_query").button("disable");
+	}
+}
+
+function reRunQuery()
+{
+	// TODO get the list of currently interested genes
+	var currentGenes = "";
+	var nodeMap = _selectedElementsMap("nodes");
+	
+	for (var key in nodeMap)
+	{
+		currentGenes += nodeMap[key].data.label + " ";
+	}
+	
+	if (currentGenes.length > 0)
+	{
+		// update the list of seed genes for the query
+		$("#main_form #gene_list").val(currentGenes);
+		
+		// re-run query by performing click action on the submit button
+		$("#main_form #main_submit").click();
+	}
+}
+
+/**
+ * Searches for genes by using the input provided within the search text field.
+ * Also, selects matching genes both from the canvas and gene list.
+ */
+function searchGene()
+{
+	var query = $("#genes_tab #search_box").val();
+	
+	// do not perform search for an empty string
+	if (query.length == 0)
+	{
+		return;
+	}
+	
+	var genes = _visibleGenes();
+	var matched = new Array();
+	var i;
+	
+	// linear search for the input text
+	
+	for (i=0; i < genes.length; i++)
+	{
+		if (genes[i].data.label.toLowerCase().indexOf(
+			query.toLowerCase()) != -1)
+		{
+			matched.push(genes[i].data.id);
+		}
+//		else if (genes[i].data.id.toLowerCase().indexOf(
+//			query.toLowerCase()) != -1)
+//		{
+//			matched.push(genes[i].data.id);
+//		}
+	}
+	
+	// deselect all nodes
+	_vis.deselect("nodes");
+	
+	// select all matched nodes
+	_vis.select("nodes", matched);
+}
+
+
+/**
+ * Filters out all selected genes.
+ */
+function filterSelectedGenes()
+{
+	// update selected elements map
+	_selectedElements = _selectedElementsMap("nodes");
+
+	// filter out selected elements
+    _vis.filter("nodes", selectionVisibility);
+    
+    // also, filter disconnected nodes if necessary
+    _filterDisconnected();
+    
+    // refresh genes tab
+    _refreshGenesTab();
+    
+    // visualization changed, perform layout if necessary
+	_visChanged();
+}
+
+/**
+ * Filters out all non-selected nodes.
+ */
+function filterNonSelected()
+{
+	// update selected elements map
+	_selectedElements = _selectedElementsMap("nodes");
+
+	// filter out non-selected elements
+    _vis.filter('nodes', geneVisibility);
+    
+    // also, filter disconnected nodes if necessary
+    _filterDisconnected();
+    
+    // refresh Genes tab
+    _refreshGenesTab();
+    updateGenesTab();
+    
+    // visualization changed, perform layout if necessary
+	_visChanged();
+}
+
+/**
+ * Updates the visibility (by filtering mechanism) of edges.
+ */
+function updateEdges()
+{
+	// update filtered edge types
+	
+	_edgeTypeVisibility[IN_SAME_COMPONENT] =
+		$("#relations_tab .in-same-component input").is(":checked");
+	
+	_edgeTypeVisibility[REACTS_WITH] =
+		$("#relations_tab .reacts-with input").is(":checked");
+	
+	_edgeTypeVisibility[STATE_CHANGE] =
+		$("#relations_tab .state-change input").is(":checked");
+	
+	_edgeTypeVisibility[DRUG_TARGET] =
+		$("#relations_tab .targeted-by-drug input").is(":checked");
+	
+	_edgeTypeVisibility[OTHER] =
+		$("#relations_tab .other input").is(":checked");
+	
+	for (var key in _edgeSourceVisibility)
+	{
+		_edgeSourceVisibility[key] =
+			$("#relations_tab ." + _safeProperty(key) +
+				" input").is(":checked");
+	}
+	
+	// remove previous node filters due to disconnection
+	for (var key in _filteredByIsolation)
+	{
+		_alreadyFiltered[key] = null;
+	}
+	
+	// clear isolation filter array
+	_filteredByIsolation = new Array();
+	
+	// re-apply filter to update nodes
+	//_vis.removeFilter("nodes", false);
+	_vis.filter("nodes", currentVisibility);
+	
+	// remove current edge filters
+	//_vis.removeFilter("edges", false);
+	
+	// filter selected types
+	_vis.filter("edges", edgeVisibility);
+	
+	// remove previous filters due to disconnection
+	for (var key in _filteredByIsolation)
+	{
+		_alreadyFiltered[key] = null;
+	}
+	
+    // filter disconnected nodes if necessary
+    _filterDisconnected();
+    
+	// visualization changed, perform layout if necessary
+	_visChanged();
+}
+
+/**
+ * Determines the visibility of a gene (node) for filtering purposes. This
+ * function is designed to filter only the genes which are in the array
+ * _alreadyFiltered.
+ * 
+ * @param element	gene to be checked for visibility criteria
+ * @return			true if the gene should be visible, false otherwise
+ */
+function currentVisibility(element)
+{
+	var visible;
+	
+	// if the node is in the array of already filtered elements,
+	// then it should be invisibile
+	if (_alreadyFiltered[element.data.id] != null)
+	{
+		visible = false;
+	}
+	// any other node should be visible
+	else
+	{
+		visible = true;
+	}
+	
+	return visible;
+}
+
+/**
+ * Determines the visibility of an edge for filtering purposes.
+ * 
+ * @param element	egde to be checked for visibility criteria
+ * @return			true if the edge should be visible, false otherwise
+ */
+function edgeVisibility(element)
+{
+	var visible = true;
+	var typeVisible = true;
+	var sourceVisible = true;
+	
+	// TODO currently we do not allow edge filtering by selection, so
+	// there should not be any edge in the array _alreadyFiltered
+	
+	// if an element is already filtered then it should remain invisible
+	if (_alreadyFiltered[element.data.id] != null)
+	{
+		visible = false;
+	}
+	
+	// unknown edge type, check for the OTHER flag
+	if (_edgeTypeVisibility[element.data.type] == null)
+	{
+		typeVisible = _edgeTypeVisibility[OTHER];
+	}
+	// check the visibility of the edge type
+	else
+	{
+		typeVisible = _edgeTypeVisibility[element.data.type];
+	}
+	
+	var source = element.data['INTERACTION_DATA_SOURCE'];
+	
+	if (_edgeSourceVisibility[source] != null)
+	{
+		sourceVisible = _edgeSourceVisibility[source];
+	}
+	else
+	{
+		// no source specified, check the unknown flag
+		sourceVisible = _edgeSourceVisibility[UNKNOWN];
+	}
+	
+	return (visible && typeVisible && sourceVisible);
+}
+
+/**
+ * Determines the visibility of a gene (node) for filtering purposes. This
+ * function is designed to filter non-selected genes.
+ * 
+ * @param element	gene to be checked for visibility criteria
+ * @return			true if the gene should be visible, false otherwise
+ */
+function geneVisibility(element)
+{
+	var visible = false;
+	
+	// if an element is already filtered then it should remain invisible
+	if (_alreadyFiltered[element.data.id] != null)
+	{
+		visible = false;
+	}
+	else
+	{
+		// filter non-selected nodes
+		
+		if (_selectedElements[element.data.id] != null)
+		{
+			visible = true;
+		}
+		
+		if (!visible)
+		{
+			// if the element should be filtered, then add it to the map
+			_alreadyFiltered[element.data.id] = element;
+		}
+	}
+	
+	return visible;
+}
+
+/**
+ * Determines the visibility of a drug (node) for filtering purposes. This
+ * function is designed to filter drugs by the drop down selection.
+ * 
+ * @param element	gene to be checked for visibility criteria
+ * @return			true if the gene should be visible, false otherwise
+ */
+function dropDownVisibility(element)
+{
+	var visible = false;
+	var weight;
+	var selectedOption = $("#drop_down_select").val();
+	// if an element is already filtered then it should remain invisible 
+	if (_alreadyFiltered[element.data.id] != null )
+	{
+		visible = false;
+	}
+	// if an element is a seed node, then it should be visible
+	// (if it is not filtered manually)
+	else if (element.data["IN_QUERY"] != null &&
+			element.data["IN_QUERY"].toLowerCase() == "true")
+	{
+		visible = true;
+	}
+	else
+	{	
+		
+		//if the node is a drug then check the drop down selection
+		
+		if(element.data.type == "Drug"){
+			if(selectedOption.toString() == "HIDE_DRUGS"){
+				visible = false;
+			}else if(selectedOption.toString() == "SHOW_ALL"){
+				visible = true;
+			}else{  // check FDA approved
+				if( element.data.FDA_APPROVAL == "true")
+					visible = true;
+				else
+					visible = false;
+			}
+		}
+		else
+			visible = true;
+		
+		if (!visible)
+		{
+			// if the element should be filtered,
+			// then add it to the required maps
+			_filteredByDropDown[element.data.id] = element;
+			_alreadyFiltered[element.data.id] = element;
+		}
+	}
+	
+	return visible;
+}
+
+
+/**
+ * Determines the visibility of a gene(node) for filtering purposes. This
+ * function is designed to filter nodes by the slider value.
+ * 
+ * @param element	node to be checked for visibility criteria
+ * @return			true if the gene should be visible, false otherwise
+ */
+function sliderVisibility(element)
+{
+	var visible = false;
+	var weight;
+	
+	// if an element is already filtered then it should remain invisible
+	if (_alreadyFiltered[element.data.id] != null)
+	{
+		visible = false;
+	}
+	// if an element is a seed node, then it should be visible
+	// (if it is not filtered manually)
+	else if (element.data["IN_QUERY"] != null &&
+			element.data["IN_QUERY"].toLowerCase() == "true")
+	{
+		visible = true;
+	}
+	
+	else
+	{	
+		// get the weight of the node
+		weight = _geneWeightMap[element.data.id];
+		
+		// if the weight of the current node is below the threshold value
+		// then it should be filtered (also check the element is not a drug)
+		
+		if (weight != null && element.data.type != "Drug")
+		{
+			if (weight >= _geneWeightThreshold)
+			{
+				visible = true;
+			}
+		}
+		else
+		{
+			// no weight value, filter not applicable
+			visible = true;
+		}
+		
+		if (!visible)
+		{
+			// if the element should be filtered,
+			// then add it to the required maps
+			
+			_alreadyFiltered[element.data.id] = element;
+			_filteredBySlider[element.data.id] = element;
+		}
+	}
+	
+	return visible;
+}
+
+/**
+ * Determines the visibility of a node for filtering purposes. This function is
+ * designed to filter disconnected nodes.
+ * 
+ * @param element	node to be checked for visibility criteria
+ * @return			true if the node should be visible, false otherwise
+ */
+function isolation(element)
+{
+	var visible = false;
+	
+	// if an element is already filtered then it should remain invisible
+	if (_alreadyFiltered[element.data.id] != null)
+	{
+		visible = false;
+	}
+	else
+	{
+		// check if the node is connected, if it is disconnected it should be
+		// filtered out
+		if (_connectedNodes[element.data.id] != null)
+		{
+			visible = true;
+		}
+		
+		if (!visible)
+		{
+			// if the node should be filtered, then add it to the map
+			_alreadyFiltered[element.data.id] = element;
+			_filteredByIsolation[element.data.id] = element;
+		}
+	}
+	
+	return visible;
+}
+
+/**
+ * This function returns false if the given graph element is selected,
+ * returns true otherwise. This function is used to hide (filter) selected
+ * nodes & edges.
+ * 
+ * @param element	element to be checked
+ * @return			false if selected, true otherwise
+ */
+function selectionVisibility(element)
+{
+	// if an element is already filtered then it should remain invisible
+	// until the filters are reset
+	if (_alreadyFiltered[element.data.id] != null)
+	{
+		return false;
+	}
+	// if an edge type is hidden, all edges of that type should be invisible
+	else if (_edgeTypeVisibility[element.data.type] != null
+			&& !_edgeTypeVisibility[element.data.type])
+	{
+		return false;
+	}
+	// if an edge source is hidden, all edges of that source should be invisible
+	// else if (...)
+	
+	// TODO this function is not called anymore for edges (no edge filtering via selecting)
+	// so the edge visibility check can be omitted
+	
+	// if the element is selected, then it should be filtered
+	if (_selectedElements[element.data.id] != null)
+	{
+		_alreadyFiltered[element.data.id] = element;
+		return false;
+	}
+	
+	return true;
+}
+
+/**
+ * Creates a map (on element id) of selected elements.
+ *  
+ * @param group		data group (nodes, edges, all)
+ * @return			a map of selected elements
+ */
+function _selectedElementsMap(group)
+{
+	var selected = _vis.selected(group);
+	var map = new Array();
+	
+	for (var i=0; i < selected.length; i++)
+	{
+		var key = selected[i].data.id;
+		map[key] = selected[i];
+	}
+	
+	return map;
+}
+
+/**
+ * Creates a map (on element id) of connected nodes.
+ * 
+ * @return	a map of connected nodes
+ */
+function _connectedNodesMap()
+{
+	var map = new Array();
+	var edges;
+	
+	// if edges merged, traverse over merged edges for a better performance
+	if (_vis.edgesMerged())
+	{
+		edges = _vis.mergedEdges();
+	}
+	// else traverse over regular edges
+	else
+	{
+		edges = _vis.edges();
+	}
+	
+	var source;
+	var target;
+	
+	
+	// for each edge, add the source and target to the map of connected nodes
+	for (var i=0; i < edges.length; i++)
+	{
+		if (edges[i].visible)
+		{
+			source = _vis.node(edges[i].data.source);
+			target = _vis.node(edges[i].data.target);
+		
+			map[source.data.id] = source;
+			map[target.data.id] = target;
+		}
+	}
+	
+	return map;
+}
+
+/**
+ * This function is designed to be invoked after an operation (such as filtering
+ * nodes or edges) that changes the graph topology. 
+ */
+function _visChanged()
+{
+	// perform layout if auto layout flag is set
+	
+	if (_autoLayout)
+	{
+		// re-apply layout
+		_performLayout();
+	}
+}
+
+/**
+ * This function is designed to be invoked after an operation that filters
+ * nodes or edges.
+ */
+function _filterDisconnected()
+{
+	// filter disconnected nodes if the flag is set
+	if (_removeDisconnected)
+	{
+		// update connected nodes map
+		_connectedNodes = _connectedNodesMap();
+		
+		// filter disconnected
+		_vis.filter('nodes', isolation);
+	}
+}
+
+/**
+ * Highlights the neighbors of the selected nodes.
+ * 
+ * The content of this method is copied from GeneMANIA (genemania.org) sources.
+ */
+function _highlightNeighbors(/*nodes*/)
+{
+	/*
+	if (nodes == null)
+	{
+		nodes = _vis.selected("nodes");
+	}
+	*/
+	
+	var nodes = _vis.selected("nodes");
+	
+	if (nodes != null && nodes.length > 0)
+	{
+		var fn = _vis.firstNeighbors(nodes, true);
+		var neighbors = fn.neighbors;
+		var edges = fn.edges;
+		edges = edges.concat(fn.mergedEdges);
+		neighbors = neighbors.concat(fn.rootNodes);
+        var bypass = _vis.visualStyleBypass() || {};
+		
+		if( ! bypass.nodes )
+		{
+            bypass.nodes = {};
+        }
+        if( ! bypass.edges )
+        {
+            bypass.edges = {};
+        }
+
+		var allNodes = _vis.nodes();
+		
+		$.each(allNodes, function(i, n) {
+		    if( !bypass.nodes[n.data.id] ){
+		        bypass.nodes[n.data.id] = {};
+		    }
+			bypass.nodes[n.data.id].opacity = 0.25;
+	    });
+		
+		$.each(neighbors, function(i, n) {
+		    if( !bypass.nodes[n.data.id] ){
+		        bypass.nodes[n.data.id] = {};
+		    }
+			bypass.nodes[n.data.id].opacity = 1;
+		});
+
+		var opacity;
+		var allEdges = _vis.edges();
+		allEdges = allEdges.concat(_vis.mergedEdges());
+		
+		$.each(allEdges, function(i, e) {
+		    if( !bypass.edges[e.data.id] ){
+		        bypass.edges[e.data.id] = {};
+		    }
+		    /*
+		    if (e.data.networkGroupCode === "coexp" || e.data.networkGroupCode === "coloc") {
+		    	opacity = AUX_UNHIGHLIGHT_EDGE_OPACITY;
+		    } else {
+		    	opacity = DEF_UNHIGHLIGHT_EDGE_OPACITY;
+		    }
+		    */
+		    
+		    opacity = 0.15;
+		    
+			bypass.edges[e.data.id].opacity = opacity;
+			bypass.edges[e.data.id].mergeOpacity = opacity;
+	    });
+		
+		$.each(edges, function(i, e) {
+		    if( !bypass.edges[e.data.id] ){
+		        bypass.edges[e.data.id] = {};
+		    }
+		    /*
+		    if (e.data.networkGroupCode === "coexp" || e.data.networkGroupCode === "coloc") {
+		    	opacity = AUX_HIGHLIGHT_EDGE_OPACITY;
+		    } else {
+		    	opacity = DEF_HIGHLIGHT_EDGE_OPACITY;
+		    }
+		    */
+		    
+		    opacity = 0.85;
+		    
+			bypass.edges[e.data.id].opacity = opacity;
+			bypass.edges[e.data.id].mergeOpacity = opacity;
+		});
+
+		_vis.visualStyleBypass(bypass);
+		//CytowebUtil.neighborsHighlighted = true;
+		
+		//$("#menu_neighbors_clear").removeClass("ui-state-disabled");
+	}
+}
+
+/**
+ * Removes all highlights from the visualization.
+ * 
+ * The content of this method is copied from GeneMANIA (genemania.org) sources.
+ */
+function _removeHighlights()
+{
+	var bypass = _vis.visualStyleBypass();
+	bypass.edges = {};
+	
+	var nodes = bypass.nodes;
+	
+	for (var id in nodes)
+	{
+		var styles = nodes[id];
+		delete styles["opacity"];
+		delete styles["mergeOpacity"];
+	}
+	
+	_vis.visualStyleBypass(bypass);
+
+	//CytowebUtil.neighborsHighlighted = false;
+	//$("#menu_neighbors_clear").addClass("ui-state-disabled");
+}
+
+/**
+ * Displays the gene legend in a separate panel.
+ */
+function _showNodeLegend()
+{
+	// open legend panel
+	$("#node_legend").dialog("open").height("auto");
+}
+
+/**
+ * Displays the drug legend in a separate panel.
+ */
+function _showDrugLegend()
+{
+	// open legend panel
+	$("#drug_legend").dialog("open").height("auto");
+}
+
+/**
+ * Displays the edge legend in a separate panel.
+ */
+function _showEdgeLegend()
+{
+
+//	$("#edge_legend .in-same-component .color-bar").css(
+//		"background-color", "#CD976B");
+//	
+//	$("#edge_legend .reacts-with .color-bar").css(
+//		"background-color", "#7B7EF7");
+//	
+//	$("#edge_legend .state-change .color-bar").css(
+//		"background-color", "#67C1A9");
+//	
+//	$("#edge_legend .other .color-bar").css(
+//			"background-color", "#A583AB");
+//	
+//	$("#edge_legend .merged-edge .color-bar").css(
+//		"background-color", "#666666");
+	
+	// open legend panel
+	//$("#edge_legend").dialog("open").height("auto");
+	$("#edge_legend").dialog("open");
+}
+
+/**
+ * Adds a data row to the node or edge inspector.
+ * 
+ * @param type		type of the inspector (should be "node" or "edge")
+ * @param label		label of the data field
+ * @param value		value of the data field
+ * @param section	optional class value for row element
+ */
+function _addDataRow(type, label, value /*, section*/)
+{
+	var section = arguments[3];
+	
+	if (section == null)
+	{
+		section = "";
+	}
+	else
+	{
+		section += " ";
+	}
+	
+	// replace null string with a predefined string
+	
+	if (value == null)
+	{
+		value = UNKNOWN;
+	}
+	
+	$("#" + type + "_inspector_content .data").append(
+		'<tr align="left" class="' + section + 'data-row"><td>' +
+		'<strong>' + label + ':</strong> ' + value + 
+		'</td></tr>');
+}
+
+/**
+ * Adds a cross reference entry to the node or edge inspector.
+ * 
+ * @param type		type of the inspector (should be "node" or "edge")
+ * @param href		URL of the reference 
+ * @param label		label to be displayed
+ */
+function _addXrefEntry(type, href, label)
+{
+	$("#" + type + "_inspector_content .xref-row td").append(
+		'<a href="' + href + '" target="_blank">' +
+		label + '</a>');
+}
+
+/**
+ * Generates the URL and the display text for the given xref string.
+ * 
+ * @param xref	xref as a string
+ * @return		array of href and text pairs for the given xref
+ */
+function _resolveXref(xref)
+{
+	var link = null;
+	
+	if (xref != null)
+	{
+		// split the string into two parts
+		var pieces = xref.split(":", 2);
+		
+		// construct the link object containing href and text
+		link = new Object();
+		
+		link.href = _linkMap[pieces[0].toLowerCase()];
+		 
+		if (link.href == null)
+		{
+			// unknown source
+			link.href = "#";
+		}
+		// else, check where search id should be inserted
+		else if (link.href.indexOf(ID_PLACE_HOLDER) != -1)
+		{
+			link.href = link.href.replace(ID_PLACE_HOLDER, pieces[1]);
+		}
+		else
+		{
+			link.href += pieces[1];
+		}
+		
+		link.text = xref;
+		link.pieces = pieces;
+	}
+	
+	return link;
+}
+
+/**
+ * Sets the default values of the control flags.
+ */
+function _resetFlags()
+{
+	_autoLayout = false;
+	_removeDisconnected = false;
+	_nodeLabelsVisible = true;
+	_edgeLabelsVisible = false;
+	_panZoomVisible = true;
+	_linksMerged = true;
+	_profileDataVisible = false;
+	_selectFromTab = false;
+}
+
+/**
+ * Sets the visibility of the complete UI.
+ * 
+ * @param visible	a boolean to set the visibility.
+ */
+function _setVisibility(visible)
+{
+	if (visible)
+	{
+		//if ($("#network_tabs").hasClass("hidden-network-ui"))
+		if ($("#network_menu_div").hasClass("hidden-network-ui"))
+		{
+			$("#network_menu_div").removeClass("hidden-network-ui");
+			$("#quick_info_div").removeClass("hidden-network-ui");
+			$("#network_tabs").removeClass("hidden-network-ui");
+			$("#node_inspector").removeClass("hidden-network-ui");
+			$("#edge_inspector").removeClass("hidden-network-ui");
+			$("#node_legend").removeClass("hidden-network-ui");
+			$("#drug_legend").removeClass("hidden-network-ui");
+			$("#edge_legend").removeClass("hidden-network-ui");
+			$("#settings_dialog").removeClass("hidden-network-ui");
+		}
+	}
+	else
+	{
+		if (!$("#network_menu_div").hasClass("hidden-network-ui"))
+		{
+			$("#network_menu_div").addClass("hidden-network-ui");
+			$("#quick_info_div").addClass("hidden-network-ui");
+			$("#network_tabs").addClass("hidden-network-ui");
+			$("#node_inspector").addClass("hidden-network-ui");
+			$("#edge_inspector").addClass("hidden-network-ui");
+			$("#node_legend").addClass("hidden-network-ui");
+			$("#drug_legend").addClass("hidden-network-ui");
+			$("#edge_legend").addClass("hidden-network-ui");
+			$("#settings_dialog").addClass("hidden-network-ui");
+		}
+	}
+}
+
+/**
+ * Sets visibility of the given UI component.
+ * 
+ * @param component	an html UI component
+ * @param visible	a boolean to set the visibility.
+ */
+function _setComponentVis(component, visible)
+{
+	// set visible
+	if (visible)
+	{
+		if (component.hasClass("hidden-network-ui"))
+		{
+			component.removeClass("hidden-network-ui");
+		}
+	}
+	// set invisible
+	else
+	{
+		if (!component.hasClass("hidden-network-ui"))
+		{
+			component.addClass("hidden-network-ui");
+		}
+	}
+}
+
+/**
+ * Creates an array containing default option values for the ForceDirected
+ * layout.
+ * 
+ * @return	an array of default layout options
+ */
+function _defaultOptsArray()
+{
+	var defaultOpts = 
+		[ { id: "gravitation", label: "Gravitation",       value: -350,   tip: "The gravitational constant. Negative values produce a repulsive force." },
+		  { id: "mass",        label: "Node mass",         value: 3,      tip: "The default mass value for nodes." },
+		  { id: "tension",     label: "Edge tension",      value: 0.1,    tip: "The default spring tension for edges." },
+		  { id: "restLength",  label: "Edge rest length",  value: "auto", tip: "The default spring rest length for edges." },
+		  { id: "drag",        label: "Drag co-efficient", value: 0.4,    tip: "The co-efficient for frictional drag forces." },
+		  { id: "minDistance", label: "Minimum distance",  value: 1,      tip: "The minimum effective distance over which forces are exerted." },
+		  { id: "maxDistance", label: "Maximum distance",  value: 10000,  tip: "The maximum distance over which forces are exerted." },
+		  { id: "iterations",  label: "Iterations",        value: 400,    tip: "The number of iterations to run the simulation." },
+		  { id: "maxTime",     label: "Maximum time",      value: 30000,  tip: "The maximum time to run the simulation, in milliseconds." },
+		  { id: "autoStabilize", label: "Auto stabilize",  value: true,   tip: "If checked, layout automatically tries to stabilize results that seems unstable after running the regular iterations." } ];
+	
+	return defaultOpts;
+}
+
+/**
+ * Creates a map for xref entries.
+ * 
+ * @return	an array (map) of xref entries
+ */
+function _xrefArray()
+{
+	var linkMap = new Array();
+	
+	// TODO find missing links (Nucleotide Sequence Database)
+	//linkMap["refseq"] =	"http://www.genome.jp/dbget-bin/www_bget?refseq:";
+	linkMap["refseq"] = "http://www.ncbi.nlm.nih.gov/protein/";
+	linkMap["entrez gene"] = "http://www.ncbi.nlm.nih.gov/gene?term=";	
+	linkMap["hgnc"] = "http://www.genenames.org/cgi-bin/quick_search.pl?.cgifields=type&type=equals&num=50&search=" + ID_PLACE_HOLDER + "&submit=Submit";
+	linkMap["uniprot"] = "http://www.uniprot.org/uniprot/";
+	linkMap["chebi"] = "http://www.ebi.ac.uk/chebi/advancedSearchFT.do?searchString=" + ID_PLACE_HOLDER + "&queryBean.stars=3&queryBean.stars=-1";
+	linkMap["pubmed"] = "http://www.ncbi.nlm.nih.gov/pubmed?term=";
+	linkMap["drugbank"] = "http://www.drugbank.ca/drugs/" + ID_PLACE_HOLDER;
+	linkMap["nucleotide sequence database"] = "";
+	
+	return linkMap;
+}
+
+/**
+ * Creates a map for edge type visibility.
+ * 
+ * @return	an array (map) of edge type visibility.
+ */
+function _edgeTypeArray()
+{
+	var typeArray = new Array();
+	
+	// by default every edge type is visible
+	typeArray[IN_SAME_COMPONENT] = true;
+	typeArray[REACTS_WITH] = true;
+	typeArray[STATE_CHANGE] = true;
+	typeArray[DRUG_TARGET] = true;
+	typeArray[OTHER] = true;
+	
+	return typeArray;
+}
+
+/**
+ * Creates a map for edge source visibility.
+ * 
+ * @return	an array (map) of edge source visibility.
+ */
+function _edgeSourceArray()
+{
+	var sourceArray = new Array();
+	
+	// dynamically collect all sources
+	
+	var edges = _vis.edges();
+	var source;
+	
+	for (var i = 0; i < edges.length; i++)
+	{
+		source = edges[i].data.INTERACTION_DATA_SOURCE;
+		
+		if (source != null
+			&& source != "")
+		{
+			// by default every edge source is visible
+			sourceArray[source] = true;
+		}
+	}
+	
+	// also set a flag for unknown (undefined) sources
+	sourceArray[UNKNOWN] = true;
+	
+	return sourceArray;
+}
+
+/**
+ * Calculates weight values for each gene by using the formula:
+ * 
+ * weight = Max[(Total Alteration of a node), 
+ *    Max(Total Alteration of its neighbors) * coeff] * 100
+ * 
+ * @param coeff	coefficient value used in the weight function
+ * @returns		a map (array) containing weight values for each gene
+ */
+function _geneWeightArray(coeff)
+{
+	var weightArray = new Array();
+	
+	if (coeff > 1)
+	{
+		coeff = 1;
+	}
+	else if (coeff < 0)
+	{
+		coeff = 0;
+	}
+	
+	// calculate weight values for each gene
+	
+	var nodes = _vis.nodes();
+	var max, weight, neighbors;
+	
+	for (var i = 0; i < nodes.length; i++)
+	{
+		// get the total alteration of the current node
+		
+		if (nodes[i].data["PERCENT_ALTERED"] != null)
+		{
+			weight = nodes[i].data["PERCENT_ALTERED"];
+		}
+		else
+		{
+			weight = 0;
+		}
+		
+		// get first neighbors of the current node
+		
+		neighbors = _vis.firstNeighbors([nodes[i]]).neighbors;
+		max = 0;
+		
+		// find the max of the total alteration of its neighbors,
+		// if coeff is not 0
+		if (coeff > 0)
+		{
+			for (var j = 0; j < neighbors.length; j++)
+			{
+				if (neighbors[j].data["PERCENT_ALTERED"] != null)
+				{
+					if (neighbors[j].data["PERCENT_ALTERED"] > max)
+					{
+						max = neighbors[j].data["PERCENT_ALTERED"];
+					}
+				}
+			}
+			
+			// calculate the weight of the max value by using the coeff 
+			max = max * (coeff);
+			
+			// if maximum weight due to the total alteration of its neighbors
+			// is greater than its own weight, then use max instead
+			if (max > weight)
+			{
+				weight = max;
+			}
+		}
+		
+		// add the weight value to the map
+		weightArray[nodes[i].data.id] = weight * 100;
+	}
+	
+	return weightArray;
+}
+
+/**
+ * Finds the non-seed gene having the maximum alteration percent in
+ * the network, and returns the maximum alteration percent value.
+ * 
+ * @param map	weight map for the genes in the network
+ * @return		max alteration percent of non-seed genes
+ */
+function _maxAlterValNonSeed(map)
+{
+	var max = 0.0;
+	
+	for (var key in map)
+	{
+		// skip seed genes
+		
+		var node = _vis.node(key);
+		
+		if (node != null &&
+			node.data["IN_QUERY"] == "true")
+		{
+			continue;
+		}
+		
+		// update max value if necessary
+		if (map[key] > max)
+		{
+			max = map[key];
+		}
+	}
+	
+	return max;
+}
+
+/**
+ * Initializes the main menu by adjusting its style. Also, initializes the
+ * inspector panels and tabs.
+ */
+function _initMainMenu()
+{
+	// Opera fix
+	$("#network_menu ul").css({display: "none"});
+	
+	// adds hover effect to main menu items (File, Topology, View)
+	
+	$("#network_menu li").hover(
+		function() {
+			$(this).find('ul:first').css(
+					{visibility: "visible",display: "none"}).show(400);
+		},
+		function() {
+			$(this).find('ul:first').css({visibility: "hidden"});
+		});
+	
+	
+	// adds hover effect to menu items
+	
+	$("#network_menu ul a").hover(
+		function() {
+			$(this).addClass(HOVERED_CLASS);
+		},
+		function() {
+			$(this).removeClass(HOVERED_CLASS);
+		});
+	
+	// adjust separators between menu items
+	
+	$("#network_menu_file").addClass(MENU_CLASS);
+	$("#network_menu_topology").addClass(MENU_CLASS);
+	$("#network_menu_view").addClass(MENU_CLASS);
+	$("#network_menu_layout").addClass(MENU_CLASS);
+	$("#network_menu_legends").addClass(MENU_CLASS);
+	
+	$("#save_as_png").addClass(FIRST_CLASS);
+	$("#save_as_png").addClass(MENU_SEPARATOR_CLASS);
+	$("#save_as_png").addClass(LAST_CLASS);
+	
+	$("#hide_selected").addClass(FIRST_CLASS);
+	$("#hide_selected").addClass(MENU_SEPARATOR_CLASS);	
+	$("#remove_disconnected").addClass(MENU_SEPARATOR_CLASS);
+	$("#remove_disconnected").addClass(LAST_CLASS);
+	
+	$("#show_profile_data").addClass(FIRST_CLASS);
+	$("#show_profile_data").addClass(MENU_SEPARATOR_CLASS);
+	$("#highlight_neighbors").addClass(MENU_SEPARATOR_CLASS);
+	$("#remove_highlights").addClass(LAST_CLASS);
+	
+	$("#perform_layout").addClass(FIRST_CLASS);
+	$("#perform_layout").addClass(MENU_SEPARATOR_CLASS);
+	//$("#layout_properties").addClass(SUB_MENU_CLASS);
+	$("#auto_layout").addClass(MENU_SEPARATOR_CLASS);
+	$("#auto_layout").addClass(LAST_CLASS);
+	
+	$("#show_node_legend").addClass(FIRST_CLASS);
+	$("#show_edge_legend").addClass(LAST_CLASS);
+	
+	// init check icons for checkable menu items
+	_updateMenuCheckIcons();
+}
+
+/**
+ * Updates check icons of the checkable menu items.
+ */
+function _updateMenuCheckIcons()
+{
+	if (_autoLayout)
+	{
+		$("#auto_layout").addClass(CHECKED_CLASS);
+	}
+	else
+	{
+		$("#auto_layout").removeClass(CHECKED_CLASS);
+	}
+	
+	if (_removeDisconnected)
+	{
+		$("#remove_disconnected").addClass(CHECKED_CLASS);
+	}
+	else
+	{
+		$("#remove_disconnected").removeClass(CHECKED_CLASS);
+	}
+	
+	if (_nodeLabelsVisible)
+	{
+		$("#show_node_labels").addClass(CHECKED_CLASS);
+	}
+	else
+	{
+		$("#show_node_labels").removeClass(CHECKED_CLASS);
+	}
+	
+	if (_edgeLabelsVisible)
+	{
+		$("#show_edge_labels").addClass(CHECKED_CLASS);
+	}
+	else
+	{
+		$("#show_edge_labels").removeClass(CHECKED_CLASS);
+	}
+	
+	if (_panZoomVisible)
+	{
+		$("#show_pan_zoom_control").addClass(CHECKED_CLASS);
+	}
+	else
+	{
+		$("#show_pan_zoom_control").removeClass(CHECKED_CLASS);
+	}
+	
+	if (_linksMerged)
+	{
+		$("#merge_links").addClass(CHECKED_CLASS);
+	}
+	else
+	{
+		$("#merge_links").removeClass(CHECKED_CLASS);
+	}
+	
+	if (_profileDataVisible)
+	{
+		$("#show_profile_data").addClass(CHECKED_CLASS);
+	}
+	else
+	{
+		$("#show_profile_data").removeClass(CHECKED_CLASS);
+	}
+}
+
+/**
+ * Initializes dialog panels for node inspector, edge inspector, and layout
+ * settings.
+ */
+function _initDialogs()
+{
+	// adjust settings panel
+	$("#settings_dialog").dialog({autoOpen: false, 
+		resizable: false, 
+		width: 333});
+	
+	// adjust node inspector
+	$("#node_inspector").dialog({autoOpen: false, 
+		resizable: false, 
+		width: 366,
+		maxHeight: 300});
+	
+	// adjust edge inspector
+	$("#edge_inspector").dialog({autoOpen: false, 
+		resizable: false, 
+		width: 366,
+		maxHeight: 300});
+	
+	// adjust node legend
+	$("#node_legend").dialog({autoOpen: false, 
+		resizable: false, 
+		width: 440});
+	
+	// adjust drug legend
+	$("#drug_legend").dialog({autoOpen: false, 
+		resizable: false, 
+		width: 320});
+	
+	// adjust edge legend
+	$("#edge_legend").dialog({autoOpen: false, 
+		resizable: false, 
+		width: 280,
+		height: 152});
+}
+
+/**
+ * Initializes the drop down menu.
+ */
+function _initDropDown()
+{
+	// add select listener for drop down menu
+	$("#drop_down_select").change(function(){
+			_changeListener();
+			});
+	//_changeListener();
+}
+
+
+/**
+ * Initializes the gene filter sliders.
+ */
+function _initSliders()
+{
+	// add key listeners for input fields
+	
+	$("#weight_slider_field").keypress(_keyPressListener);
+	$("#affinity_slider_field").keypress(_keyPressListener);
+	
+	// show gene filtering slider	
+	$("#weight_slider_bar").slider(
+		{value: ALTERATION_PERCENT,
+		stop: _weightSliderStop,
+		slide: _weightSliderMove});
+	
+	// set max alteration value label
+	//$("#weight_slider_area .slider-max label").text(
+	//	_maxAlterationPercent.toFixed(1));
+	
+	// show affinity slider (currently disabled)
+//	$("#affinity_slider_bar").slider(
+//		{value: WEIGHT_COEFF * 100,
+//		change: _affinitySliderChange,
+//		slide: _affinitySliderMove});
+}
+
+/**
+ * Recursive function, that adds a new line after each 60 characters in given parameter and returns it
+ * */
+function _adjustToolTipText(text)
+{
+	if (text.length > 60) 
+	{
+		return text.substr(0,60) + "\n" +  _adjustToolTipText(text.substr(60,text.length));
+	}
+	else
+		return text;
+}
+
+/**
+ * Initializes tooltip style for genes.
+ * 
+ * 
+ */
+function _initTooltipStyle()
+{	
+	// create a function and add it to the Visualization object
+	_vis["customTooltip"] = function (data) 
+	{
+		var text;
+				
+		if (data.type != DRUG) 
+		{
+			if (data["PERCENT_ALTERED"] == null)
+			{
+				text = "n/a";
+			}
+			else
+			{
+				text = Math.round(100 * data["PERCENT_ALTERED"]) + "%";
+			}
+		}
+		// For Drug Nodes, their full label are shown on mouse over, in tool tip
+		else
+		{
+
+			text = _adjustToolTipText(data.label);
+		}
+
+		return "<b>" + text + "</b>";
+		//return text;
+	};
+
+	// register the custom mapper to the tooltipText
+	
+	var style = _vis.visualStyle();
+	style.nodes.tooltipText = { customMapper: { functionName: "customTooltip" } };
+
+	// set the visual style again
+	_vis.visualStyle(style);
+	
+	// enable node tooltips
+	_vis.nodeTooltipsEnabled(true);
+}
+
+function _adjustIE()
+{
+	if (_isIE())
+	{
+		// this is required to position scrollbar on IE
+		//var width = $("#help_tab").width();
+		//$("#help_tab").width(width * 1.15);
+	}
+}
+
+/**
+ * Listener for weight slider movement. Updates current value of the slider
+ * after each mouse move.
+ */
+function _weightSliderMove(event, ui)
+{
+	// get slider value
+	var sliderVal = ui.value;
+	
+	// update current value field
+	$("#weight_slider_field").val(
+		(_transformValue(sliderVal) * (_maxAlterationPercent / 100)).toFixed(1));
+}
+
+/**
+ * Listener for weight slider value change. Updates filters with respect to
+ * the new slider value.
+ */
+function _weightSliderStop(event, ui)
+{
+	// get slider value
+	var sliderVal = ui.value;
+		
+	// apply transformation to prevent filtering of low values 
+	// with a small change in the position of the cursor.
+	sliderVal = _transformValue(sliderVal) * (_maxAlterationPercent / 100);
+	
+	// update threshold
+	_geneWeightThreshold = sliderVal;
+	
+	// update current value field
+	$("#weight_slider_field").val(sliderVal.toFixed(1));
+	
+	// update filters
+	_filterBySlider();
+}
+/**
+*Filters drugs by the drop down menu.
+*/
+function _filterByDropDown()
+{
+	// remove previous filters due to slider
+	for (var key in _filteredByDropDown)
+	{
+		_alreadyFiltered[key] = null;
+	}
+	
+	// remove previous filters due to disconnection
+	for (var key in _filteredByIsolation)
+	{
+		_alreadyFiltered[key] = null;
+	}
+	
+	// reset required filter arrays
+	_filteredByDropDown = new Array();
+	_filteredByIsolation = new Array();
+	
+	// remove filters
+	//_vis.removeFilter("nodes", false);
+	
+	// filter with new drop down selection 
+	_vis.filter("nodes", dropDownVisibility);
+	
+    // also, filter disconnected nodes if necessary
+    _filterDisconnected();
+    
+    
+    // visualization changed, perform layout if necessary
+	_visChanged();
+
+}
+
+/**
+ * Filters genes by the current gene weight threshold value determined by
+ * the weight slider.
+ */
+function _filterBySlider()
+{
+	// remove previous filters due to slider
+	for (var key in _filteredBySlider)
+	{
+		_alreadyFiltered[key] = null;
+	}
+	
+	// remove previous filters due to disconnection
+	for (var key in _filteredByIsolation)
+	{
+		_alreadyFiltered[key] = null;
+	}
+	
+	// reset required filter arrays
+	_filteredBySlider = new Array();
+	_filteredByIsolation = new Array();
+	
+	// remove filters
+	//_vis.removeFilter("nodes", false);
+	
+	// filter with new slider value
+	_vis.filter("nodes", sliderVisibility);
+	
+    // also, filter disconnected nodes if necessary
+    _filterDisconnected();
+    
+    // refresh & update genes tab
+    _refreshGenesTab();
+    updateGenesTab();
+    
+    // visualization changed, perform layout if necessary
+	_visChanged();
+}
+
+/**
+ * Listener for affinity slider movement. Updates current value of the slider
+ * after each mouse move.
+ */
+function _affinitySliderMove(event, ui)
+{
+	// get slider value
+	var sliderVal = ui.value;
+	
+	// update current value field
+	$("#affinity_slider_field").val((sliderVal / 100).toFixed(2));
+}
+
+/**
+ * Listener for affinity slider value change. Updates filters with respect to
+ * the new slider value.
+ */
+function _affinitySliderChange(event, ui)
+{
+	var sliderVal = ui.value;
+	
+	// update current value field
+	$("#affinity_slider_field").val((sliderVal / 100).toFixed(2));
+	
+	// re-calculate gene weights
+	_geneWeightMap = _geneWeightArray(sliderVal / 100);
+	
+	// update filters
+	_filterBySlider();
+}
+
+/**
+*changeListener for the changes on the drop down menu
+*
+*/
+function _changeListener(){
+	//update drug filters
+	_filterByDropDown();
+
+}
+
+
+/**
+ * Key listener for input fields on the genes tab.
+ * Updates the slider values (and filters if necessary), if the input
+ * value is valid.
+ * 
+ * @param event		event triggered the action
+ */
+function _keyPressListener(event)
+{
+	var input;
+	
+	// check for the ENTER key first 
+	if (event.keyCode == ENTER_KEYCODE)
+	{
+		if (event.target.id == "weight_slider_field")
+		{
+			input = $("#weight_slider_field").val();
+			
+			// update weight slider position if input is valid
+			
+			if (isNaN(input))
+			{
+				// not a numeric value, update with defaults
+				input = ALTERATION_PERCENT;
+			}
+			else if (input < 0)
+			{
+				// set values below zero to zero
+				input = 0;
+			}
+			else if (input > 100)
+			{
+				// set values above 100 to 100
+				input = 100;
+			}
+			
+			$("#weight_slider_bar").slider("option", "value",
+				_reverseTransformValue(input / (_maxAlterationPercent / 100)));
+			
+			// update threshold value
+			_geneWeightThreshold = input;
+			
+			// also update filters
+			_filterBySlider();
+		}
+		else if (event.target.id == "affinity_slider_field")
+		{
+			input = $("#affinity_slider_field").val();
+			
+			// update affinity slider position if input is valid
+			// (this will also update filters if necessary)
+			
+			if (isNaN(input))
+			{
+				// not a numeric value, update with defaults
+				value = WEIGHT_COEFF;
+			}
+			else if (input < 0)
+			{
+				// set values below zero to zero
+				value = 0;
+			}
+			else if (input > 1)
+			{
+				// set values above 1 to 1
+				value = 1;
+			}
+			
+			$("#affinity_slider_bar").slider("option",
+				"value",
+				Math.round(input * 100));
+		}
+		else if (event.target.id == "search_box")
+		{
+			searchGene();
+		}
+	}
+}
+
+/*
+function _getSliderValue()
+{
+	var value = $("#slider_bar").slider("option", "value");
+	var sourceInterval, targetInterval;
+	
+	// transform values between 0-50 on the bar to 0-20
+	if (value <= 50)
+	{
+		sourceInterval = {start: 0, end: 50};
+		targetInterval = {start: 0, end: 20};
+	}
+	// transform values between 50-75 on the bar to 20-50
+	else if (value <= 75)
+	{
+		sourceInterval = {start: 50, end: 75};
+		targetInterval = {start: 20, end: 50};
+	}
+	// transform values between 75-100 on the bar to 50-100
+	else
+	{
+		sourceInterval = {start: 75, end: 100};
+		targetInterval = {start: 50, end: 100};
+	}
+	
+	return _transformValue(value, sourceInterval, targetInterval);
+}
+*/
+
+/*
+ * Alternative version with checkboxes..
+ *
+function _refreshGenesTab()
+{
+	var nodes = _vis.nodes();
+	
+	//$("#genes_tab .genes_list li").remove();
+	$("#genes_tab table").remove();
+	
+	
+//	for (var i=0; i < nodes.length; i++)
+//	{
+//		$("#genes_tab .genes_list").append(
+//			"<li> " + nodes[i].data.id + "</li>");
+//	}
+	
+	
+	$("#genes_tab").append('<table></table>');
+	
+	for (var i=0; i < nodes.length; i++)
+	{
+		var shortId = _shortId(nodes[i].data.id);
+		
+		$("#genes_tab table").append( '<tr><td>' +
+			'<input type="checkbox" id="' + nodes[i].data.id + 
+			'" onClick="handleCheckEvent(\'' + nodes[i].data.id + '\')" >' + 
+			'<label>' + shortId + '</label>' +
+			'</input>' + '</td></tr>');
+	}
+}
+*/
+
+/**
+ * Initializes Genes tab.
+ */
+function _initGenesTab()
+{
+	// init buttons
+	
+	$("#filter_genes").button({icons: {primary: 'ui-icon-circle-minus'},
+		text: false});
+	
+	$("#crop_genes").button({icons: {primary: 'ui-icon-crop'},
+		text: false});
+	
+	$("#unhide_genes").button({icons: {primary: 'ui-icon-circle-plus'},
+		text: false});
+	
+	$("#search_genes").button({icons: {primary: 'ui-icon-search'},
+		text: false});
+	
+	$("#update_edges").button({icons: {primary: 'ui-icon-refresh'},
+		text: false});
+	
+	// re-submit button is initially disabled
+	$("#re-submit_query").button({icons: {primary: 'ui-icon-play'},
+		text: false,
+		disabled: true});
+	
+	// $("#re-run_query").button({label: "Re-run query with selected genes"});
+	
+	// apply tiptip to all buttons on the network tabs
+	$("#network_tabs button").tipTip({edgeOffset:8});
+}
+
+
+/**
+ * Refreshes the content of the genes tab, by populating the list with visible
+ * (i.e. non-filtered) genes.
+ */
+function _refreshGenesTab()
+{
+	// get visible genes
+	var geneList = _visibleGenes();
+	
+	// clear old content
+	$("#gene_list_area select").remove();
+	
+	$("#gene_list_area").append('<select multiple></select>');
+		
+	// add new content
+	
+	for (var i=0; i < geneList.length; i++)
+	{
+		// use the safe version of the gene id as an id of an HTML object
+		var safeId = _safeProperty(geneList[i].data.id);
+		
+		var classContent;
+		
+		if (geneList[i].data["IN_QUERY"] == "true")
+		{
+			classContent = 'class="in-query" ';
+		}
+		else
+		{
+			classContent = 'class="not-in-query" ';
+		}
+		
+		$("#gene_list_area select").append(
+			'<option id="' + safeId + '" ' +
+			classContent + 
+			'value="' + geneList[i].data.id + '" ' + '>' + 
+			'<label>' + geneList[i].data.label + '</label>' +
+			'</option>');
+		
+		// add double click listener for each gene
+		$("#genes_tab #" + safeId).dblclick(showGeneDetails);
+		
+		// TODO qtip does not work with Chrome&IE because of the restrictions of
+		// the <select><option> structure.
+		/*
+		var qtipOpts =
+		{
+			content: "id: " + safeId,
+			position:
+			{
+				corner:
+				{
+					tooltip: 'bottomRight', // the corner
+					target: 'topLeft' // opposite corner
+				}
+			},
+			style:
+			{
+				border:
+				{
+                     width: 3,
+                     radius: 10
+				},
+				padding: 10,
+				textAlign: 'center',
+				'font-size': '10pt',
+				tip: true // speech bubble tip with automatic corner detection
+				//name: 'cream' // preset 'cream' style
+			}
+		};
+		*/
+		
+		// TODO try tipTip?
+		//$("#genes_tab #" + safeId).qtip(qtipOpts);
+	}
+	
+	// add change listener to the select box
+	$("#gene_list_area select").change(updateSelectedGenes);
+	
+	if (_isIE())
+	{
+		// listeners on <option> elements do not work in IE, therefore add 
+		// double click listener to the select box
+		$("#gene_list_area select").dblclick(showGeneDetails);
+		
+		// TODO if multiple genes are selected, double click always shows
+		// the first selected gene's details in IE
+	}
+}
+
+/**
+ * Refreshes the content of the relations tab, by calculating percentages for
+ * each edge type.
+ */
+function _refreshRelationsTab()
+{
+	var edges = _vis.edges();
+
+	// initialize percentages of each edge type
+	var percentages = new Array();
+	
+	percentages[IN_SAME_COMPONENT] = 0;
+	percentages[REACTS_WITH] = 0;
+	percentages[STATE_CHANGE] = 0;	
+	percentages[DRUG_TARGET] = 0;
+	
+	// for each edge increment count of the correct edge type 
+	for (var i=0; i < edges.length; i++)
+	{
+		percentages[edges[i].data.type] += 1;
+	}
+	
+	percentages[OTHER] = edges.length -
+		(percentages[IN_SAME_COMPONENT] +
+		percentages[REACTS_WITH] +
+		percentages[STATE_CHANGE] +
+		percentages[DRUG_TARGET]);
+	
+	if (percentages[OTHER] == 0)
+	{
+		// do not display OTHER if its percentage is zero
+		_setComponentVis($("#relations_tab .other"), false);
+		
+		// also do not display it in the edge legend
+		//_setComponentVis($("#edge_legend .other"), false);
+	}
+	else
+	{
+		_setComponentVis($("#relations_tab .other"), true);
+		//_setComponentVis($("#edge_legend .other"), true);
+	}
+	
+	// calculate percentages and add content to the tab 
+	
+	var percent;
+	
+	percent = (percentages[IN_SAME_COMPONENT] * 100 / edges.length);
+	
+	$("#relations_tab .in-same-component .percent-bar").css(
+		"width", Math.ceil(percent * 0.85) + "%");
+	
+	$("#relations_tab .in-same-component .percent-bar").css(
+		"background-color", "#904930");
+	
+	$("#relations_tab .in-same-component .percent-value").text(
+		percent.toFixed(1) + "%");
+	
+	percent = (percentages[DRUG_TARGET] * 100 / edges.length);
+	
+	$("#relations_tab .targeted-by-drug .percent-bar").css(
+		"width", Math.ceil(percent * 0.85) + "%");
+	
+	$("#relations_tab .targeted-by-drug .percent-bar").css(
+		"background-color", "#E6A90F");
+	
+	$("#relations_tab .targeted-by-drug .percent-value").text(
+		percent.toFixed(1) + "%");
+	
+	percent = (percentages[REACTS_WITH] * 100 / edges.length);
+	
+	$("#relations_tab .reacts-with .percent-bar").css(
+		"width", Math.ceil(percent * 0.85) + "%");
+	
+	$("#relations_tab .reacts-with .percent-bar").css(
+		"background-color", "#7B7EF7");
+	
+	$("#relations_tab .reacts-with .percent-value").text(
+		percent.toFixed(1) + "%");
+	
+	percent = (percentages[STATE_CHANGE] * 100 / edges.length);
+	
+	$("#relations_tab .state-change .percent-bar").css(
+		"width", Math.ceil(percent * 0.85) + "%");
+		
+	$("#relations_tab .state-change .percent-bar").css(
+		"background-color", "#67C1A9");
+	
+	$("#relations_tab .state-change .percent-value").text(
+		percent.toFixed(1) + "%");
+	
+	percent = (percentages[OTHER] * 100 / edges.length);
+	
+	$("#relations_tab .other .percent-bar").css(
+		"width", Math.ceil(percent * 0.85) + "%");
+		
+	$("#relations_tab .other .percent-bar").css(
+		"background-color", "#A583AB");
+	
+	$("#relations_tab .other .percent-value").text(
+		percent.toFixed(1) + "%");
+	
+	// TODO remove old source filters?
+	//$("#relations_tab #edge_source_filter tr").remove();
+	
+	// add source filtering options
+	
+	for (var key in _edgeSourceVisibility)
+	{
+		$("#relations_tab #edge_source_filter").append(
+			'<tr class="' + _safeProperty(key) + '">' +
+			'<td class="edge-source-checkbox">' +
+			'<input type="checkbox" checked="checked">' +
+			'<label>' + key + '</label>' +
+			'</td></tr>');
+	}
+	
+	// <tr class="unknown">
+	//		<td class="edge-source-checkbox">
+	//				<input type="checkbox" checked="checked">
+	//				<label> Unknown </label>
+	//		</td>
+	// </tr>
+}
+
+/**
+ * Creates a map (an array) with <command, function> pairs. Also, adds listener
+ * functions for the buttons and for the CytoscapeWeb canvas.
+ */
+function _initControlFunctions()
+{
+	_controlFunctions = new Array();
+	
+	//_controlFunctions["hide_selected"] = _hideSelected;
+	_controlFunctions["hide_selected"] = filterSelectedGenes;
+	_controlFunctions["unhide_all"] = _unhideAll;
+	_controlFunctions["perform_layout"] = _performLayout;
+	_controlFunctions["show_node_labels"] = _toggleNodeLabels;
+	//_controlFunctions["show_edge_labels"] = _toggleEdgeLabels;
+	_controlFunctions["merge_links"] = _toggleMerge;
+	_controlFunctions["show_pan_zoom_control"] = _togglePanZoom;
+	_controlFunctions["auto_layout"] = _toggleAutoLayout;
+	_controlFunctions["remove_disconnected"] = _toggleRemoveDisconnected;
+	_controlFunctions["show_profile_data"] = _toggleProfileData;
+	_controlFunctions["save_as_png"] = _saveAsPng;
+	//_controlFunctions["save_as_svg"] = _saveAsSvg;
+	_controlFunctions["layout_properties"] = _openProperties;
+	_controlFunctions["highlight_neighbors"] = _highlightNeighbors;
+	_controlFunctions["remove_highlights"] = _removeHighlights;
+	_controlFunctions["hide_non_selected"] = filterNonSelected;
+	_controlFunctions["node_legend"] = _showNodeLegend;
+	_controlFunctions["drug_legend"] = _showDrugLegend;
+	_controlFunctions["edge_legend"] = _showEdgeLegend;
+	
+	
+	
+	// add button listeners
+	
+	$("#save_layout_settings").click(saveSettings);
+	$("#default_layout_settings").click(defaultSettings);
+	
+	$("#search_genes").click(searchGene);
+	$("#genes_tab #search_box").keypress(_keyPressListener);
+	$("#filter_genes").click(filterSelectedGenes);
+	$("#crop_genes").click(filterNonSelected);
+	$("#unhide_genes").click(_unhideAll);
+	$("#re-submit_query").click(reRunQuery);
+	
+	$("#update_edges").click(updateEdges);
+	
+	
+	// add listener for double click action
+	
+	_vis.addListener("dblclick",
+		"nodes",
+		showNodeInspector);
+	
+	_vis.addListener("dblclick",
+		"edges",
+		showEdgeInspector);
+	
+	// add listener for node select & deselect actions
+	
+	_vis.addListener("select",
+		"nodes",
+		updateGenesTab);
+	
+	_vis.addListener("deselect",
+		"nodes",
+		updateGenesTab);
+	
+	// TODO temp debug option, remove when done
+	//_vis.addContextMenuItem("node details", "nodes", jokerAction);
+}
+
+/**
+ * Initializes the layout options by default values and updates the
+ * corresponding UI content.
+ */
+function _initLayoutOptions()
+{
+	_layoutOptions = _defaultOptsArray();
+	_updateLayoutOptions();
+}
+
+/**
+ * Hides (filters) selected nodes and edges.
+ */
+function _hideSelected()
+{
+	// update selected elements map
+	_selectedElements = _selectedElementsMap("all");
+	
+	// filter out selected elements
+    _vis.filter('all', selectionVisibility);
+    
+    // also, filter disconnected nodes if necessary
+    _filterDisconnected();
+    
+    // refresh genes tab
+    _refreshGenesTab();
+    
+    // visualization changed, perform layout if necessary
+	_visChanged();
+}
+
+/**
+ * Removes any existing filters to unhide filtered nodes & edges. However, 
+ * this operation does not remove the filtering based on edge types.
+ */
+function _unhideAll()
+{
+	// remove all filters
+	_vis.removeFilter(null);
+	
+	// reset array of already filtered elements
+	_alreadyFiltered = new Array();
+	
+	// reset slider UI
+	$("#weight_slider_field").val(0.0);
+	$("#weight_slider_bar").slider("option",
+		"value", 0);
+	
+	// re-apply filtering based on edge types
+	updateEdges();
+	
+	// refresh & update genes tab 
+	_refreshGenesTab();
+	updateGenesTab();
+
+	// no need to call _visChanged(), since it is already called by updateEdges
+	//_visChanged();
+}
+
+/**
+ * Creates an array of visible (i.e. non-filtered) genes.
+ * 
+ * @return		array of visible genes
+ */
+function _visibleGenes()
+{
+	var genes = new Array();
+	var nodes = _vis.nodes();
+
+    for (var i=0; i < nodes.length; i++)
+    {
+    	// check if the node is already filtered.
+    	// also, include only genes, not small molecules or unknown types.
+    	if (_alreadyFiltered[nodes[i].data.id] == null &&
+    		nodes[i].data.type == PROTEIN)
+    	{
+    		genes.push(nodes[i]);
+    	}
+    }
+    
+    // sort genes by label (alphabetically)
+    genes.sort(_geneSort);
+    
+    return genes;
+}
+
+/**
+ * Comparison function to sort genes alphabetically.
+ * 
+ * @param node1	node to compare to node2
+ * @param node2 node to compare to node1
+ * @return 		positive integer if node1 is alphabetically greater than node2
+ * 				negative integer if node2 is alphabetically greater than node1
+ * 				zero if node1 and node2 are alphabetically equal
+ */
+function _geneSort(node1, node2)
+{
+	if (node1.data.label > node2.data.label)
+	{
+		return 1;
+	}
+	else if (node1.data.label < node2.data.label)
+	{
+		return -1;
+	}
+	else
+	{
+		return 0;
+	}
+}
+
+/**
+ * Performs the current layout on the graph.
+ */
+function _performLayout()
+{
+//    var field = { name: "weight", type: "number", defValue: 1.0 };
+//    _vis.addDataField("edges", field);
+//
+//    var edges = _vis.edges();
+//
+//    for (var i=0; i < edges.length; i++)
+//    {
+//    	if (edges[i].data.type == "DRUG_TARGET")
+//    	{    		
+//    		edges[i].data.weight = 0.2;
+//    	}
+//    	else
+//		{
+//    		edges[i].data.weight = 1.0;
+//		}
+//
+//    	_vis.updateData("edges", [edges[i]], edges[i].data);
+//    }
+    
+	_vis.layout(_graphLayout);
+}
+
+/**
+ * Temporary function for debugging purposes
+ */
+function jokerAction(evt)
+{
+	var node = evt.target;		
+	str = _nodeDetails(node);		
+	alert(str);	
+}
+
+/**
+ * Temporary function for debugging purposes
+ */
+function _nodeDetails(node)
+{
+	var str = "";
+	
+	if (node != null)
+	{
+		str += "fields: ";
+		
+		for (var field in node)
+		{
+			str += field + ";";
+		}
+		
+		str += "\n";
+		//str += "data len: " + node.data.length " \n";
+		str += "data: \n";
+		
+		
+		for (var field in node.data)
+		{
+			str += field + ": " +  node.data[field] + "\n";
+		}
+	}
+	
+	str += "short id: " + _shortId(node.data.id) + "\n";
+	str += "safe id: " + _safeProperty(node.data.id) + "\n";
+	
+	return str;
+}
+
+/**
+ * Toggles the visibility of the node labels.
+ */
+function _toggleNodeLabels()
+{
+	// update visibility of labels 
+	
+	_nodeLabelsVisible = !_nodeLabelsVisible;
+	_vis.nodeLabelsVisible(_nodeLabelsVisible);
+	
+	// update check icon of the corresponding menu item
+	
+	var item = $("#show_node_labels");
+	
+	if (_nodeLabelsVisible)
+	{
+		item.addClass(CHECKED_CLASS);
+	}
+	else
+	{
+		item.removeClass(CHECKED_CLASS);
+	}
+}
+
+/**
+ * Toggles the visibility of the edge labels.
+ */
+function _toggleEdgeLabels()
+{
+	// update visibility of labels 
+	
+	_edgeLabelsVisible = !_edgeLabelsVisible;
+	_vis.edgeLabelsVisible(_edgeLabelsVisible);
+	
+	// update check icon of the corresponding menu item
+	
+	var item = $("#show_edge_labels");
+	
+	if (_edgeLabelsVisible)
+	{
+		item.addClass(CHECKED_CLASS);
+	}
+	else
+	{
+		item.removeClass(CHECKED_CLASS);
+	}
+}
+
+/**
+ * Toggles the visibility of the pan/zoom control panel.
+ */
+function _togglePanZoom()
+{
+	// update visibility of the pan/zoom control
+	
+	_panZoomVisible = !_panZoomVisible;
+	
+	_vis.panZoomControlVisible(_panZoomVisible);
+	
+	// update check icon of the corresponding menu item
+	
+	var item = $("#show_pan_zoom_control");
+	
+	if (_panZoomVisible)
+	{
+		item.addClass(CHECKED_CLASS);
+	}
+	else
+	{
+		item.removeClass(CHECKED_CLASS);
+	}
+}
+
+/**
+ * Merges the edges, if not merged. If edges are already merges, then show all
+ * edges.
+ */
+function _toggleMerge()
+{
+	// merge/unmerge the edges
+	
+	_linksMerged = !_linksMerged;
+	
+	_vis.edgesMerged(_linksMerged);
+	
+	// update check icon of the corresponding menu item
+	
+	var item = $("#merge_links");
+	
+	if (_linksMerged)
+	{
+		item.addClass(CHECKED_CLASS);
+	}
+	else
+	{
+		item.removeClass(CHECKED_CLASS);
+	}
+}
+
+/**
+ * Toggle auto layout option on or off. If auto layout is active, then the
+ * graph is laid out automatically upon any change.
+ */
+function _toggleAutoLayout()
+{
+	// toggle autoLayout option
+	
+	_autoLayout = !_autoLayout;
+	
+	// update check icon of the corresponding menu item
+	
+	var item = $("#auto_layout");
+	
+	if (_autoLayout)
+	{
+		item.addClass(CHECKED_CLASS);
+	}
+	else
+	{
+		item.removeClass(CHECKED_CLASS);
+	}
+}
+
+/**
+ * Toggle "remove disconnected on hide" option on or off. If this option is 
+ * active, then any disconnected node will also be hidden after the hide action.
+ */
+function _toggleRemoveDisconnected()
+{
+	// toggle removeDisconnected option
+	
+	_removeDisconnected = !_removeDisconnected;
+	
+	// update check icon of the corresponding menu item
+	
+	var item = $("#remove_disconnected");
+	
+	if (_removeDisconnected)
+	{
+		item.addClass(CHECKED_CLASS);
+	}
+	else
+	{
+		item.removeClass(CHECKED_CLASS);
+	}
+}
+
+/**
+ * Toggles the visibility of the profile data for the nodes.
+ */
+function _toggleProfileData()
+{
+    // toggle value and pass to CW
+
+    _profileDataVisible = !_profileDataVisible;
+    _vis.profileDataAlwaysShown(_profileDataVisible);
+
+	// update check icon of the corresponding menu item
+	
+	var item = $("#show_profile_data");
+	
+	if (_profileDataVisible)
+	{
+		item.addClass(CHECKED_CLASS);
+	}
+	else
+	{
+		item.removeClass(CHECKED_CLASS);
+	}
+}
+
+/**
+ * Saves the network as a PNG image.
+ */
+function _saveAsPng()
+{
+	_vis.exportNetwork('png', 'export_network.jsp?type=png');
+}
+
+/**
+ * Saves the network as a SVG image.
+ */
+function _saveAsSvg()
+{
+	_vis.exportNetwork('svg', 'export_network.jsp?type=svg');
+}
+
+/**
+ * Displays the layout properties panel.
+ */
+function _openProperties()
+{	
+	_updatePropsUI();
+	$("#settings_dialog").dialog("open").height("auto");
+}
+
+/**
+ * Initializes the layout settings panel.
+ */
+function _initPropsUI()
+{
+	$("#fd_layout_settings tr").tipTip();
+}
+
+/**
+ * Updates the contents of the layout properties panel.
+ */
+function _updatePropsUI()
+{
+	// update settings panel UI
+	
+	for (var i=0; i < _layoutOptions.length; i++)
+	{
+//		if (_layoutOptions[i].id == "weightNorm")
+//		{
+//			// clean all selections
+//			$("#norm_linear").removeAttr("selected");
+//			$("#norm_invlinear").removeAttr("selected");
+//			$("#norm_log").removeAttr("selected");
+//			
+//			// set the correct option as selected
+//			
+//			$("#norm_" + _layoutOptions[i].value).attr("selected", "selected");
+//		}
+		
+		if (_layoutOptions[i].id == "autoStabilize")
+		{
+			if (_layoutOptions[i].value == true)
+			{
+				// check the box
+				$("#autoStabilize").attr("checked", true);
+				$("#autoStabilize").val(true);
+			}
+			else
+			{
+				// uncheck the box
+				$("#autoStabilize").attr("checked", false);
+				$("#autoStabilize").val(false);
+			}
+		}
+		else
+		{
+			$("#" + _layoutOptions[i].id).val(_layoutOptions[i].value);
+		}
+	}
+}
+
+/**
+ * Updates the graphLayout options for CytoscapeWeb.
+ */
+function _updateLayoutOptions()
+{
+	// update graphLayout object
+	
+	var options = new Object();
+	
+	for (var i=0; i < _layoutOptions.length; i++)
+	{
+		options[_layoutOptions[i].id] = _layoutOptions[i].value;
+	}
+	
+	_graphLayout.options = options;
+}
+
+
+
+/*
+ * ##################################################################
+ * ##################### Utility Functions ##########################
+ * ##################################################################
+ */
+
+/**
+ * Generates a shortened version of the given node id.
+ * 
+ * @param id	id of a node
+ * @return		a shortened version of the id
+ */
+function _shortId(id)
+{
+	var shortId = id;
+	
+	if (id.indexOf("#") != -1)
+	{
+		var pieces = id.split("#");
+		shortId = pieces[pieces.length - 1];
+	}
+	else if (id.indexOf(":") != -1)
+	{
+		var pieces = id.split(":");
+		shortId = pieces[pieces.length - 1];
+	}
+	
+	return shortId;
+}
+
+/**
+ * Replaces all occurrences of a problematic character with an under dash.
+ * Those characters cause problems with the properties of an HTML object.
+ * 
+ * @param str	string to be modified
+ * @return		safe version of the given string
+ */
+function _safeProperty(str)
+{
+	var safeProperty = str;
+	
+	safeProperty = _replaceAll(safeProperty, " ", "_");
+	safeProperty = _replaceAll(safeProperty, "/", "_");
+	safeProperty = _replaceAll(safeProperty, "\\", "_");
+	safeProperty = _replaceAll(safeProperty, "#", "_");
+	safeProperty = _replaceAll(safeProperty, ".", "_");
+	safeProperty = _replaceAll(safeProperty, ":", "_");
+	safeProperty = _replaceAll(safeProperty, ";", "_");
+	safeProperty = _replaceAll(safeProperty, '"', "_");
+	safeProperty = _replaceAll(safeProperty, "'", "_");
+	
+	return safeProperty;
+}
+
+/**
+ * Replaces all occurrences of the given string in the source string.
+ * 
+ * @param source		string to be modified
+ * @param toFind		string to match
+ * @param toReplace		string to be replaced with the matched string
+ * @return				modified version of the source string
+ */
+function _replaceAll(source, toFind, toReplace)
+{
+	var target = source;
+	var index = target.indexOf(toFind);
+
+	while (index != -1)
+	{
+		target = target.replace(toFind, toReplace);
+		index = target.indexOf(toFind);
+	}
+
+	return target;
+}
+
+/**
+ * Checks if the user browser is IE.
+ * 
+ * @return	true if IE, false otherwise
+ */
+function _isIE()
+{
+	var result = false;
+	
+	if (navigator.appName.toLowerCase().indexOf("microsoft") != -1)
+	{
+		result = true;
+	}
+	
+	return result;
+}
+
+/**
+ * Converts the given string to title case format. Also replaces each
+ * underdash with a space.
+ * 
+ * @param source	source string to be converted to title case
+ */
+function _toTitleCase(source)
+{
+	var str;
+	
+	if (source == null)
+	{
+		return source;
+	}
+	
+	// first, trim the string
+	str = source.replace(/\s+$/, "");
+	
+	// replace each underdash with a space
+	str = _replaceAll(str, "_", " ");
+	
+	// change to lower case
+	str = str.toLowerCase();
+	
+	// capitalize starting character of each word
+	
+	var titleCase = new Array();
+	
+	titleCase.push(str.charAt(0).toUpperCase());
+	
+	for (var i = 1; i < str.length; i++)
+	{
+		if (str.charAt(i-1) == ' ')
+		{
+			titleCase.push(str.charAt(i).toUpperCase());
+		}
+		else
+		{
+			titleCase.push(str.charAt(i));
+		}
+	}
+	
+	return titleCase.join("");
+}
+
+/*
+function _transformIntervalValue(value, sourceInterval, targetInterval)
+{ 
+	var sourceRange = sourceInterval.end - sourceInterval.start;
+	var targetRange = targetInterval.end - targetInterval.start;
+	
+	var transformed = targetInterval.start + 
+		(value - sourceInterval.start) * (targetRange / sourceRange);
+	
+	return transformed;
+}
+*/
+
+/**
+ * Finds and returns the maximum value in a given map.
+ * 
+ * @param map	map that contains real numbers
+ */
+function _getMaxValue(map)
+{
+	var max = 0.0;
+	
+	for (var key in map)
+	{
+		if (map[key] > max)
+		{
+			max = map[key];
+		}
+	}
+	
+	return max;
+}
+
+/**
+ * Transforms the input value by using the function: 
+ * y = (0.000230926)x^3 - (0.0182175)x^2 + (0.511788)x
+ * 
+ * This function is designed to transform slider input, which is between
+ * 0 and 100, to provide a better filtering.
+ * 
+ * @param value		input value to be transformed
+ */
+function _transformValue(value)
+{
+	// previous function: y = (0.000166377)x^3 - (0.0118428)x^2 + (0.520007)x
+	
+	var transformed = 0.000230926 * Math.pow(value, 3) -
+		0.0182175 * Math.pow(value, 2) +
+		0.511788 * value;
+	
+	if (transformed < 0)
+	{
+		transformed = 0;
+	}
+	else if (transformed > 100)
+	{
+		transformed = 100;
+	}
+	
+	return transformed;
+}
+
+/**
+ * Transforms the given value by solving the equation
+ * 
+ *   y = (0.000230926)x^3 - (0.0182175)x^2 + (0.511788)x
+ * 
+ * where y = value
+ * 
+ * @param value	value to be reverse transformed
+ * @returns		reverse transformed value
+ */
+function _reverseTransformValue(value)
+{
+	// find x, where y = value
+	
+	var reverse = _solveCubic(0.000230926,
+		-0.0182175,
+		0.511788,
+		-value);
+	
+	return reverse;
+}
+
+/**
+ * Solves the cubic function
+ * 
+ *   a(x^3) + b(x^2) + c(x) + d = 0
+ *    
+ * by using the following formula
+ * 
+ *   x = {q + [q^2 + (r-p^2)^3]^(1/2)}^(1/3) + {q - [q^2 + (r-p^2)^3]^(1/2)}^(1/3) + p
+ *   
+ * where
+ * 
+ *   p = -b/(3a), q = p^3 + (bc-3ad)/(6a^2), r = c/(3a)
+ * 
+ * @param a	coefficient of the term x^3
+ * @param b	coefficient of the term x^2
+ * @param c coefficient of the term x^1
+ * @param d coefficient of the term x^0
+ * 
+ * @returns one of the roots of the cubic function
+ */
+function _solveCubic(a, b, c, d)
+{
+	var p = (-b) / (3*a);
+	var q = Math.pow(p, 3) + (b*c - 3*a*d) / (6 * Math.pow(a,2));
+	var r = c / (3*a);
+	
+	//alert(q*q + Math.pow(r - p*p, 3));
+	
+	var sqrt = Math.pow(q*q + Math.pow(r - p*p, 3), 1/2);
+	
+	//var root = Math.pow(q + sqrt, 1/3) +
+	//	Math.pow(q - sqrt, 1/3) +
+	//	p;
+	
+	var x = _cubeRoot(q + sqrt) +
+		_cubeRoot(q - sqrt) +
+		p;
+	
+	return x;
+}
+
+/**
+ * Evaluates the cube root of the given value. This function also handles
+ * negative values unlike the built-in Math.pow() function.
+ * 
+ * @param value	source value
+ * @returns		cube root of the source value
+ */
+function _cubeRoot(value)
+{
+	var root = Math.pow(Math.abs(value), 1/3);
+	
+	if (value < 0)
+	{
+		root = -root;
+	}
+	
+	return root;
+}
+
+// TODO get the x-coordinate of the event target (with respect to the window). 
+function _mouseX(evt)
+{
+	if (evt.pageX)
+	{
+		return evt.pageX;
+	}
+	else if (evt.clientX)
+	{
+		return evt.clientX + (document.documentElement.scrollLeft ?
+			   document.documentElement.scrollLeft :
+				   document.body.scrollLeft);
+	}	
+	else
+	{
+		return 0;
+	}
+}
+
+//TODO get the y-coordinate of the event target (with respect to the window).
+function _mouseY(evt)
+{
+	if (evt.pageY)
+	{
+		return evt.pageY;
+	}
+	else if (evt.clientY)
+	{
+		return evt.clientY + (document.documentElement.scrollTop ?
+			   document.documentElement.scrollTop :
+				   document.body.scrollTop);
+	}
+	else
+	{
+		return 0;
+	}
 }