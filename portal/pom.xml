<?xml version="1.0" encoding="UTF-8"?>
<project xmlns="http://maven.apache.org/POM/4.0.0" xmlns:xsi="http://www.w3.org/2001/XMLSchema-instance" xsi:schemaLocation="http://maven.apache.org/POM/4.0.0 http://maven.apache.org/xsd/maven-4.0.0.xsd">
  <!-- meta data -->
  <parent>
    <artifactId>master</artifactId>
    <groupId>org.mskcc.cbio</groupId>
    <version>1.2.0-SNAPSHOT</version>
  </parent>
  <modelVersion>4.0.0</modelVersion>
  <artifactId>cbioportal</artifactId>
  <packaging>war</packaging>
  <name>cBioPortal</name>
  <url>http://maven.apache.org</url>

  <dependencies>
    <!-- jstl -->
    <dependency>
      <groupId>jstl</groupId>
      <artifactId>jstl</artifactId>
      <version>1.2</version>
      <scope>runtime</scope>
    </dependency>
    <!-- core portal module -->
    <dependency>
      <groupId>org.mskcc.cbio</groupId>
      <artifactId>core</artifactId>
      <version>${project.version}</version>
      <scope>runtime</scope>
    </dependency>
    <!-- business portal module -->
    <dependency>
      <groupId>org.mskcc.cbio</groupId>
      <artifactId>business</artifactId>
      <version>${project.version}</version>
      <scope>runtime</scope>
    </dependency>
    <!-- web portal module -->
    <dependency>
      <groupId>org.mskcc.cbio</groupId>
      <artifactId>web</artifactId>
      <version>${project.version}</version>
      <scope>runtime</scope>
    </dependency>
  </dependencies>

  <build>
    <!-- final name of the app -->
    <finalName>${final-war-name}</finalName>
    <plugins>
      <!-- java 1.7 support -->
      <plugin>
        <groupId>org.apache.maven.plugins</groupId>
        <artifactId>maven-compiler-plugin</artifactId>
        <version>2.0.2</version>
        <configuration>
          <source>1.7</source>
          <target>1.7</target>
        </configuration>
      </plugin>
      <!-- war plugin config -->
      <plugin>
        <groupId>org.apache.maven.plugins</groupId>
        <artifactId>maven-war-plugin</artifactId>
        <version>2.2</version>
        <configuration>
          <webappDirectory>${project.build.directory}/portal</webappDirectory>
          <filteringDeploymentDescriptors>true</filteringDeploymentDescriptors>
          <webResources>
            <resource>
              <directory>${project.parent.basedir}/business/src/main/resources</directory>
              <targetPath>WEB-INF/classes</targetPath>
              <filtering>true</filtering>
            </resource>
            <resource>
              <directory>${project.parent.basedir}/web/src/main/resources</directory>
              <targetPath>WEB-INF/classes</targetPath>
              <filtering>true</filtering>
            </resource>
            <resource>
              <directory>src/main/webapp/WEB-INF</directory>
              <includes>
                <include>**/web.xml</include>
              </includes>
              <targetPath>WEB-INF</targetPath>
              <filtering>true</filtering>
            </resource>
          </webResources>
        </configuration>
      </plugin>
      <!-- tomcat plugin -->
      <plugin>
        <groupId>org.codehaus.mojo</groupId>
        <artifactId>tomcat-maven-plugin</artifactId>
        <version>1.1</version>
        <configuration>
          <server>localhost</server>
          <url>http://localhost:8080/manager/text</url>
        </configuration>
      </plugin>
      <!-- this plugin lets us grab shared resources from our parent -->
      <plugin>
        <groupId>org.apache.maven.plugins</groupId>
        <artifactId>maven-resources-plugin</artifactId>
        <executions>
          <execution>
            <id>copy-parent-resources</id>
            <phase>process-sources</phase>
            <goals>
              <goal>copy-resources</goal>
            </goals>
            <configuration>
              <outputDirectory>${project.build.directory}/classes</outputDirectory>
              <resources>
                <resource>
                  <directory>${project.parent.basedir}/src/main/resources</directory>
                  <filtering>true</filtering>
                  <includes>
                    <include>**/*.properties</include>
                  </includes>
                  <excludes>
                    <exclude>**/portal.properties.*</exclude>
                    <exclude>**/log4j.properties.*</exclude>
                    <exclude>**/*.EXAMPLE</exclude>
                  </excludes>
                </resource>
              </resources>
            </configuration>
          </execution>
        </executions>
      </plugin>
      <plugin>
        <groupId>org.apache.maven.plugins</groupId>
        <artifactId>maven-dependency-plugin</artifactId>
        <version>2.3</version>
        <executions>
          <execution>
            <phase>package</phase>
            <goals>
              <goal>copy</goal>
            </goals>
            <configuration>
              <artifactItems>
                <artifactItem>
                  <groupId>com.github.jsimone</groupId>
                  <artifactId>webapp-runner</artifactId>
                  <version>8.0.24.0</version>
                  <destFileName>webapp-runner.jar</destFileName>
                </artifactItem>
              </artifactItems>
            </configuration>
          </execution>
        </executions>
      </plugin>
<<<<<<< HEAD
=======
      <plugin>
        <artifactId>maven-clean-plugin</artifactId>
        <version>2.5</version>
        <executions>
          <execution>
            <id>clean-jar-artifacts</id>
            <phase>install</phase>
            <goals>
              <goal>clean</goal>
            </goals>
            <configuration>
              <excludeDefaultDirectories>true</excludeDefaultDirectories>
              <filesets>
                <fileset>
                  <directory>${project.parent.basedir}/portal/target</directory>
                  <excludes>
                    <exclude>*.war</exclude>
                    <exclude>dependency/webapp-runner.jar</exclude>
                  </excludes>
                </fileset>
              </filesets>
            </configuration>
          </execution>
        </executions>
      </plugin>
>>>>>>> 8452b527
    </plugins>

    <filters>
        <filter>../src/main/resources/portal.properties</filter>
    </filters>
    
    <!-- prevent some resources from getting into war -->
    <resources>
      <resource>
        <directory>src/main/resources</directory>
        <filtering>true</filtering>
        <excludes>
          <exclude>**/*.jks</exclude>
          <exclude>artwork/**</exclude>
          <exclude>content/**</exclude>
          <exclude>tutorials/**</exclude>
        </excludes>
      </resource>
      <resource>
        <directory>src/main/resources</directory>
        <filtering>false</filtering>
        <includes>
          <include>**/*.jks</include>
          <include>**/applicationContext-security.xml</include>
        </includes>
      </resource>
      <resource>
        <directory>src/main/webapp/WEB-INF</directory>
        <filtering>true</filtering>
        <includes>
            <include>**/web.xml</include>
        </includes>
      </resource>
      <resource>
        <directory>src/main/webapp/WEB-INF</directory>
        <filtering>false</filtering>
        <excludes>
            <exclude>**/web.xml</exclude>
        </excludes>
      </resource>
    </resources>
  </build>

  <properties>
    <timestamp>${maven.build.timestamp}</timestamp>
    <maven.build.timestamp.format>yyyyMMdd-HHmm</maven.build.timestamp.format>
    <netbeans.hint.deploy.server>Tomcat</netbeans.hint.deploy.server>
  </properties>

  <!-- remove portal temp build files when building heroku -->
  <profiles>
    <profile>
      <id>heroku</id>
      <build>
        <plugins>
          <plugin>
            <artifactId>maven-clean-plugin</artifactId>
            <version>2.5</version>
            <executions>
              <execution>
                <id>clean-jar-artifacts</id>
                <phase>install</phase>
                <goals>
                  <goal>clean</goal>
                </goals>
                <configuration>
                  <excludeDefaultDirectories>true</excludeDefaultDirectories>
                  <filesets>
                    <fileset>
                      <directory>${project.parent.basedir}/portal/target</directory>
                      <excludes>
                        <exclude>*.war</exclude>
                        <exclude>dependency/webapp-runner.jar</exclude>
                      </excludes>
                    </fileset>
                  </filesets>
                </configuration>
              </execution>
            </executions>
          </plugin>
        </plugins>
      </build>
    </profile>
  </profiles>
</project><|MERGE_RESOLUTION|>--- conflicted
+++ resolved
@@ -151,34 +151,6 @@
           </execution>
         </executions>
       </plugin>
-<<<<<<< HEAD
-=======
-      <plugin>
-        <artifactId>maven-clean-plugin</artifactId>
-        <version>2.5</version>
-        <executions>
-          <execution>
-            <id>clean-jar-artifacts</id>
-            <phase>install</phase>
-            <goals>
-              <goal>clean</goal>
-            </goals>
-            <configuration>
-              <excludeDefaultDirectories>true</excludeDefaultDirectories>
-              <filesets>
-                <fileset>
-                  <directory>${project.parent.basedir}/portal/target</directory>
-                  <excludes>
-                    <exclude>*.war</exclude>
-                    <exclude>dependency/webapp-runner.jar</exclude>
-                  </excludes>
-                </fileset>
-              </filesets>
-            </configuration>
-          </execution>
-        </executions>
-      </plugin>
->>>>>>> 8452b527
     </plugins>
 
     <filters>
