--- conflicted
+++ resolved
@@ -4,16 +4,12 @@
   <parent>
 	<artifactId>master</artifactId>
 	<groupId>org.mskcc.cbio</groupId>
-<<<<<<< HEAD
         <version>1.1.0-SNAPSHOT</version>
-=======
-        <version>1.0.1</version>
->>>>>>> 7424a63f
   </parent>
   <modelVersion>4.0.0</modelVersion>
   <artifactId>cbioportal</artifactId>
   <packaging>war</packaging>
-  <name>cBio Cancer Genomics Portal</name>
+  <name>cBioPortal</name>
   <url>http://maven.apache.org</url>
 
   <dependencies>
