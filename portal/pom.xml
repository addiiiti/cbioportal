<project xmlns="http://maven.apache.org/POM/4.0.0" xmlns:xsi="http://www.w3.org/2001/XMLSchema-instance" xsi:schemaLocation="http://maven.apache.org/POM/4.0.0 http://maven.apache.org/xsd/maven-4.0.0.xsd">

  <!-- module meta data -->
  <parent>
	<artifactId>master</artifactId>
	<groupId>org.mskcc.cbio</groupId>
<<<<<<< HEAD
        <version>1.0.0-SNAPSHOT</version>
=======
	<version>0.1.3</version>
>>>>>>> 10b7c473
  </parent>
  <modelVersion>4.0.0</modelVersion>
  <artifactId>cbioportal</artifactId>
  <packaging>war</packaging>
  <name>cBio Cancer Genomics Portal</name>
  <url>http://maven.apache.org</url>

  <dependencies>

	<!-- jstl -->
	<dependency>
	  <groupId>jstl</groupId>
	  <artifactId>jstl</artifactId>
	  <version>1.2</version>
	  <scope>runtime</scope>
	</dependency>

	<!-- core portal module -->
	<dependency>
	  <groupId>org.mskcc.cbio</groupId>
	  <artifactId>core</artifactId>
	  <version>${project.version}</version>
	  <scope>runtime</scope>
	</dependency>

	<!-- business portal module -->
	<dependency>
	  <groupId>org.mskcc.cbio</groupId>
	  <artifactId>business</artifactId>
	  <version>${project.version}</version>
	  <scope>runtime</scope>
	</dependency>

	<!-- web portal module -->
	<dependency>
	  <groupId>org.mskcc.cbio</groupId>
	  <artifactId>web</artifactId>
	  <version>${project.version}</version>
	  <scope>runtime</scope>
	</dependency>

  </dependencies>

  <build>

	<!-- final name of the app -->
	<finalName>${final-war-name}</finalName>

	<!-- plugins -->
	<plugins>

	  <!-- java 1.7 support -->
	  <plugin>
		<groupId>org.apache.maven.plugins</groupId>
		<artifactId>maven-compiler-plugin</artifactId>
		<version>2.0.2</version>
		<configuration>
		  <source>1.7</source>
		  <target>1.7</target>
		</configuration>
	  </plugin>

	  <!-- war plugin config -->
	  <plugin>            
		<groupId>org.apache.maven.plugins</groupId>
		<artifactId>maven-war-plugin</artifactId>
		<version>2.2</version>
		<configuration>
		  <webappDirectory>${project.build.directory}/portal</webappDirectory>
		  <filteringDeploymentDescriptors>true</filteringDeploymentDescriptors>
		  <webResources>
		  	<resource>
		  		<directory>${PORTAL_HOME}/business/src/main/resources</directory>
		  		<targetPath>WEB-INF/classes</targetPath>
		  		<filtering>true</filtering>
		  	</resource>
		  	<resource>
		  		<directory>${PORTAL_HOME}/web/src/main/resources</directory>
		  		<targetPath>WEB-INF/classes</targetPath>
		  		<filtering>true</filtering>
		  	</resource>
		  </webResources>
		</configuration>
	  </plugin>

      <!-- tomcat plugin -->
      <plugin>
          <groupId>org.codehaus.mojo</groupId>
          <artifactId>tomcat-maven-plugin</artifactId>
          <version>1.1</version>
          <configuration>
              <server>localhost</server>
              <url>http://localhost:8080/manager/text</url>
          </configuration>
      </plugin>

	  <!-- this plugin lets us grab shared resources from our parent -->
	  <plugin>
		<groupId>org.apache.maven.plugins</groupId>
		<artifactId>maven-resources-plugin</artifactId>
		<executions>
		  <execution>
            <id>copy-parent-resources</id>
            <phase>process-sources</phase>
            <goals>
			  <goal>copy-resources</goal>
            </goals>
            <configuration>
			  <outputDirectory>${project.build.directory}/classes</outputDirectory>
			  <resources>
				<resource>
				  <directory>${PORTAL_HOME}/src/main/resources</directory>
                                  <filtering>true</filtering>
				  <includes>
					<include>**/*.properties</include>
				  </includes>
				  <excludes>
					<exclude>**/portal.properties.*</exclude>
					<exclude>**/log4j.properties.*</exclude>
					<exclude>**/*.EXAMPLE</exclude>
				  </excludes>
				</resource>
			  </resources>
            </configuration>
		  </execution>
      </executions>
  </plugin>
            <plugin>
                <groupId>org.apache.maven.plugins</groupId>
                <artifactId>maven-dependency-plugin</artifactId>
                <version>2.3</version>
                <executions>
                    <execution>
                        <phase>package</phase>
                        <goals><goal>copy</goal></goals>
                        <configuration>
                            <artifactItems>
                                <artifactItem>
                                    <groupId>com.github.jsimone</groupId>
                                    <artifactId>webapp-runner</artifactId>
                                    <version>8.0.24.0</version>
                                    <destFileName>webapp-runner.jar</destFileName>
                                </artifactItem>
                            </artifactItems>
                        </configuration>
                    </execution>
                </executions>
            </plugin>
            <plugin>
                <artifactId>maven-clean-plugin</artifactId>
                <version>2.5</version>
                <executions>
                    <execution>
                        <id>clean-jar-artifacts</id>
                        <phase>install</phase>
                        <goals><goal>clean</goal></goals>
                        <configuration>
                            <excludeDefaultDirectories>true</excludeDefaultDirectories>
                            <filesets>
                                <fileset>
                                    <directory>${PORTAL_HOME}/portal/target</directory>
                                    <excludes>
                                        <exclude>*.war</exclude>
                                        <exclude>dependency/webapp-runner.jar</exclude>
                                    </excludes>
                                </fileset>
                            </filesets>
                            </configuration>
                        </execution>
                    </executions>
                </plugin>
	</plugins>

	<!-- properties file used for filtering our context file in resources -->
	<filters>
	  <filter>${PORTAL_HOME}/src/main/resources/portal.properties</filter>
	  <filter>${PORTAL_HOME}/src/main/resources/spring.security.url.intercepts</filter>
	</filters>

	<!-- prevent some resources from getting into war -->
	<resources>
	  <resource>
		<directory>src/main/resources</directory>
		<filtering>true</filtering>
		<excludes>
		  <exclude>**/*.jks</exclude>
		  <exclude>artwork/**</exclude>
		  <exclude>content/**</exclude>
		  <exclude>tutorials/**</exclude>
		</excludes>
	  </resource>
	  <resource>
      	<directory>src/main/resources</directory>
        <filtering>false</filtering>
        <includes>
        	<include>**/*.jks</include>
        </includes>
      </resource>
	</resources>

  </build>
    <properties>
        <timestamp>${maven.build.timestamp}</timestamp>
        <maven.build.timestamp.format>yyyyMMdd-HHmm</maven.build.timestamp.format>
        <netbeans.hint.deploy.server>Tomcat</netbeans.hint.deploy.server>
    </properties>
</project><|MERGE_RESOLUTION|>--- conflicted
+++ resolved
@@ -4,11 +4,7 @@
   <parent>
 	<artifactId>master</artifactId>
 	<groupId>org.mskcc.cbio</groupId>
-<<<<<<< HEAD
         <version>1.0.0-SNAPSHOT</version>
-=======
-	<version>0.1.3</version>
->>>>>>> 10b7c473
   </parent>
   <modelVersion>4.0.0</modelVersion>
   <artifactId>cbioportal</artifactId>
