-- phpMyAdmin SQL Dump
-- version 2.11.9.2
-- http://www.phpmyadmin.net
--
-- Host: 127.0.0.1
-- Generation Time: Mar 25, 2010 at 11:45 AM
-- Server version: 5.0.67
-- PHP Version: 5.2.11

SET SQL_MODE="NO_AUTO_VALUE_ON_ZERO";

drop table IF EXISTS uniprot_id_mapping;
drop table IF EXISTS cancer_study;
drop table IF EXISTS users;
drop table IF EXISTS authorities;
drop table IF EXISTS type_of_cancer;
drop table IF EXISTS mut_sig;
drop table IF EXISTS _case;
drop table IF EXISTS cancer_type;
drop table IF EXISTS case_list;
drop table IF EXISTS case_list_list;
drop table IF EXISTS gene;
drop table IF EXISTS gene_alias;
drop table IF EXISTS gene_in_profile;
drop table IF EXISTS genetic_alteration;
drop table IF EXISTS genetic_profile_cases;
drop table IF EXISTS genetic_profile;
drop table IF EXISTS micro_rna;
drop table IF EXISTS mutation;
drop table IF EXISTS mutation_frequency;
drop table IF EXISTS micro_rna_alteration;
drop table IF EXISTS clinical;
drop table IF EXISTS interaction;
drop table if EXISTS sanger_cancer_census;
drop table if EXISTS clinical_free_form;
drop table if EXISTS text_cache;

drop table IF EXISTS protein_array_info;
drop table IF EXISTS protein_array_target;
drop table IF EXISTS protein_array_data;
drop table IF EXISTS protein_array_cancer_study;

drop table IF EXISTS drug;
drop table IF EXISTS drug_interaction;

--
-- Database: `cgds`
--

-- --------------------------------------------------------

--
-- Table structure for table `cancer_study`
--

CREATE TABLE IF NOT EXISTS `cancer_study` (
  `CANCER_STUDY_ID` int(11) NOT NULL auto_increment,
  `CANCER_STUDY_IDENTIFIER` varchar(25),
  `TYPE_OF_CANCER_ID` varchar(25) NOT NULL,
  `NAME` varchar(255) NOT NULL,
  `DESCRIPTION` varchar(1024) NOT NULL,
  `PUBLIC` BOOLEAN NOT NULL,
  PRIMARY KEY  (`CANCER_STUDY_ID`),
  UNIQUE (`CANCER_STUDY_IDENTIFIER`)
) ENGINE=MyISAM DEFAULT CHARSET=latin1 AUTO_INCREMENT=1;

-- --------------------------------------------------------

--
-- Table structure for table `users`
--

CREATE TABLE IF NOT EXISTS `users` (
  `EMAIL` varchar(128) NOT NULL,
  `NAME` varchar(255) NOT NULL,
  `ENABLED` BOOLEAN NOT NULL,
  PRIMARY KEY  (`EMAIL`)
) ENGINE=MyISAM DEFAULT CHARSET=latin1;

-- --------------------------------------------------------

--
-- Table structure for table `access_rights`
--

CREATE TABLE IF NOT EXISTS `authorities` (
  `EMAIL` varchar(128) NOT NULL,
  `AUTHORITY` varchar(50) NOT NULL
) ENGINE=MyISAM DEFAULT CHARSET=latin1;

-- --------------------------------------------------------

--
-- Table structure for table `type_of_cancer`
--

CREATE TABLE IF NOT EXISTS `type_of_cancer` (
  `TYPE_OF_CANCER_ID` varchar(25) NOT NULL,
  `NAME` varchar(255) NOT NULL,
  PRIMARY KEY  (`TYPE_OF_CANCER_ID`)
) ENGINE=MyISAM DEFAULT CHARSET=latin1;

-- --------------------------------------------------------

--
-- Table structure for table `case_list`
--

CREATE TABLE IF NOT EXISTS `case_list` (
  `LIST_ID` int(11) NOT NULL auto_increment,
  `STABLE_ID` varchar(50) NOT NULL,
  `CATEGORY` varchar(255) NOT NULL,
  `CANCER_STUDY_ID` int(11) NOT NULL,
  `NAME` varchar(255) NOT NULL,
  `DESCRIPTION` mediumtext,
  PRIMARY KEY  (`LIST_ID`),
  UNIQUE (`STABLE_ID`)
) ENGINE=MyISAM DEFAULT CHARSET=latin1 AUTO_INCREMENT=1 ;

-- --------------------------------------------------------

--
-- Table structure for table `case_list_list`
--

CREATE TABLE IF NOT EXISTS `case_list_list` (
  `LIST_ID` int(11) NOT NULL,
  `CASE_ID` varchar(255) NOT NULL,
  PRIMARY KEY  (`LIST_ID`,`CASE_ID`)
) ENGINE=MyISAM DEFAULT CHARSET=latin1;

-- --------------------------------------------------------

--
-- Table structure for table `gene`
--

CREATE TABLE IF NOT EXISTS `gene` (
  `ENTREZ_GENE_ID` int(255) NOT NULL,
  `HUGO_GENE_SYMBOL` varchar(255) NOT NULL,
  PRIMARY KEY  (`ENTREZ_GENE_ID`),
  KEY `HUGO_GENE_SYMBOL` (`HUGO_GENE_SYMBOL`)
) ENGINE=MyISAM DEFAULT CHARSET=latin1;

-- --------------------------------------------------------

--
-- Table structure for table `gene_alias`
--

CREATE TABLE IF NOT EXISTS `gene_alias` (
  `ENTREZ_GENE_ID` int(255) NOT NULL,
  `GENE_ALIAS` varchar(255) NOT NULL,
  PRIMARY KEY  (`ENTREZ_GENE_ID`,`GENE_ALIAS`)
) ENGINE=MyISAM DEFAULT CHARSET=latin1;

-- --------------------------------------------------------

--
-- Table structure for table `uniprot_id_mapping`
--

CREATE TABLE IF NOT EXISTS `uniprot_id_mapping` (
  `ENTREZ_GENE_ID` int(255) NOT NULL,
  `UNIPROT_ID` varchar(255) NOT NULL,
  PRIMARY KEY  (`ENTREZ_GENE_ID`, `UNIPROT_ID`)
) ENGINE=MyISAM DEFAULT CHARSET=latin1;

-- --------------------------------------------------------

--
-- Table structure for table `genetic_alteration`
--

CREATE TABLE IF NOT EXISTS `genetic_alteration` (
  `GENETIC_PROFILE_ID` int(11) NOT NULL,
  `ENTREZ_GENE_ID` int(255) NOT NULL,
  `VALUES` longtext NOT NULL,
  KEY `QUICK_LOOK_UP` (`ENTREZ_GENE_ID`),
  KEY `QUICK_LOOK_UP2` (`ENTREZ_GENE_ID`,`GENETIC_PROFILE_ID`)
) ENGINE=MyISAM DEFAULT CHARSET=latin1;

CREATE TABLE IF NOT EXISTS `micro_rna_alteration` (
  `GENETIC_PROFILE_ID` int(11) NOT NULL,
  `MICRO_RNA_ID` varchar(50) NOT NULL,
  `VALUES` longtext NOT NULL,
  UNIQUE KEY `QUICK_LOOK_UP1` (`GENETIC_PROFILE_ID`,`MICRO_RNA_ID`)
) ENGINE=MyISAM DEFAULT CHARSET=latin1;

--
-- Table structure for table `genetic_profile`
--

CREATE TABLE IF NOT EXISTS `genetic_profile` (
  `GENETIC_PROFILE_ID` int(11) NOT NULL auto_increment,
  `STABLE_ID` varchar(50) NOT NULL,
  `CANCER_STUDY_ID` int(11) NOT NULL,
  `GENETIC_ALTERATION_TYPE` varchar(255) NOT NULL,
  `NAME` varchar(255) NOT NULL,
  `DESCRIPTION` mediumtext,
  `SHOW_PROFILE_IN_ANALYSIS_TAB` binary(1) NOT NULL,
  PRIMARY KEY  (`GENETIC_PROFILE_ID`),
  UNIQUE (`STABLE_ID`)
) ENGINE=MyISAM  DEFAULT CHARSET=latin1 AUTO_INCREMENT=2 ;

--
-- Table structure for table `genetic_profile_cases`
--

CREATE TABLE IF NOT EXISTS `genetic_profile_cases` (
  `GENETIC_PROFILE_ID` int(11) NOT NULL,
  `ORDERED_CASE_LIST` longtext NOT NULL
) ENGINE=InnoDB DEFAULT CHARSET=latin1;

-- --------------------------------------------------------

-- --------------------------------------------------------

--
-- Table structure for table `micro_rna`
--

CREATE TABLE IF NOT EXISTS `micro_rna` (
  `ID` varchar(50) NOT NULL,
  `VARIANT_ID` varchar(50) NOT NULL
) ENGINE=MyISAM DEFAULT CHARSET=latin1;

-- --------------------------------------------------------

--
-- Table structure for table `mutation`
--

CREATE TABLE IF NOT EXISTS `mutation` (
  `GENETIC_PROFILE_ID` int(11) NOT NULL,
  `CASE_ID` varchar(255) NOT NULL,
  `ENTREZ_GENE_ID` int(255) NOT NULL,
  `CENTER` varchar(100) NOT NULL,
  `SEQUENCER` varchar(255) NOT NULL,
  `MUTATION_STATUS` varchar(25) NOT NULL COMMENT 'Germline, Somatic or LOH.',
  `VALIDATION_STATUS` varchar(25) NOT NULL,
  `CHR` varchar(5) NOT NULL,
  `START_POSITION` bigint(20) NOT NULL,
  `END_POSITION` bigint(20) NOT NULL,
  `AMINO_ACID_CHANGE` varchar(255) NOT NULL,
  `MUTATION_TYPE` varchar(255) NOT NULL COMMENT 'e.g. Missense, Nonsence, etc.',
  `FUNCTIONAL_IMPACT_SCORE` varchar(5) NOT NULL COMMENT 'Result from OMA/XVAR.',
  `LINK_XVAR` varchar(500) NOT NULL COMMENT 'Link to OMA/XVAR Landing Page for the specific mutation.',
  `LINK_PDB` varchar(500) NOT NULL,
  `LINK_MSA` varchar(500) NOT NULL,
  KEY `QUICK_LOOK_UP2` (`GENETIC_PROFILE_ID`,`ENTREZ_GENE_ID`)
) ENGINE=MyISAM DEFAULT CHARSET=latin1 COMMENT='Mutation Data Details';

-- --------------------------------------------------------

--
-- Table structure for table `mutation_frequency`
--

CREATE TABLE IF NOT EXISTS `mutation_frequency` (
  `ENTREZ_GENE_ID` int(11) NOT NULL,
  `SOMATIC_MUTATION_RATE` double NOT NULL,
  `CANCER_STUDY_ID` int(11) NOT NULL
) ENGINE=MyISAM DEFAULT CHARSET=latin1;


-- --------------------------------------------------------

--
-- Table structure for table `_case`
--

CREATE TABLE IF NOT EXISTS `_case` (
  `CASE_ID` varchar(255) NOT NULL,
  `GENETIC_PROFILE_ID` int(11) NOT NULL
) ENGINE=MyISAM DEFAULT CHARSET=latin1;


CREATE TABLE IF NOT EXISTS `clinical` (
  `CASE_ID` varchar(255) NOT NULL,
  `OVERALL_SURVIVAL_MONTHS` double default NULL,
  `OVERALL_SURVIVAL_STATUS` varchar(50) default NULL,
  `DISEASE_FREE_SURVIVAL_MONTHS` double default NULL,
  `DISEASE_FREE_SURVIVAL_STATUS` varchar(50) default NULL,
  `AGE_AT_DIAGNOSIS` double default NULL,
  PRIMARY KEY (`CASE_ID`)
) ENGINE=MyISAM DEFAULT CHARSET=latin1;

CREATE TABLE IF NOT EXISTS `clinical_free_form` (
  `CANCER_STUDY_ID` int(11) NOT NULL,
  `CASE_ID` varchar(256) NOT NULL,
  `PARAM_NAME` varchar(256) NOT NULL,
  `PARAM_VALUE` varchar(256) NOT NULL
) ENGINE=InnoDB DEFAULT CHARSET=latin1;

--
-- Table structure for table `interaction`
--

CREATE TABLE `interaction` (
  `GENE_A` bigint(20) NOT NULL,
  `GENE_B` bigint(20) NOT NULL,
  `INTERACTION_TYPE` varchar(256) NOT NULL,
  `DATA_SOURCE` varchar(256) NOT NULL,
  `EXPERIMENT_TYPES` varchar(1024) NOT NULL,
  `PMIDS` varchar(1024) NOT NULL
) ENGINE=MyISAM DEFAULT CHARSET=latin1;

-- Table Structure for `mut_sig`

CREATE TABLE IF NOT EXISTS `mut_sig` (
  `CANCER_STUDY_ID` int(11) NOT NULL,
  `ENTREZ_GENE_ID` bigint(20) NOT NULL,
  `RANK` int(11) NOT NULL,
  `BIG_N` int(11) NOT NULL,
  `SMALL_N` int(11) NOT NULL,
  `N_VAL` int(11) NOT NULL,
  `N_VER` int(11) NOT NULL,
  `CPG` int(11) NOT NULL,
  `C+G` int(11) NOT NULL,
  `A+T` int(11) NOT NULL,
  `INDEL` int(11) NOT NULL,
  `P_VALUE` varchar(30) NOT NULL,
  `LESS_THAN_Q_VALUE` varchar(30) NOT NULL,
  `Q_VALUE` double NOT NULL
) ENGINE=InnoDB DEFAULT CHARSET=latin1;

CREATE TABLE `protein_array_info` (
  `PROTEIN_ARRAY_ID` varchar(50) NOT NULL,
  `TYPE` varchar(50) NOT NULL,
  `GENE_SYMBOL` varchar(50) NOT NULL,
  `SOURCE_ORGANISM` varchar(50) DEFAULT NULL,
  `TARGET_RESIDUE` varchar(20) default NULL,
  `VALIDATED` boolean,
  PRIMARY KEY (`PROTEIN_ARRAY_ID`)
) ENGINE=InnoDB DEFAULT CHARSET=latin1;

CREATE TABLE `protein_array_target` (
  `PROTEIN_ARRAY_ID` varchar(50) NOT NULL,
  `ENTREZ_GENE_ID` int(255) NOT NULL,
  PRIMARY KEY (`PROTEIN_ARRAY_ID`,`ENTREZ_GENE_ID`)
) ENGINE=InnoDB DEFAULT CHARSET=latin1;

CREATE TABLE `protein_array_data` (
  `PROTEIN_ARRAY_ID` varchar(50) NOT NULL,
  `CASE_ID` varchar(255) NOT NULL,
  `ABUNDANCE` double NOT NULL,
  PRIMARY KEY (`PROTEIN_ARRAY_ID`,`CASE_ID`)
) ENGINE=InnoDB DEFAULT CHARSET=latin1;

CREATE TABLE `protein_array_cancer_study` (
  `PROTEIN_ARRAY_ID` varchar(50) NOT NULL,
  `CANCER_STUDY_ID` int(11) NOT NULL,
  PRIMARY KEY (`PROTEIN_ARRAY_ID`,`CANCER_STUDY_ID`)
) ENGINE=InnoDB DEFAULT CHARSET=latin1;

--
-- Table structure for table `sanger_cancer_census`
--

CREATE TABLE IF NOT EXISTS `sanger_cancer_census` (
  `ENTREZ_GENE_ID` bigint(20) NOT NULL,
  `CANCER_SOMATIC_MUT` tinyint(1) NOT NULL,
  `CANCER_GERMLINE_MUT` tinyint(1) NOT NULL,
  `TUMOR_TYPES_SOMATIC_MUT` text NOT NULL,
  `TUMOR_TYPES_GERMLINE_MUT` text NOT NULL,
  `CANCER_SYNDROME` text NOT NULL,
  `TISSUE_TYPE` text NOT NULL,
  `MUTATION_TYPE` text NOT NULL,
  `TRANSLOCATION_PARTNER` text NOT NULL,
  `OTHER_GERMLINE_MUT` tinyint(1) NOT NULL,
  `OTHER_DISEASE` text NOT NULL
) ENGINE=InnoDB DEFAULT CHARSET=latin1 COMMENT='Sanger Cancer Gene Census';

<<<<<<< HEAD
-- --------------------------------------------------------

--
-- Table structure for table `drug_interaction`
--

CREATE TABLE `drug_interaction` (
  `DRUG` char(30) NOT NULL,
  `TARGET` bigint(20) NOT NULL,
  `INTERACTION_TYPE` char(50) NOT NULL,
  `DATA_SOURCE` varchar(256) NOT NULL,
  `EXPERIMENT_TYPES` varchar(1024) DEFAULT NULL,
  `PMIDS` varchar(1024) DEFAULT NULL
) ENGINE=MyISAM DEFAULT CHARSET=latin1;

-- --------------------------------------------------------

--
-- Table structure for table `drug`
--

CREATE TABLE IF NOT EXISTS `drug` (
  `DRUG_ID` char(30) NOT NULL,
  `DRUG_RESOURCE` varchar(30) NOT NULL,
  `DRUG_NAME` varchar(255) NOT NULL,
  `DRUG_SYNONYMS` varchar(255) DEFAULT NULL,
  `DRUG_DESCRIPTION` varchar(512) DEFAULT NULL,
  `DRUG_XREF` varchar(255) DEFAULT NULL,
  `DRUG_APPROVED` integer(1) DEFAULT 0,
  `DRUG_ATC_CODE` varchar(255) DEFAULT NULL,
  PRIMARY KEY  (`DRUG_ID`),
  KEY `DRUG_NAME` (`DRUG_NAME`)
) ENGINE=MyISAM DEFAULT CHARSET=latin1;

-- --------------------------------------------------------
=======
--
-- Table structure for table `text_cache`
--

CREATE TABLE IF NOT EXISTS `text_cache` (
  `HASH_KEY` varchar(32) NOT NULL,
  `TEXT` text NOT NULL,
  `DATE_TIME_STAMP` datetime NOT NULL,
  PRIMARY KEY (`HASH_KEY`)
) ENGINE=InnoDB DEFAULT CHARSET=latin1;
>>>>>>> 1a8d6bdd
<|MERGE_RESOLUTION|>--- conflicted
+++ resolved
@@ -372,8 +372,16 @@
   `OTHER_DISEASE` text NOT NULL
 ) ENGINE=InnoDB DEFAULT CHARSET=latin1 COMMENT='Sanger Cancer Gene Census';
 
-<<<<<<< HEAD
--- --------------------------------------------------------
+--
+-- Table structure for table `text_cache`
+--
+
+CREATE TABLE IF NOT EXISTS `text_cache` (
+  `HASH_KEY` varchar(32) NOT NULL,
+  `TEXT` text NOT NULL,
+  `DATE_TIME_STAMP` datetime NOT NULL,
+  PRIMARY KEY (`HASH_KEY`)
+) ENGINE=InnoDB DEFAULT CHARSET=latin1;
 
 --
 -- Table structure for table `drug_interaction`
@@ -388,7 +396,6 @@
   `PMIDS` varchar(1024) DEFAULT NULL
 ) ENGINE=MyISAM DEFAULT CHARSET=latin1;
 
--- --------------------------------------------------------
 
 --
 -- Table structure for table `drug`
@@ -405,18 +412,4 @@
   `DRUG_ATC_CODE` varchar(255) DEFAULT NULL,
   PRIMARY KEY  (`DRUG_ID`),
   KEY `DRUG_NAME` (`DRUG_NAME`)
-) ENGINE=MyISAM DEFAULT CHARSET=latin1;
-
--- --------------------------------------------------------
-=======
---
--- Table structure for table `text_cache`
---
-
-CREATE TABLE IF NOT EXISTS `text_cache` (
-  `HASH_KEY` varchar(32) NOT NULL,
-  `TEXT` text NOT NULL,
-  `DATE_TIME_STAMP` datetime NOT NULL,
-  PRIMARY KEY (`HASH_KEY`)
-) ENGINE=InnoDB DEFAULT CHARSET=latin1;
->>>>>>> 1a8d6bdd
+) ENGINE=MyISAM DEFAULT CHARSET=latin1;