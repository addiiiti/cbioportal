--- conflicted
+++ resolved
@@ -434,10 +434,7 @@
 																   caseSetList,
 																   caseSetId,
 																   zScoreThreshold,
-<<<<<<< HEAD
-=======
                                                                                                                                    rppaScoreThreshold,
->>>>>>> 96f97684
 																   geneticProfileIdSet,
 																   profileList,
 																   true);
