--- conflicted
+++ resolved
@@ -22,12 +22,8 @@
  * @author Ethan Cerami, Arthur Goldberg.
  */
 public class MakeOncoPrint {
-<<<<<<< HEAD
-	public static int CELL_HEIGHT = 18; // if this changes, ALTERATION_HEIGHT in raphaeljs-oncoprint.js should change
-=======
 
 	public static int CELL_HEIGHT = 21; // if this changes, ALTERATION_HEIGHT in raphaeljs-oncoprint.js should change
->>>>>>> 96f97684
 	private static String PERCENT_ALTERED_COLUMN_HEADING = "Total\\naltered";  // if new line is removed, raphaeljs-oncoprint.js - drawOncoPrintHeaderForSummaryTab & drawOncoPrintHeaderForCrossCancerSummary should change
 	private static String COPY_NUMBER_ALTERATION_FOOTNOTE = "Copy number alterations are putative.";
 	private static String CASE_SET_DESCRIPTION_LABEL = "Case Set: "; // if this changes, CASE_SET_DESCRIPTION_LABEL in raphaeljs-oncoprint.js should change
@@ -53,10 +49,7 @@
 									   ArrayList<CaseList> caseSets,
 									   String caseSetId,
 									   double zScoreThreshold,
-<<<<<<< HEAD
-=======
                                                                            double rppaScoreThreshold,
->>>>>>> 96f97684
 									   HashSet<String> geneticProfileIdSet,
 									   ArrayList<GeneticProfile> profileList,
 									   boolean forSummaryTab) throws IOException {
@@ -83,17 +76,10 @@
         // TODO: make the gene sort order a user param, then call a method in ProfileDataSummary to sort
         GeneticEvent sortedMatrix[][] = ConvertProfileDataToGeneticEvents.convert
 			(dataSummary, listOfGeneNames,
-<<<<<<< HEAD
-			 theOncoPrintSpecParserOutput.getTheOncoPrintSpecification(), zScoreThreshold);
-        GeneticEvent unsortedMatrix[][] = ConvertProfileDataToGeneticEvents.convert
-			(dataSummary, listOfGeneNames,
-			 theOncoPrintSpecParserOutput.getTheOncoPrintSpecification(), zScoreThreshold);
-=======
 			 theOncoPrintSpecParserOutput.getTheOncoPrintSpecification(), zScoreThreshold, rppaScoreThreshold);
         GeneticEvent unsortedMatrix[][] = ConvertProfileDataToGeneticEvents.convert
 			(dataSummary, listOfGeneNames,
 			 theOncoPrintSpecParserOutput.getTheOncoPrintSpecification(), zScoreThreshold, rppaScoreThreshold);
->>>>>>> 96f97684
 
         //  Sort Columns via Cascade Sorter
         ArrayList<EnumSet<CNA>> CNAsortOrder = new ArrayList<EnumSet<CNA>>();
@@ -110,8 +96,6 @@
 
         // combined because these are represented by the same color in the OncoPrint
         MRNAsortOrder.add(EnumSet.of(MRNA.NORMAL, MRNA.NOTSHOWN));
-<<<<<<< HEAD
-=======
 
         ArrayList<EnumSet<RPPA>> RPPAsortOrder = new ArrayList<EnumSet<RPPA>>();
         RPPAsortOrder.add(EnumSet.of(RPPA.UPREGULATED));
@@ -119,7 +103,6 @@
 
         // combined because these are represented by the same color in the OncoPrint
         RPPAsortOrder.add(EnumSet.of(RPPA.NORMAL, RPPA.NOTSHOWN));
->>>>>>> 96f97684
 
         GeneticEventComparator comparator = new GeneticEventComparator(
                 CNAsortOrder,
@@ -297,63 +280,6 @@
 	 * @return String
 	 */
 	static String writeOncoPrintGeneticAlterationVariable(GeneticEvent matrix[][],
-<<<<<<< HEAD
-														  ProfileDataSummary dataSummary,
-														  ExtendedMutationMap mutationMap,
-														  String varName) {
-
-		StringBuilder builder = new StringBuilder("\tvar " + varName + " = (function() {\n");
-		builder.append("\t\tvar private = {\n");
-		builder.append("\t\t\t'" + varName + "' : [\n");
-
-		for (int i = 0; i < matrix.length; i++) {
-			GeneticEvent rowEvent = matrix[i][0];
-			String gene = rowEvent.getGene().toUpperCase();
-			String alterationValue =
-				alterationValueToString(dataSummary.getPercentCasesWhereGeneIsAltered(rowEvent.getGene()));
-			builder.append("\t\t\t\t{\n\t\t\t\t 'hugoGeneSymbol' : \"" + gene + "\",\n");
-			builder.append("\t\t\t\t 'percentAltered' : \"" + alterationValue  + "\",\n");
-			builder.append("\t\t\t\t 'alterations' : [\n");
-			for (int j = 0; j < matrix[0].length; j++) {
-                GeneticEvent event = matrix[i][j];
-                // get level of each datatype; concatenate to make image name
-                // color could later could be in configuration file
-                String cnaName = "CNA_" + event.getCnaValue().name();
-                String mrnaName = "MRNA_" + event.getMrnaValue().name();
-				String mutationName = (event.isMutated()) ? "MUTATED" : "NORMAL";
-				String alterationSettings = cnaName + " | " + mrnaName + " | " + mutationName;
-				StringBuilder mutationDetails = new StringBuilder();
-				if (event.isMutated() && mutationMap != null) {
-					mutationDetails.append(", 'mutation' : [");
-					List<ExtendedMutation> mutations = mutationMap.getExtendedMutations(gene, event.caseCaseId());
-					for (ExtendedMutation mutation : mutations) {
-						mutationDetails.append("\"" + mutation.getAminoAcidChange() + "\", ");
-					}
-					// zap off last ', '
-					mutationDetails.delete(mutationDetails.length()-2, mutationDetails.length());
-					mutationDetails.append("]");
-				}
-				builder.append("\t\t\t\t\t{ 'sample' : \"" + event.caseCaseId() + "\", " +
-							   "'alteration' : " + alterationSettings +
-							   mutationDetails.toString()  + "},\n");
-            }
-			// zap off last ',\n'
-			builder.delete(builder.length()-2, builder.length());
-			builder.append("]\n");
-			builder.append("\t\t\t\t},\n");
-		}
-		// zap off last ',\n'
-		builder.delete(builder.length()-2, builder.length());
-		builder.append("\n\t\t\t]\n");
-		builder.append("\t\t};\n");
-		builder.append("\t\treturn {\n");
-		builder.append("\t\t\tget : function(name) { return private[name]; }\n");
-		builder.append("\t\t};\n");
-		builder.append("\t})();\n");
-
-		// outta here
-		return builder.toString();
-=======
                 ProfileDataSummary dataSummary, ExtendedMutationMap mutationMap, String varName) {
 
             StringBuilder builder = new StringBuilder("\tvar " + varName + " = (function() {\n");
@@ -410,7 +336,6 @@
 
             // outta here
             return builder.toString();
->>>>>>> 96f97684
 	}
 
 	/**
@@ -430,36 +355,6 @@
 		builder.append("\t\t\t'" + varName + "' : [\n");
         if (allPossibleAlterations.satisfy(GeneticDataTypes.CopyNumberAlteration, GeneticTypeLevel.Amplified)) {
 			builder.append("\t\t\t\t{\n\t\t\t\t 'label' : \"Amplification\",\n");
-<<<<<<< HEAD
-			builder.append("\t\t\t\t 'alteration' : CNA_AMPLIFIED | MRNA_NOTSHOWN | NORMAL\n\t\t\t\t},\n");
-		}
-        if (allPossibleAlterations.satisfy(GeneticDataTypes.CopyNumberAlteration, GeneticTypeLevel.HomozygouslyDeleted)) {
-			builder.append("\t\t\t\t{\n\t\t\t\t 'label' : \"Homozygous Deletion\",\n");
-			builder.append("\t\t\t\t 'alteration' : CNA_HOMODELETED | MRNA_NOTSHOWN | NORMAL\n\t\t\t\t},\n");
-		}
-        if (allPossibleAlterations.satisfy(GeneticDataTypes.CopyNumberAlteration, GeneticTypeLevel.Gained)) {
-			builder.append("\t\t\t\t{\n\t\t\t\t 'label' : \"Gain\",\n");
-			builder.append("\t\t\t\t 'alteration' : CNA_GAINED | MRNA_NOTSHOWN | NORMAL\n\t\t\t\t},\n");
-		}
-        if (allPossibleAlterations.satisfy(GeneticDataTypes.CopyNumberAlteration, GeneticTypeLevel.HemizygouslyDeleted)) {
-			builder.append("\t\t\t\t{\n\t\t\t\t 'label' : \"Hemizygous Deletion\",\n");
-			builder.append("\t\t\t\t 'alteration' : CNA_HEMIZYGOUSLYDELETED | MRNA_NOTSHOWN | NORMAL\n\t\t\t\t},\n");
-		}
-        ResultDataTypeSpec theResultDataTypeSpec = allPossibleAlterations.getResultDataTypeSpec(GeneticDataTypes.Expression);
-        if (theResultDataTypeSpec != null) {
-			if (theResultDataTypeSpec.getCombinedGreaterContinuousDataTypeSpec() != null) {
-				builder.append("\t\t\t\t{\n\t\t\t\t 'label' : \"Up-regulation\",\n");
-				builder.append("\t\t\t\t 'alteration' : CNA_DIPLOID | MRNA_UPREGULATED | NORMAL\n\t\t\t\t},\n");
-			}
-			if (theResultDataTypeSpec.getCombinedLesserContinuousDataTypeSpec() != null) {
-				builder.append("\t\t\t\t{\n\t\t\t\t 'label' : \"Down-regulation\",\n");
-				builder.append("\t\t\t\t 'alteration' : CNA_DIPLOID | MRNA_DOWNREGULATED | NORMAL\n\t\t\t\t},\n");
-			}
-		}
-        if (allPossibleAlterations.satisfy(GeneticDataTypes.Mutation, GeneticTypeLevel.Mutated)) {
-			builder.append("\t\t\t\t{\n\t\t\t\t 'label' : \"Mutation\",\n");
-			builder.append("\t\t\t\t 'alteration' : CNA_DIPLOID | MRNA_NOTSHOWN | MUTATED\n\t\t\t\t},\n");
-=======
 			builder.append("\t\t\t\t 'alteration' : CNA_AMPLIFIED | MRNA_NOTSHOWN | NORMAL | RPPA_NOTSHOWN\n\t\t\t\t},\n");
 		}
         if (allPossibleAlterations.satisfy(GeneticDataTypes.CopyNumberAlteration, GeneticTypeLevel.HomozygouslyDeleted)) {
@@ -504,7 +399,6 @@
         if (allPossibleAlterations.satisfy(GeneticDataTypes.Mutation, GeneticTypeLevel.Mutated)) {
 			builder.append("\t\t\t\t{\n\t\t\t\t 'label' : \"Mutation\",\n");
 			builder.append("\t\t\t\t 'alteration' : CNA_DIPLOID | MRNA_NOTSHOWN | MUTATED | RPPA_NOTSHOWN\n\t\t\t\t},\n");
->>>>>>> 96f97684
 		}
 
 		// zap off last ',\n'
