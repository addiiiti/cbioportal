package org.mskcc.portal.model;

import org.mskcc.portal.oncoPrintSpecLanguage.GeneticTypeLevel;
import org.mskcc.portal.util.ValueParser;

/**
 * Implementation of Genetic Event Interface.
 *
 * @author Ethan Cerami and Arthur Goldberg.
 */
public class GeneticEventImpl implements GeneticEvent {

   public enum CNA { AMPLIFIED, GAINED, DIPLOID, HEMIZYGOUSLYDELETED, HOMODELETED, NONE } 
   
   public enum MRNA { UPREGULATED, NORMAL, DOWNREGULATED, NOTSHOWN }

<<<<<<< HEAD
=======
   public enum RPPA { UPREGULATED, NORMAL, DOWNREGULATED, NOTSHOWN }

>>>>>>> 96f97684
   public enum mutations { MUTATED, UNMUTATED, NONE }

   private CNA cnaValue;
   private MRNA mrnaValue;
   private RPPA rppaValue;
   private mutations isMutated;
   private String gene;
   private String caseId;
   
   private GeneticEventComparator geneticEventComparator = null;

   /**
    * Constructor.
    * 
    */
   public GeneticEventImpl(ValueParser valueParser, String gene, String caseId) {
      this.gene = gene;
      this.caseId = caseId;
      
      /*
       * was:

      // TODO: this might be wrong! what should be the default?
      cnaValue = CNA.Diploid;
      if (valueParser.isCnaAmplified()) {
         cnaValue = CNA.Amplified;
      } else if (valueParser.isCnaHemizygouslyDeleted()) {
         cnaValue = CNA.HemizygouslyDeleted;
      } else if (valueParser.isCnaHomozygouslyDeleted()) {
         cnaValue = CNA.HomozygouslyDeleted;
      }
      */
      cnaValue = CNA.NONE;
      if( valueParser == null ){
         System.err.println( "in GeneticEventImpl w null valueParser gene: " + gene + " case: "+ caseId);
         return;
      }
      
      GeneticTypeLevel theGeneticTypeLevel = valueParser.getCNAlevel();
      if( null != theGeneticTypeLevel ){
         switch( valueParser.getCNAlevel() ){
            case Amplified:
               cnaValue = CNA.AMPLIFIED;
               break;
            case Diploid:
               cnaValue = CNA.DIPLOID;
               break;
            case Gained:
               cnaValue = CNA.GAINED;
               break;
            case HemizygouslyDeleted:
               cnaValue = CNA.HEMIZYGOUSLYDELETED;
               break;
            case HomozygouslyDeleted:
               cnaValue = CNA.HOMODELETED;
               break;
         }
      }

      mrnaValue = MRNA.NOTSHOWN;
      if (valueParser.isMRNAWayUp()) {
         mrnaValue = MRNA.UPREGULATED;
      } else if (valueParser.isMRNAWayDown()) {
         mrnaValue = MRNA.DOWNREGULATED;
<<<<<<< HEAD
=======
      }

      rppaValue = RPPA.NOTSHOWN;
      if (valueParser.isRPPAWayUp()) {
         rppaValue = RPPA.UPREGULATED;
      } else if (valueParser.isRPPAWayDown()) {
         rppaValue = RPPA.DOWNREGULATED;
>>>>>>> 96f97684
      }
      
      isMutated = mutations.UNMUTATED;

      if (valueParser.isMutated()) {
         isMutated = mutations.MUTATED;
      }
   }
   
   // TODO: really should be static, but then there's no place to store the geneticEventComparator; think of a work-around 
   public void setGeneticEventComparator( GeneticEventComparator geneticEventComparator ){
      this.geneticEventComparator = geneticEventComparator;
   }

    /**
     * Gets the CNA Value.
     *
     * @return cna Value.
     */
    public CNA getCnaValue() {
        return cnaValue;
    }

    /**
     * Gets the MRNA Value.
     * 
     * @return mRNA Value.
     */
    public MRNA getMrnaValue() {
        return mrnaValue;
    }

    /**
     * Gets the RPPA Value.
     * 
     * @return RPPA Value.
     */
    public RPPA getRPPAValue() {
        return rppaValue;
    }

    /**
     * Gets the mutation Value.
     *
     * @return mutation Value.
     */
    public mutations getMutationValue() {
        return isMutated;
    }

    /**
     * Constructor, to be used primarily by JUnit Tests.
     *
     * @cnaValue Copy Number Value, discretized -2, -1, 0, 1, 2.
     * @mrnaValue mRNA Value, discretized: -1, 0, 1
     */
    public GeneticEventImpl(int cnaValue, int mrnaValue, boolean isMutated) {

      switch (cnaValue) {
         case 2 :
            this.cnaValue = CNA.AMPLIFIED;
            break;
         case 1 :
            this.cnaValue = CNA.GAINED;
            break;
         case 0 :
            this.cnaValue = CNA.DIPLOID;
            break;
         case -1 :
            this.cnaValue = CNA.HEMIZYGOUSLYDELETED;
            break;
         case -2 :
            this.cnaValue = CNA.HOMODELETED;
            break;
         default :
            throw new IllegalArgumentException("Illegal cnaValue: " + cnaValue);
      }

      switch (mrnaValue) {
         case 1 :
            this.mrnaValue = MRNA.UPREGULATED;
            break;
         case 0 :
            this.mrnaValue = MRNA.NORMAL;
            break;
         case -1 :
            this.mrnaValue = MRNA.DOWNREGULATED;
            break;
         default :
            throw new IllegalArgumentException("Illegal mrnaValue: "
                  + mrnaValue);
      }

      if (isMutated) {
         this.isMutated = mutations.MUTATED;
      } else {
         this.isMutated = mutations.UNMUTATED;
      }
   }

    public GeneticEventImpl(CNA cnaValue, MRNA mrnaValue, mutations isMutated) {

       this.cnaValue = cnaValue;
       this.mrnaValue = mrnaValue;
       this.isMutated = isMutated;
   }

    /**
     * Is the Gene Amplified at the Copy Number Level?
     *
     * @return true or false.
     */
    public boolean isCnaAmplified() {
        return(cnaValue == CNA.AMPLIFIED);
    }

    /**
     * Is the Gene Homozygously Deleted at the Copy Number Level?
     *
     * @return true or false.
     */
    public boolean isCnaHomozygouslyDeleted() {
       return(cnaValue == CNA.HOMODELETED);
    }

    /**
     * Is the Gene Heterozgously Deleted at the Copy Number Level?
     *
     * @return true or false.
     */
    public boolean isCnaHeterozygousDeleted() {
        return(cnaValue == CNA.HEMIZYGOUSLYDELETED);
    }

    /**
     * Is the Gene mRNA upregulated?
     *
     * @return true or false.
     */
    public boolean isMRNAUpRegulated() {
       return(mrnaValue == MRNA.UPREGULATED);
    }

    /**
     * Is the Gene mRNA down-regulated?
     *
     * @return true or false.
     */
    public boolean isMRNADownRegulated() {
       return(mrnaValue == MRNA.DOWNREGULATED);
<<<<<<< HEAD
=======
    }

    /**
     * Is the Gene RPPA upregulated?
     *
     * @return true or false.
     */
    public boolean isRPPAUpRegulated() {
       return(rppaValue == RPPA.UPREGULATED);
    }

    /**
     * Is the Gene RPPA down-regulated?
     *
     * @return true or false.
     */
    public boolean isRPPADownRegulated() {
       return(rppaValue == RPPA.DOWNREGULATED);
>>>>>>> 96f97684
    }

    /**
     * Is gene mutated.
     *
     * @return true or false.
     */
    public boolean isMutated() {
       return( isMutated == mutations.MUTATED);
    }

    /**
     * Gets the Gene.
     * @return Gene Symbol.
     */
    public String getGene() {
        return gene;
    }

    /**
     * Gets the Case ID.
     * @return case ID.
     */
    public String caseCaseId() {
        return caseId;
    }
    
    public boolean equals(Object obj) {
       if( geneticEventComparator != null ){
          return geneticEventComparator.equals(this, obj);
       }
       
       // TODO: should be different exception
       throw new IllegalArgumentException("Cannot execute GeneticEventImpl.equals, geneticEventComparator not set, call setGeneticEventComparator.");
   }

    @Override
    public String toString() {
        return (gene + ":" + cnaValue + ":" + mrnaValue + ":" + isMutated);
    }
}<|MERGE_RESOLUTION|>--- conflicted
+++ resolved
@@ -14,11 +14,8 @@
    
    public enum MRNA { UPREGULATED, NORMAL, DOWNREGULATED, NOTSHOWN }
 
-<<<<<<< HEAD
-=======
    public enum RPPA { UPREGULATED, NORMAL, DOWNREGULATED, NOTSHOWN }
 
->>>>>>> 96f97684
    public enum mutations { MUTATED, UNMUTATED, NONE }
 
    private CNA cnaValue;
@@ -83,8 +80,6 @@
          mrnaValue = MRNA.UPREGULATED;
       } else if (valueParser.isMRNAWayDown()) {
          mrnaValue = MRNA.DOWNREGULATED;
-<<<<<<< HEAD
-=======
       }
 
       rppaValue = RPPA.NOTSHOWN;
@@ -92,7 +87,6 @@
          rppaValue = RPPA.UPREGULATED;
       } else if (valueParser.isRPPAWayDown()) {
          rppaValue = RPPA.DOWNREGULATED;
->>>>>>> 96f97684
       }
       
       isMutated = mutations.UNMUTATED;
@@ -243,8 +237,6 @@
      */
     public boolean isMRNADownRegulated() {
        return(mrnaValue == MRNA.DOWNREGULATED);
-<<<<<<< HEAD
-=======
     }
 
     /**
@@ -263,7 +255,6 @@
      */
     public boolean isRPPADownRegulated() {
        return(rppaValue == RPPA.DOWNREGULATED);
->>>>>>> 96f97684
     }
 
     /**
