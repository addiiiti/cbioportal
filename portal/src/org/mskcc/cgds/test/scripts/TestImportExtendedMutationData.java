package org.mskcc.cgds.test.scripts;

import junit.framework.Assert;
import junit.framework.TestCase;
import org.mskcc.cgds.dao.DaoException;
import org.mskcc.cgds.dao.DaoGeneOptimized;
import org.mskcc.cgds.dao.DaoMutation;
import org.mskcc.cgds.model.CanonicalGene;
import org.mskcc.cgds.model.ExtendedMutation;
import org.mskcc.cgds.scripts.ImportExtendedMutationData;
import org.mskcc.cgds.scripts.ResetDatabase;
import org.mskcc.cgds.util.ProgressMonitor;

import java.io.File;
import java.io.IOException;
import java.util.ArrayList;

/**
 * @author Arthur Goldberg goldberg@cbio.mskcc.org
 */
public class TestImportExtendedMutationData extends TestCase {

    public void testImportExtendedMutationData() {

        try {

            ProgressMonitor pMonitor = new ProgressMonitor();
            pMonitor.setConsoleMode(false);
            File file = new File("test_data/data_mutations_extended.txt");
            ImportExtendedMutationData parser;

            try {
                parser = new ImportExtendedMutationData(file, 1, pMonitor, "no_such_germline_whitelistfile");
                Assert.fail("Should throw IllegalArgumentException");
            } catch (IllegalArgumentException e) {
                assertEquals("Gene list 'no_such_germline_whitelistfile' not found.", e.getMessage());
            }

<<<<<<< HEAD
            try {
                parser = new ImportExtendedMutationData(file, 1, pMonitor, true,
                        "test_data/test_germline_white_list_file2.txt",
                        "no_such_somatic_whitelists");
                Assert.fail("Should throw IllegalArgumentException");
            } catch (IllegalArgumentException e) {
                assertEquals("Gene list 'no_such_somatic_whitelists' not found.", e.getMessage());
            }

=======
>>>>>>> c219959e
            loadGenes();
            parser = new ImportExtendedMutationData(file, 1, pMonitor);
            parser.importData();
            checkBasicFilteringRules();
            
            // accept everything else
            validateMutationAminoAcid (1, "TCGA-AA-3664", 51806, "P113L");   // valid Unknown
            validateMutationAminoAcid (1, "TCGA-AA-3664", 89, "S116R"); // Unknown  Somatic

            loadGenes();
<<<<<<< HEAD
            parser = new ImportExtendedMutationData(file, 1, pMonitor, false,
                    "test_data/test_germline_white_list_file2.txt"); // put on: CLEC7A
=======
            parser = new ImportExtendedMutationData(file, 1, pMonitor, "test_data/test_germline_white_list_file2.txt");
            // put on: CLEC7A
>>>>>>> c219959e
            parser.importData();
            checkBasicFilteringRules();
            checkGermlineMutations();
            acceptEverythingElse();


            loadGenes();
<<<<<<< HEAD
            parser = new ImportExtendedMutationData(file, 1, pMonitor, false,
                    "test_data/test_germline_white_list_file2.txt",
                    "test_data/somatic_whitelist1.txt");  // put on: SLC38A2
=======
            parser = new ImportExtendedMutationData(file, 1, pMonitor, "test_data/test_germline_white_list_file2.txt");
>>>>>>> c219959e
            parser.importData();
            checkBasicFilteringRules();
            checkGermlineMutations();
            acceptEverythingElse();
            validateMutationAminoAcid (1, "TCGA-AA-3664", 54407, "T433A");


            loadGenes();
<<<<<<< HEAD
            parser = new ImportExtendedMutationData(file, 1, pMonitor, false,
                    "test_data/test_germline_white_list_file2.txt",
                    "test_data/somatic_whitelist1.txt",
                    "test_data/somatic_whitelist2.txt"); // put on somatic_whitelist2.txt: SP1
            parser.importData();
            checkBasicFilteringRules();
            checkGermlineMutations();
            rejectEverythingElse();
            // Unknown  Somatic mutations on somatic whitelist
            validateMutationAminoAcid(1, "TCGA-AA-3664", 54407, "T433A");
            // Unknown  Somatic mutations on somatic whitelist2
            validateMutationAminoAcid(1, "TCGA-AA-3664", 6667, "A513V");
=======
            parser = new ImportExtendedMutationData(file, 1, pMonitor, "test_data/test_germline_white_list_file2.txt");
            parser.importData();
            checkBasicFilteringRules();
            checkGermlineMutations();
            acceptEverythingElse();
            validateMutationAminoAcid(1, "TCGA-AA-3664", 54407, "T433A");
            // Unknown  Somatic mutations on somatic whitelist
            validateMutationAminoAcid(1, "TCGA-AA-3664", 6667, "A513V");
            // Unknown  Somatic mutations on somatic whitelist2
>>>>>>> c219959e

        } catch (DaoException e) {
            e.printStackTrace();
        } catch (IOException e) {
            e.printStackTrace();
        }
    }

    // reject somatic mutations that aren't valid somatic, or on one of the somatic whitelists
    private void acceptEverythingElse() throws DaoException {
        DaoMutation daoMutation = DaoMutation.getInstance();
        assertEquals(1, daoMutation.getMutations(1, "TCGA-AA-3664", 51806).size());   // valid Unknown
        assertEquals(1, daoMutation.getMutations(1, "TCGA-AA-3664", 89).size()); // Unknown  Somatic
    }

    private void checkBasicFilteringRules() throws DaoException {
        rejectSilentLOHIntronWildtype();
        acceptValidSomaticMutations();
    }

    private void validateMutationAminoAcid (int geneticProfileId, String caseId, long entrezGeneId,
            String expectedAminoAcidChange) throws DaoException {
        DaoMutation daoMutation = DaoMutation.getInstance();
        ArrayList<ExtendedMutation> mutationList = daoMutation.getMutations
                (geneticProfileId, caseId, entrezGeneId);
        assertEquals(1, mutationList.size());
        assertEquals(expectedAminoAcidChange, mutationList.get(0).getAminoAcidChange());
    }

    private void acceptValidSomaticMutations() throws DaoException {
        DaoMutation daoMutation = DaoMutation.getInstance();

        // valid Somatic
        validateMutationAminoAcid (1, "TCGA-AA-3664", 282770, "R113C");

        // valid Somatic
        validateMutationAminoAcid (1, "TCGA-AA-3664", 51259, "G61G");
    }

    private void rejectSilentLOHIntronWildtype() throws DaoException {
        DaoMutation daoMutation = DaoMutation.getInstance();
        assertEquals(0, daoMutation.getMutations(1, "TCGA-AA-3664", 114548).size()); // silent
        assertEquals(0, daoMutation.getMutations(1, "TCGA-AA-3664", 343035).size()); // LOH
        assertEquals(0, daoMutation.getMutations(1, "TCGA-AA-3664", 80114).size()); // Wildtype
        assertEquals(0, daoMutation.getMutations(1, "TCGA-AA-3664", 219736).size()); // Wildtype
        assertEquals(0, daoMutation.getMutations(1, "TCGA-AA-3664", 6609).size()); // Intron
    }


    private void checkGermlineMutations() throws DaoException {
        DaoMutation daoMutation = DaoMutation.getInstance();
<<<<<<< HEAD
        // missense, Germline mutation on germline whitelist
        assertEquals(0, daoMutation.getMutations(1, "TCGA-AA-3664", 64581).size());

        // Germline mutation on germline whitelist
        validateMutationAminoAcid (1, "TCGA-AA-3664", 2842, "L113P");
        // Germline mutations NOT on germline whitelist
        assertEquals(0, daoMutation.getMutations(1, "TCGA-AA-3664", 50839).size());
=======
        assertEquals(0, daoMutation.getMutations(1, "TCGA-AA-3664", 64581).size());
        // missense, Germline mutation on germline whitelist

        // Germline mutation on germline whitelist
        validateMutationAminoAcid (1, "TCGA-AA-3664", 2842, "L113P");
        assertEquals(0, daoMutation.getMutations(1, "TCGA-AA-3664", 50839).size());
        // Germline mutations NOT on germline whitelist
>>>>>>> c219959e
    }

    private void loadGenes() throws DaoException {
        ResetDatabase.resetDatabase();
        DaoGeneOptimized daoGene = DaoGeneOptimized.getInstance();
        daoGene.addGene(new CanonicalGene(114548L, "NLRP3"));
        daoGene.addGene(new CanonicalGene(3339L, "HSPG2"));
        daoGene.addGene(new CanonicalGene(282770L, "OR10AG1"));
        daoGene.addGene(new CanonicalGene(51806L, "CALML5"));
        daoGene.addGene(new CanonicalGene(343035L, "RD3"));
        daoGene.addGene(new CanonicalGene(80114L, "BICC1"));
        daoGene.addGene(new CanonicalGene(219736L, "STOX1"));
        daoGene.addGene(new CanonicalGene(6609L, "SMPD1"));
        daoGene.addGene(new CanonicalGene(51259L, "TMEM216"));
        daoGene.addGene(new CanonicalGene(89L, "ACTN3"));
        daoGene.addGene(new CanonicalGene(64581L, "CLEC7A"));
        daoGene.addGene(new CanonicalGene(50839L, "TAS2R10"));
        daoGene.addGene(new CanonicalGene(54407L, "SLC38A2"));
        daoGene.addGene(new CanonicalGene(6667L, "SP1"));
        daoGene.addGene(new CanonicalGene(2842L, "GPR19"));

    }
}<|MERGE_RESOLUTION|>--- conflicted
+++ resolved
@@ -35,19 +35,6 @@
             } catch (IllegalArgumentException e) {
                 assertEquals("Gene list 'no_such_germline_whitelistfile' not found.", e.getMessage());
             }
-
-<<<<<<< HEAD
-            try {
-                parser = new ImportExtendedMutationData(file, 1, pMonitor, true,
-                        "test_data/test_germline_white_list_file2.txt",
-                        "no_such_somatic_whitelists");
-                Assert.fail("Should throw IllegalArgumentException");
-            } catch (IllegalArgumentException e) {
-                assertEquals("Gene list 'no_such_somatic_whitelists' not found.", e.getMessage());
-            }
-
-=======
->>>>>>> c219959e
             loadGenes();
             parser = new ImportExtendedMutationData(file, 1, pMonitor);
             parser.importData();
@@ -58,13 +45,8 @@
             validateMutationAminoAcid (1, "TCGA-AA-3664", 89, "S116R"); // Unknown  Somatic
 
             loadGenes();
-<<<<<<< HEAD
-            parser = new ImportExtendedMutationData(file, 1, pMonitor, false,
-                    "test_data/test_germline_white_list_file2.txt"); // put on: CLEC7A
-=======
             parser = new ImportExtendedMutationData(file, 1, pMonitor, "test_data/test_germline_white_list_file2.txt");
             // put on: CLEC7A
->>>>>>> c219959e
             parser.importData();
             checkBasicFilteringRules();
             checkGermlineMutations();
@@ -72,13 +54,7 @@
 
 
             loadGenes();
-<<<<<<< HEAD
-            parser = new ImportExtendedMutationData(file, 1, pMonitor, false,
-                    "test_data/test_germline_white_list_file2.txt",
-                    "test_data/somatic_whitelist1.txt");  // put on: SLC38A2
-=======
             parser = new ImportExtendedMutationData(file, 1, pMonitor, "test_data/test_germline_white_list_file2.txt");
->>>>>>> c219959e
             parser.importData();
             checkBasicFilteringRules();
             checkGermlineMutations();
@@ -87,20 +63,6 @@
 
 
             loadGenes();
-<<<<<<< HEAD
-            parser = new ImportExtendedMutationData(file, 1, pMonitor, false,
-                    "test_data/test_germline_white_list_file2.txt",
-                    "test_data/somatic_whitelist1.txt",
-                    "test_data/somatic_whitelist2.txt"); // put on somatic_whitelist2.txt: SP1
-            parser.importData();
-            checkBasicFilteringRules();
-            checkGermlineMutations();
-            rejectEverythingElse();
-            // Unknown  Somatic mutations on somatic whitelist
-            validateMutationAminoAcid(1, "TCGA-AA-3664", 54407, "T433A");
-            // Unknown  Somatic mutations on somatic whitelist2
-            validateMutationAminoAcid(1, "TCGA-AA-3664", 6667, "A513V");
-=======
             parser = new ImportExtendedMutationData(file, 1, pMonitor, "test_data/test_germline_white_list_file2.txt");
             parser.importData();
             checkBasicFilteringRules();
@@ -110,7 +72,6 @@
             // Unknown  Somatic mutations on somatic whitelist
             validateMutationAminoAcid(1, "TCGA-AA-3664", 6667, "A513V");
             // Unknown  Somatic mutations on somatic whitelist2
->>>>>>> c219959e
 
         } catch (DaoException e) {
             e.printStackTrace();
@@ -162,15 +123,6 @@
 
     private void checkGermlineMutations() throws DaoException {
         DaoMutation daoMutation = DaoMutation.getInstance();
-<<<<<<< HEAD
-        // missense, Germline mutation on germline whitelist
-        assertEquals(0, daoMutation.getMutations(1, "TCGA-AA-3664", 64581).size());
-
-        // Germline mutation on germline whitelist
-        validateMutationAminoAcid (1, "TCGA-AA-3664", 2842, "L113P");
-        // Germline mutations NOT on germline whitelist
-        assertEquals(0, daoMutation.getMutations(1, "TCGA-AA-3664", 50839).size());
-=======
         assertEquals(0, daoMutation.getMutations(1, "TCGA-AA-3664", 64581).size());
         // missense, Germline mutation on germline whitelist
 
@@ -178,7 +130,6 @@
         validateMutationAminoAcid (1, "TCGA-AA-3664", 2842, "L113P");
         assertEquals(0, daoMutation.getMutations(1, "TCGA-AA-3664", 50839).size());
         // Germline mutations NOT on germline whitelist
->>>>>>> c219959e
     }
 
     private void loadGenes() throws DaoException {
