--- conflicted
+++ resolved
@@ -118,10 +118,9 @@
         CanonicalGene gene = daoGene.getGene(hugoGeneSymbol);
 
         if (gene == null) {
-            System.err.print("This HugoGeneSymbol does not exist in Database: " + hugoGeneSymbol);
-            return null;
+            throw new java.lang.IllegalArgumentException("This HugoGeneSymbol does not exist in Database: " + hugoGeneSymbol);
         } else {
-            Long entrezGeneID = gene.getEntrezGeneId();
+            long entrezGeneID = gene.getEntrezGeneId();
             try {
                 con = JdbcUtil.getDbConnection();
                 pstmt = con.prepareStatement
@@ -143,6 +142,38 @@
         }
     }
 
+    public static int countMutSig(String hugoGeneSymbol, int cancerStudy) throws DaoException {
+        Connection con = null;
+        PreparedStatement pstmt = null;
+        ResultSet rs = null;
+        //get a new DaoGene Object, and get the EntrezGeneID
+        DaoGeneOptimized daoGene = DaoGeneOptimized.getInstance();
+        CanonicalGene gene = daoGene.getGene(hugoGeneSymbol);
+
+        if (gene == null) {
+            throw new java.lang.IllegalArgumentException("This HugoGeneSymbol does not exist in Database: " + hugoGeneSymbol);
+        } else {
+            long entrezGeneID = gene.getEntrezGeneId();
+            try {
+                con = JdbcUtil.getDbConnection();
+                pstmt = con.prepareStatement
+                        ("SELECT count(*) FROM mut_sig WHERE ENTREZ_GENE_ID = ? AND CANCER_STUDY_ID = ?");
+                pstmt.setLong(1, entrezGeneID);
+                pstmt.setInt(2, cancerStudy);
+                rs = pstmt.executeQuery();
+                if (rs.next()) {
+                    return rs.getInt(0);
+                } else {
+                    return 0;
+                }
+            } catch (SQLException e) {
+                throw new DaoException(e);
+            } finally {
+                JdbcUtil.closeAll(con, pstmt, rs);
+            }
+        }
+    }
+
     public static MutSig getMutSig(Long entrezGeneID, int cancerStudy) throws DaoException {
         Connection con = null;
         PreparedStatement pstmt = null;
@@ -254,7 +285,6 @@
         return mutSig;
     }
 
-<<<<<<< HEAD
     /**
      * asks the database whether or not there are mutsigs for a given cancer study
      * @param cancerStudy
@@ -262,17 +292,6 @@
      *
      */
     public static boolean isEmpty(CancerStudy cancerStudy) throws DaoException {
-        if (getMutSig(cancerStudy.getCancerStudyStableId(), cancerStudy.getInternalId()) == null) {
-            return true;
-        }
-
-        else {
-            return false;
-        }
-=======
-    public boolean hasMutSig(CancerStudy cancerStudy) throws DaoException {
-        // nonempty list of MutSig means that the cancerStudy *has* MutSig data
-        return !getAllMutSig(cancerStudy.getInternalId()).isEmpty();
->>>>>>> be25d0d1
+        return countMutSig(cancerStudy.getCancerStudyStableId(), cancerStudy.getInternalId()) == 0;
     }
 }