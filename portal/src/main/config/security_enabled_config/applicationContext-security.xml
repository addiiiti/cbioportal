--- conflicted
+++ resolved
@@ -75,10 +75,8 @@
 	  <intercept-url pattern="/histogram_converter.svg*" access="isAuthenticated()"/>
 	  <intercept-url pattern="/MutSig.json*" access="isAuthenticated()"/>
       <intercept-url pattern="/webservice.do*" access="isAuthenticated() or hasIpAddress('127.0.0.1')"/>
-<<<<<<< HEAD
 	  <intercept-url pattern="/Gistic.json*" access="isAuthenticated()"/>
 	  <intercept-url pattern="/Oncoprint.json*" access="isAuthenticated()"/>
-=======
       <intercept-url pattern="/study.do*" access="isAuthenticated()"/>
       <intercept-url pattern="/drugs.json*" access="isAuthenticated()"/>
       <intercept-url pattern="/index.tumormap*" access="isAuthenticated()"/>
@@ -87,9 +85,6 @@
       <intercept-url pattern="/mutations.json*" access="isAuthenticated()"/>
       <intercept-url pattern="/cna.json*" access="isAuthenticated()"/>
       <intercept-url pattern="/similar_patients.json*" access="isAuthenticated()"/>
-      <intercept-url pattern="/Gistic.json*" access="isAuthenticated()"/>
->>>>>>> 462ecf07
-
       <!-- everything else locked down by default -->
 	  <intercept-url pattern="/**" access="denyAll"/>
 	  <openid-login login-page="/login.jsp" default-target-url="/index.do" user-service-ref="customUserService" authentication-failure-url="/login.jsp?login_error=true">
