<?xml version="1.0" encoding="UTF-8"?>

<!--
  -  Namespace-based OpenID configuration
  -->

<b:beans xmlns="http://www.springframework.org/schema/security"
    xmlns:b="http://www.springframework.org/schema/beans"
    xmlns:xsi="http://www.w3.org/2001/XMLSchema-instance"
    xmlns:context="http://www.springframework.org/schema/context"
    xsi:schemaLocation="http://www.springframework.org/schema/beans http://www.springframework.org/schema/beans/spring-beans-3.0.xsd
                        http://www.springframework.org/schema/context http://www.springframework.org/schema/context/spring-context-3.0.xsd
                        http://www.springframework.org/schema/security http://www.springframework.org/schema/security/spring-security-3.1.xsd">

<!--
    Required for custom signature method factory to be autowired into
    the ProtectedResourceProcessingFilter
-->
  <context:annotation-config/>

<!--
        Should come from another file with value conditional based on build.properties
-->
  <global-method-security pre-post-annotations="enabled">
        <expression-handler ref="expressionHandler"/>
  </global-method-security>

<!--
	Static resources not processed by spring security filters 
-->
    <http pattern="/css/**" security="none"/>
    <http pattern="/images/**" security="none"/>
    <http pattern="/js/**" security="none"/>
	<http pattern="/gfx/**" security="none"/>

<!--
	OpenID setup
-->
	<http use-expressions="true">
	  <intercept-url pattern="/login.jsp*" access="permitAll"/>
      <intercept-url pattern="/video.jsp" access="isAuthenticated()"/>
      <intercept-url pattern="/news.jsp" access="isAuthenticated()"/>
      <intercept-url pattern="/faq.jsp" access="isAuthenticated()"/>
      <intercept-url pattern="/data_sets.jsp" access="isAuthenticated()"/>
      <intercept-url pattern="/about_us.jsp" access="isAuthenticated()"/>
      <intercept-url pattern="/web_api.jsp" access="isAuthenticated()"/>
      <intercept-url pattern="/cgds_r.jsp" access="isAuthenticated()"/>
      <intercept-url pattern="/networks.jsp" access="isAuthenticated()"/>
      <intercept-url pattern="/protein_exp.jsp" access="isAuthenticated()"/>
      <intercept-url pattern="/tutorial.jsp" access="isAuthenticated()"/>
      <intercept-url pattern="/onco_query_lang_desc.jsp" access="isAuthenticated()"/>
	  <intercept-url pattern="/index.do*" access="isAuthenticated()"/>
	  <intercept-url pattern="/cross_cancer.do*" access="isAuthenticated()"/>
	  <intercept-url pattern="/cross_cancer_summary.do*" access="isAuthenticated()"/>
	  <intercept-url pattern="/portal_meta_data.json*" access="isAuthenticated()"/>
	  <intercept-url pattern="/mutation_diagram_data.json*" access="isAuthenticated()"/>
	  <intercept-url pattern="/ClinicalFreeForm.json*" access="isAuthenticated()"/>
	  <intercept-url pattern="/CheckGeneSymbol.json*" access="isAuthenticated()"/>
	  <intercept-url pattern="/survival_plot.pdf" access="isAuthenticated()"/>
	  <intercept-url pattern="/show_data.do*" access="isAuthenticated()"/>
	  <intercept-url pattern="/plot.do*" access="isAuthenticated()"/>
	  <intercept-url pattern="/plot.pdf*" access="isAuthenticated()"/>
	  <intercept-url pattern="/generatePlots.do*" access="isAuthenticated()"/>
	  <intercept-url pattern="/plot-test.do*" access="isAuthenticated()"/>
	  <intercept-url pattern="/network.do*" access="isAuthenticated()"/>
	  <intercept-url pattern="/ProteinArraySignificanceTest.json*" access="isAuthenticated()"/>
      <intercept-url pattern="/omaRedirect.do*" access="isAuthenticated()"/>
      <intercept-url pattern="/boxplot.do*" access="isAuthenticated()"/>
	  <intercept-url pattern="/boxplot.pdf*" access="isAuthenticated()"/>
      <intercept-url pattern="/scatterplot.do*" access="isAuthenticated()"/>
	  <intercept-url pattern="/scatterplot.pdf*" access="isAuthenticated()"/>
	  <intercept-url pattern="/swf/*" access="isAuthenticated()"/>
	  <intercept-url pattern="/link.do*" access="isAuthenticated()"/>
	  <intercept-url pattern="/oncoprint_converter.svg*" access="isAuthenticated()"/>
	  <intercept-url pattern="/histogram_converter.svg*" access="isAuthenticated()"/>
	  <intercept-url pattern="/MutSig.json*" access="isAuthenticated()"/>
      <intercept-url pattern="/webservice.do*" access="isAuthenticated() or hasIpAddress('127.0.0.1')"/>
<<<<<<< HEAD
      <intercept-url pattern="/study.do*" access="isAuthenticated()"/>
      <intercept-url pattern="/drugs.json*" access="isAuthenticated()"/>
      <intercept-url pattern="/patient.do*" access="isAuthenticated()"/>
      <intercept-url pattern="/mutations.json*" access="isAuthenticated()"/>
      <intercept-url pattern="/cna.json*" access="isAuthenticated()"/>
      <intercept-url pattern="/similar_patients.json*" access="isAuthenticated()"/>
=======
	  <intercept-url pattern="/Gistic.json*" access="isAuthenticated()"/>
>>>>>>> ad29f5f1

      <!-- everything else locked down by default -->
	  <intercept-url pattern="/**" access="denyAll"/>
	  <openid-login login-page="/login.jsp" default-target-url="/index.do" user-service-ref="customUserService" authentication-failure-url="/login.jsp?login_error=true">
		<attribute-exchange identifier-match="https://www.google.com/.*">
		  <openid-attribute name="email" type="http://axschema.org/contact/email" required="true" count="1"/>
		  <openid-attribute name="firstname" type="http://axschema.org/namePerson/first" required="true"/>
		  <openid-attribute name="lastname" type="http://axschema.org/namePerson/last" required="true"/>
		</attribute-exchange>
		<attribute-exchange identifier-match=".*yahoo.com.*">
		  <openid-attribute name="email" type="http://axschema.org/contact/email" required="true"/>
		  <openid-attribute name="fullname" type="http://axschema.org/namePerson" required="true"/>
		</attribute-exchange>
		<attribute-exchange identifier-match=".*myopenid.com.*">
		  <openid-attribute name="email" type="http://schema.openid.net/contact/email" required="true"/>
		  <openid-attribute name="fullname" type="http://schema.openid.net/namePerson" required="true"/>
		</attribute-exchange>
	  </openid-login>
	  <logout logout-success-url="/login.jsp?logout_success=true"/>
      <!-- to enable access from matlab, r, python, etc clients -->
      <session-management session-fixation-protection="none"/>
	</http>

<!--
	Use default Authentication Manager
-->
    <authentication-manager alias="authenticationManager"/>

<!--
        To use hasPermission() expressions, we have to configure a custom expression handler
        with our own PermissionEvaluator.  See 15.3.2 Built-In Expression:
        @http://static.springsource.org/spring-security/site/docs/3.0.x/reference/el-access.html#el-permission-evaluator
-->
  <b:bean id="expressionHandler" class="org.springframework.security.access.expression.method.DefaultMethodSecurityExpressionHandler">
        <b:property name="permissionEvaluator" ref="customPermissionEvaluator"/>
  </b:bean>
  <b:bean id="customPermissionEvaluator" class="org.mskcc.cbio.cgds.util.CancerStudyPermissionEvaluator">
     <b:constructor-arg ref="config"/>
   </b:bean>

<!--
    A custom UserDetailsService which will authenticate and establish authorities based on a backend database.
-->
    <b:bean id="customUserService" class="org.mskcc.cbio.portal.openIDlogin.OpenIDUserDetailsService">
      <b:constructor-arg ref="portalUserDAO"/>
	</b:bean>

<!-- 
	 Our datasource
-->
   <b:bean id="dataSource" destroy-method="close" class="org.apache.commons.dbcp.BasicDataSource">
     <b:property name="driverClassName" value="com.mysql.jdbc.Driver"/>
     <b:property name="url" value="jdbc:mysql://${db.host}/${db.name}"/>
     <b:property name="username" value="${db.user}"/>
     <b:property name="password" value="${db.password}"/>
   </b:bean>

<!-- 
     some beans to help with access control
-->
   <b:bean id="config" class="org.mskcc.cbio.cgds.util.Config"/>
   <b:bean id="accessControl" class="org.mskcc.cbio.cgds.util.internal.AccessControlImpl">
     <b:constructor-arg ref="config"/>
   </b:bean>
   <b:bean id="portalUserDAO" class="org.mskcc.cbio.portal.dao.internal.PortalUserJDBCDAO">
     <b:constructor-arg ref="dataSource"/>
   </b:bean>

</b:beans><|MERGE_RESOLUTION|>--- conflicted
+++ resolved
@@ -75,16 +75,13 @@
 	  <intercept-url pattern="/histogram_converter.svg*" access="isAuthenticated()"/>
 	  <intercept-url pattern="/MutSig.json*" access="isAuthenticated()"/>
       <intercept-url pattern="/webservice.do*" access="isAuthenticated() or hasIpAddress('127.0.0.1')"/>
-<<<<<<< HEAD
       <intercept-url pattern="/study.do*" access="isAuthenticated()"/>
       <intercept-url pattern="/drugs.json*" access="isAuthenticated()"/>
       <intercept-url pattern="/patient.do*" access="isAuthenticated()"/>
       <intercept-url pattern="/mutations.json*" access="isAuthenticated()"/>
       <intercept-url pattern="/cna.json*" access="isAuthenticated()"/>
       <intercept-url pattern="/similar_patients.json*" access="isAuthenticated()"/>
-=======
-	  <intercept-url pattern="/Gistic.json*" access="isAuthenticated()"/>
->>>>>>> ad29f5f1
+      <intercept-url pattern="/Gistic.json*" access="isAuthenticated()"/>
 
       <!-- everything else locked down by default -->
 	  <intercept-url pattern="/**" access="denyAll"/>
