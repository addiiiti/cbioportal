<?xml version="1.0" encoding="UTF-8"?>

<web-app version="2.5" xmlns="http://java.sun.com/xml/ns/javaee"
    xmlns:xsi="http://www.w3.org/2001/XMLSchema-instance"
    xsi:schemaLocation="http://java.sun.com/xml/ns/javaee http://java.sun.com/xml/ns/javaee/web-app_2_5.xsd">

    <display-name>Cancer Genomics Portal</display-name>
    <display-name>Apache-Axis</display-name>

    <!-- SPRING SECURITY SETTINGS START -->

    <!--
      - Location of the XML file that defines the root application context
      - Applied by ContextLoaderListener.  We read this in to disable method security.
	-->
    <context-param>
        <param-name>contextConfigLocation</param-name>
        <param-value>
		  /WEB-INF/classes/applicationContext-security.xml
		</param-value>
	</context-param>
    <servlet>
        <display-name>Apache-Axis Servlet</display-name>
        <servlet-name>AxisServlet</servlet-name>
        <servlet-class>org.apache.axis.transport.http.AxisServlet</servlet-class>
    </servlet>
    <servlet>
        <display-name>Axis Admin Servlet</display-name>
        <servlet-name>AdminServlet</servlet-name>
        <servlet-class>org.apache.axis.transport.http.AdminServlet</servlet-class>
        <load-on-startup>100</load-on-startup>
    </servlet>
    <servlet>
        <display-name>SOAPMonitorService</display-name>
        <servlet-name>SOAPMonitorService</servlet-name>
        <servlet-class>org.apache.axis.monitor.SOAPMonitorService</servlet-class>
        <init-param>
            <param-name>SOAPMonitorPort</param-name>
            <param-value>5101</param-value>
        </init-param>
        <load-on-startup>100</load-on-startup>
    </servlet>
    <servlet-mapping>
        <servlet-name>AxisServlet</servlet-name>
        <url-pattern>/servlet/AxisServlet</url-pattern>
    </servlet-mapping>
    <servlet-mapping>
        <servlet-name>AxisServlet</servlet-name>
        <url-pattern>*.jws</url-pattern>
    </servlet-mapping>
    <servlet-mapping>
        <servlet-name>AxisServlet</servlet-name>
        <url-pattern>/services/*</url-pattern>
    </servlet-mapping>
    <servlet-mapping>
        <servlet-name>SOAPMonitorService</servlet-name>
        <url-pattern>/SOAPMonitor</url-pattern>
    </servlet-mapping>
    <servlet-mapping>
        <servlet-name>AdminServlet</servlet-name>
        <url-pattern>/servlet/AdminServlet</url-pattern>
    </servlet-mapping>

    <!-- SPRING SECURITY SETTINGS END -->

	<!--
	  - timeout after 12 hrs (default is 30 min)
	-->
	<session-config>
	  <session-timeout>720</session-timeout>
	</session-config>
    <mime-mapping>
        <extension>wsdl</extension>
        <mime-type>text/xml</mime-type>
    </mime-mapping>

    <servlet>
        <servlet-name>query_builder</servlet-name>
        <servlet-class>org.mskcc.cbio.portal.servlet.QueryBuilder</servlet-class>
        <init-param>
            <param-name>pathway_commons_url</param-name>
            <param-value>${pathway_commons.url}</param-value>
        </init-param>
        <load-on-startup>1</load-on-startup>
    </servlet>

    <servlet>
        <servlet-name>webservice</servlet-name>
        <servlet-class>org.mskcc.cbio.cgds.servlet.WebService</servlet-class>
        <init-param>
            <param-name>db_host</param-name>
            <param-value>${db.host}</param-value>
        </init-param>
         <init-param>
            <param-name>db_name</param-name>
            <param-value>${db.portal_db_name}</param-value>
        </init-param>
        <init-param>
            <param-name>db_user</param-name>
            <param-value>${db.user}</param-value>
        </init-param>
        <init-param>
            <param-name>db_password</param-name>
            <param-value>${db.password}</param-value>
        </init-param>
        <load-on-startup>0</load-on-startup>
    </servlet>

    <servlet>
        <servlet-name>cross_cancer_query</servlet-name>
        <servlet-class>org.mskcc.cbio.portal.servlet.CrossCancerStudyServlet</servlet-class>
    </servlet>

    <servlet>
        <servlet-name>cross_cancer_summary</servlet-name>
        <servlet-class>org.mskcc.cbio.portal.servlet.CrossCancerSummaryServlet</servlet-class>
    </servlet>

    <servlet>
        <servlet-name>portal_meta_data_json</servlet-name>
        <servlet-class>org.mskcc.cbio.portal.servlet.PortalMetaDataJSON</servlet-class>
    </servlet>

    <servlet>
        <servlet-name>plot</servlet-name>
        <servlet-class>org.mskcc.cbio.portal.servlet.PlotServlet</servlet-class>
    </servlet>

    <servlet>
        <servlet-name>boxplot</servlet-name>
        <servlet-class>org.mskcc.cbio.portal.servlet.BoxPlotServlet</servlet-class>
    </servlet>

    <servlet>
        <servlet-name>scatterplot</servlet-name>
        <servlet-class>org.mskcc.cbio.portal.servlet.ScatterPlotServlet</servlet-class>
    </servlet>

    <servlet>
        <servlet-name>generatePlots</servlet-name>
        <servlet-class>org.mskcc.cbio.portal.servlet.GeneratePlots</servlet-class>
        <init-param>
            <param-name>r_installed</param-name>
            <param-value>${r_installed}</param-value>
        </init-param>
    </servlet>

    <servlet>
        <servlet-name>plot-test</servlet-name>
        <servlet-class>org.mskcc.cbio.portal.servlet.PlotTestServlet</servlet-class>
    </servlet>

    <servlet>
        <servlet-name>show_data</servlet-name>
        <servlet-class>org.mskcc.cbio.portal.servlet.ShowData</servlet-class>
    </servlet>

    <servlet>
        <servlet-name>network</servlet-name>
        <servlet-class>org.mskcc.cbio.portal.servlet.NetworkServlet</servlet-class>
    </servlet>

	<servlet>
		<servlet-name>network_sbgn</servlet-name>
		<servlet-class>org.mskcc.cbio.portal.servlet.NetworkSbgnServlet</servlet-class>
	</servlet>

	<servlet>
		<servlet-name>bioGeneQuery</servlet-name>
		<servlet-class>org.mskcc.cbio.portal.servlet.BioGeneServlet</servlet-class>
	</servlet>

    <servlet>
        <servlet-name>ProteinArraySignificanceTestJSON</servlet-name>
        <servlet-class>org.mskcc.cbio.portal.servlet.ProteinArraySignificanceTestJSON</servlet-class>
    </servlet>

    <servlet>
    	<servlet-name>CheckGeneSymbolJSON</servlet-name>
        <servlet-class>org.mskcc.cbio.portal.servlet.CheckGeneSymbolJSON</servlet-class>
    </servlet>
    
    <servlet>
    	<servlet-name>ClinicalFreeFormJSON</servlet-name>
        <servlet-class>org.mskcc.cbio.portal.servlet.ClinicalFreeFormJSON</servlet-class>
    </servlet>

    <servlet>
        <servlet-name>oma_redirect</servlet-name>
        <servlet-class>org.mskcc.cbio.portal.servlet.OmaRedirectServlet</servlet-class>
    </servlet>

    <servlet>
        <servlet-name>link_out</servlet-name>
        <servlet-class>org.mskcc.cbio.portal.servlet.LinkOut</servlet-class>
    </servlet>

    <servlet>
        <servlet-name>mutation_diagram_data_json</servlet-name>
        <servlet-class>org.mskcc.cbio.portal.mut_diagram.servlet.MutationDiagramDataServlet</servlet-class>
    </servlet>

	<servlet>
		<servlet-name>pfam_sequence_json</servlet-name>
		<servlet-class>org.mskcc.cbio.portal.mut_diagram.servlet.SequenceServlet</servlet-class>
	</servlet>

	<servlet>
		<servlet-name>mutation_data_json</servlet-name>
		<servlet-class>org.mskcc.cbio.portal.servlet.MutationDataServlet</servlet-class>
	</servlet>

    <servlet>
        <servlet-name>oncoprint_converter</servlet-name>
        <servlet-class>org.mskcc.cbio.portal.servlet.OncoPrintConverter</servlet-class>
    </servlet>
    
    <servlet>
        <servlet-name>histogram_converter</servlet-name>
        <servlet-class>org.mskcc.cbio.portal.servlet.CrossCancerHistogramConverter</servlet-class>
    </servlet>

    <servlet>
        <servlet-name>MutSigJSON</servlet-name>
        <servlet-class>org.mskcc.cbio.portal.servlet.MutSigJSON</servlet-class>
    </servlet>

    <servlet>
        <servlet-name>GisticJSON</servlet-name>
        <servlet-class>org.mskcc.cbio.portal.servlet.GisticJSON</servlet-class>
    </servlet>

    <servlet>
        <servlet-name>GeneDataJSON</servlet-name>
        <servlet-class>org.mskcc.cbio.portal.servlet.GeneDataJSON</servlet-class>
    </servlet>

    <servlet>
        <servlet-name>EchoFile</servlet-name>
        <servlet-class>org.mskcc.cbio.portal.servlet.EchoFile</servlet-class>
    </servlet>

    <servlet>
        <servlet-name>ClinicalJSON</servlet-name>
        <servlet-class>org.mskcc.cbio.portal.servlet.ClinicalJSON</servlet-class>
    </servlet>

    <servlet>
        <servlet-name>ClinicalAttributesServlet</servlet-name>
        <servlet-class>org.mskcc.cbio.portal.servlet.ClinicalAttributesServlet</servlet-class>
    </servlet>

    <servlet-mapping>
        <servlet-name>webservice</servlet-name>
        <url-pattern>/webservice.do</url-pattern>
    </servlet-mapping>

    <servlet-mapping>
        <servlet-name>query_builder</servlet-name>
        <url-pattern>/index.do</url-pattern>
    </servlet-mapping>

    <servlet-mapping>
        <servlet-name>cross_cancer_query</servlet-name>
        <url-pattern>/cross_cancer.do</url-pattern>
    </servlet-mapping>

    <servlet-mapping>
        <servlet-name>cross_cancer_summary</servlet-name>
        <url-pattern>/cross_cancer_summary.do</url-pattern>
    </servlet-mapping>

    <servlet-mapping>
        <servlet-name>portal_meta_data_json</servlet-name>
        <url-pattern>/portal_meta_data.json</url-pattern>
    </servlet-mapping>

    <servlet-mapping>
        <servlet-name>mutation_diagram_data_json</servlet-name>
        <url-pattern>/mutation_diagram_data.json</url-pattern>
    </servlet-mapping>

	<servlet-mapping>
		<servlet-name>pfam_sequence_json</servlet-name>
		<url-pattern>/getPfamSequence.json</url-pattern>
	</servlet-mapping>

	<servlet-mapping>
		<servlet-name>mutation_data_json</servlet-name>
		<url-pattern>/getMutationData.json</url-pattern>
	</servlet-mapping>

    <servlet-mapping>
        <servlet-name>query_builder</servlet-name>
        <url-pattern>/survival_plot.pdf</url-pattern>
    </servlet-mapping>

    <servlet-mapping>
        <servlet-name>show_data</servlet-name>
        <url-pattern>/show_data.do</url-pattern>
    </servlet-mapping>

    <servlet-mapping>
        <servlet-name>plot</servlet-name>
        <url-pattern>/plot.do</url-pattern>
    </servlet-mapping>

    <servlet-mapping>
        <servlet-name>plot</servlet-name>
        <url-pattern>/plot.pdf</url-pattern>
    </servlet-mapping>

    <servlet-mapping>
        <servlet-name>boxplot</servlet-name>
        <url-pattern>/boxplot.do</url-pattern>
    </servlet-mapping>

    <servlet-mapping>
        <servlet-name>boxplot</servlet-name>
        <url-pattern>/boxplot.pdf</url-pattern>
    </servlet-mapping>

    <servlet-mapping>
        <servlet-name>scatterplot</servlet-name>
        <url-pattern>/scatterplot.do</url-pattern>
    </servlet-mapping>

    <servlet-mapping>
        <servlet-name>scatterplot</servlet-name>
        <url-pattern>/scatterplot.pdf</url-pattern>
    </servlet-mapping>

    <servlet-mapping>
        <servlet-name>generatePlots</servlet-name>
        <url-pattern>/generatePlots.do</url-pattern>
    </servlet-mapping>

    <servlet-mapping>
        <servlet-name>plot-test</servlet-name>
        <url-pattern>/plot-test.do</url-pattern>
    </servlet-mapping>

    <servlet-mapping>
        <servlet-name>network</servlet-name>
        <url-pattern>/network.do</url-pattern>
    </servlet-mapping>

	<servlet-mapping>
		<servlet-name>network_sbgn</servlet-name>
		<url-pattern>/networkSbgn.do</url-pattern>
	</servlet-mapping>

	<servlet-mapping>
		<servlet-name>bioGeneQuery</servlet-name>
		<url-pattern>/bioGeneQuery.do</url-pattern>
	</servlet-mapping>

    <servlet-mapping>
        <servlet-name>oma_redirect</servlet-name>
        <url-pattern>/omaRedirect.do</url-pattern>
    </servlet-mapping>

    <servlet-mapping>
        <servlet-name>ProteinArraySignificanceTestJSON</servlet-name>
        <url-pattern>/ProteinArraySignificanceTest.json</url-pattern>
    </servlet-mapping>

    <servlet-mapping>
        <servlet-name>link_out</servlet-name>
        <url-pattern>/link.do</url-pattern>
    </servlet-mapping>

     <servlet-mapping>
        <servlet-name>CheckGeneSymbolJSON</servlet-name>
        <url-pattern>/CheckGeneSymbol.json</url-pattern>
    </servlet-mapping>
	
     <servlet-mapping>
        <servlet-name>oncoprint_converter</servlet-name>
        <url-pattern>/oncoprint_converter.svg</url-pattern>
     </servlet-mapping>   
     
     <servlet-mapping>
        <servlet-name>histogram_converter</servlet-name>
        <url-pattern>/histogram_converter.svg</url-pattern>
    </servlet-mapping>   

    <servlet-mapping>
        <servlet-name>MutSigJSON</servlet-name>
        <url-pattern>/MutSig.json</url-pattern>
    </servlet-mapping>

    <servlet-mapping>
    	<servlet-name>ClinicalFreeFormJSON</servlet-name>
        <url-pattern>/ClinicalFreeForm.json</url-pattern>
    </servlet-mapping>

    <servlet-mapping>
        <servlet-name>GisticJSON</servlet-name>
        <url-pattern>/Gistic.json</url-pattern>
    </servlet-mapping>

    <servlet-mapping>
        <servlet-name>GeneDataJSON</servlet-name>
        <url-pattern>/GeneData.json</url-pattern>
    </servlet-mapping>

    <servlet-mapping>
        <servlet-name>ClinicalJSON</servlet-name>
        <url-pattern>/clinical.json</url-pattern>
    </servlet-mapping>

    <servlet-mapping>
        <servlet-name>ClinicalAttributesServlet</servlet-name>
        <url-pattern>/clinicalAttributes.json</url-pattern>
    </servlet-mapping>
    
     <!-- tumor map -->
    <servlet>
        <servlet-name>TumorMapServlet</servlet-name>
        <servlet-class>org.mskcc.cbio.portal.servlet.TumorMapServlet</servlet-class>
    </servlet>
    
    <servlet-mapping>
        <servlet-name>TumorMapServlet</servlet-name>
        <url-pattern>/index.tumormap</url-pattern>
    </servlet-mapping>
    
    <servlet-mapping>
        <servlet-name>TumorMapServlet</servlet-name>
        <url-pattern>/tumormap.json</url-pattern>
    </servlet-mapping>
    
    <servlet>
        <servlet-name>patient_view</servlet-name>
        <servlet-class>org.mskcc.cbio.portal.servlet.PatientView</servlet-class>
    </servlet>
    
    <servlet-mapping>
        <servlet-name>patient_view</servlet-name>
        <url-pattern>/tumormap.do</url-pattern>
    </servlet-mapping>
    
    <servlet-mapping>
        <servlet-name>patient_view</servlet-name>
        <url-pattern>/case.do</url-pattern>
    </servlet-mapping>
    
    <servlet>
        <servlet-name>MutationsJSON</servlet-name>
        <servlet-class>org.mskcc.cbio.portal.servlet.MutationsJSON</servlet-class>
    </servlet>
    
    <servlet-mapping>
        <servlet-name>MutationsJSON</servlet-name>
        <url-pattern>/mutations.json</url-pattern>
    </servlet-mapping>
    
    <servlet>
        <servlet-name>CnaJSON</servlet-name>
        <servlet-class>org.mskcc.cbio.portal.servlet.CnaJSON</servlet-class>
    </servlet>
    
    <servlet-mapping>
        <servlet-name>CnaJSON</servlet-name>
        <url-pattern>/cna.json</url-pattern>
    </servlet-mapping>

    <servlet>
        <servlet-name>SVGtoPDFConverter</servlet-name>
        <servlet-class>org.mskcc.cbio.portal.servlet.SvgConverter</servlet-class>
    </servlet>

    <servlet-mapping>
        <servlet-name>SVGtoPDFConverter</servlet-name>
        <url-pattern>/svgtopdf.do</url-pattern>
    </servlet-mapping>
    
    <servlet>
        <servlet-name>ClinicalTrialsJSON</servlet-name>
        <servlet-class>org.mskcc.cbio.portal.servlet.ClinicalTrialsJSON</servlet-class>
    </servlet>
    
    <servlet-mapping>
        <servlet-name>ClinicalTrialsJSON</servlet-name>
        <url-pattern>/clinicaltrials.json</url-pattern>
    </servlet-mapping>
    
    <servlet>
        <servlet-name>SimilarPatientsJSON</servlet-name>
        <servlet-class>org.mskcc.cbio.portal.servlet.SimilarPatientsJSON</servlet-class>
    </servlet>
    
    <servlet-mapping>
        <servlet-name>SimilarPatientsJSON</servlet-name>
        <url-pattern>/similar_patients.json</url-pattern>
    </servlet-mapping>
    
    <servlet>
        <servlet-name>cancer_study_view</servlet-name>
        <servlet-class>org.mskcc.cbio.portal.servlet.CancerStudyView</servlet-class>
    </servlet>
    
    <servlet-mapping>
        <servlet-name>cancer_study_view</servlet-name>
        <url-pattern>/study.do</url-pattern>
    </servlet-mapping>
    
    <servlet>
        <servlet-name>DrugsJSON</servlet-name>
        <servlet-class>org.mskcc.cbio.portal.servlet.DrugsJSON</servlet-class>
    </servlet>
    
    <servlet-mapping>
        <servlet-name>DrugsJSON</servlet-name>
        <url-pattern>/drugs.json</url-pattern>
    </servlet-mapping>

<<<<<<< HEAD
    <servlet-mapping>
        <servlet-name>EchoFile</servlet-name>
        <url-pattern>/echofile</url-pattern>
=======
    <servlet>
        <servlet-name>GetGeneticProfileJSON</servlet-name>
        <servlet-class>org.mskcc.cbio.portal.servlet.GetGeneticProfilesJSON</servlet-class>
    </servlet>

    <servlet-mapping>
        <servlet-name>GetGeneticProfileJSON</servlet-name>
        <url-pattern>/getGeneticProfile.json</url-pattern>
    </servlet-mapping>

    <servlet>
        <servlet-name>GetProfileDataJSON</servlet-name>
        <servlet-class>org.mskcc.cbio.portal.servlet.GetProfileDataJSON</servlet-class>
    </servlet>

    <servlet-mapping>
        <servlet-name>GetProfileDataJSON</servlet-name>
        <url-pattern>/getProfileData.json</url-pattern>
>>>>>>> 10560e3e
    </servlet-mapping>

    <!-- end tumor map -->
    
    <welcome-file-list>
        <welcome-file>index.do</welcome-file>
    </welcome-file-list>

    <filter>
        <filter-name>FileUpload</filter-name>
        <display-name>File Upload</display-name>
        <description>
            Applied to file upload requests.
            Wraps the request, allowing it to be used as a regular request, 
            'as if' it were parsed by the Servlet API.
        </description>
        <filter-class>org.mskcc.cbio.portal.util.FileUploadFilter</filter-class>
    </filter>

    <filter-mapping>
        <filter-name>FileUpload</filter-name>
        <url-pattern>/netviz.jsp</url-pattern>
    </filter-mapping>

    <filter-mapping>
        <filter-name>FileUpload</filter-name>
        <url-pattern>/oncoprint_converter.svg</url-pattern>
    </filter-mapping>

    <!-- Required by the Apache FileUpload tool. -->
    <listener>
        <listener-class>
            org.apache.commons.fileupload.servlet.FileCleanerCleanup
        </listener-class>
    </listener>
</web-app><|MERGE_RESOLUTION|>--- conflicted
+++ resolved
@@ -516,17 +516,14 @@
         <url-pattern>/drugs.json</url-pattern>
     </servlet-mapping>
 
-<<<<<<< HEAD
+    <servlet>
+        <servlet-name>GetGeneticProfileJSON</servlet-name>
+        <servlet-class>org.mskcc.cbio.portal.servlet.GetGeneticProfilesJSON</servlet-class>
+    </servlet>
+
     <servlet-mapping>
         <servlet-name>EchoFile</servlet-name>
         <url-pattern>/echofile</url-pattern>
-=======
-    <servlet>
-        <servlet-name>GetGeneticProfileJSON</servlet-name>
-        <servlet-class>org.mskcc.cbio.portal.servlet.GetGeneticProfilesJSON</servlet-class>
-    </servlet>
-
-    <servlet-mapping>
         <servlet-name>GetGeneticProfileJSON</servlet-name>
         <url-pattern>/getGeneticProfile.json</url-pattern>
     </servlet-mapping>
@@ -539,7 +536,6 @@
     <servlet-mapping>
         <servlet-name>GetProfileDataJSON</servlet-name>
         <url-pattern>/getProfileData.json</url-pattern>
->>>>>>> 10560e3e
     </servlet-mapping>
 
     <!-- end tumor map -->
