--- conflicted
+++ resolved
@@ -1,12 +1,3 @@
-<<<<<<< HEAD
-# October 15, 2015
-* __New features__:
-    * Link out to MyCancerGenome.org for mutations
-    * Summary of selection criteria in the study page
-* __Improvements__:
-    * Extended the enrichment analysis to all genes
-    * Reimplemented Network tab based on Cytoscape.js (Adobe Flash is no longer required) 
-=======
 # November 9, 2015
 * __New features__:
     * Links to MyCancerGenome.org for mutations
@@ -14,7 +5,6 @@
 * __Improvements__:
     * "Enrichments" analysis is now run across all genes
     * The "Network" tab is now using Cytoscape.js (Adobe Flash is no longer required)
->>>>>>> cf3f4eff
 
 # August 21, 2015
 * All __TCGA data__ updated to the Firehose run of April 16, 2015.
