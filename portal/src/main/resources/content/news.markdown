# November 9, 2015
* __New features__:
<<<<<<< HEAD
    * Links to MyCancerGenome.org for mutations
    * Improved display of selection samples on the study view page
* __Improvements__:
    * "Enrichments" analysis is now run across all genes
    * The "Network" tab is now using Cytoscape.js (Adobe Flash is no longer required)
=======
    * Link out to MyCancerGenome.org for mutations
    * Selection summary in the study page
* __Improvements__:
    * Extended the enrichment analysis to all genes
    * Reimplemented Network tab based on Cytoscape.js (Adobe Flash is no longer required) 

# October 6, 2015
* __New TCGA data__:
    * [Breast Invasive Carcinoma (TCGA, Cell 2015)](study.do?cancer_study_id=brca_tcga_pub2015)
    * [Prostate Adenocarcinoma (TCGA, in press)](study.do?cancer_study_id=prad_tcga_pub)
    * [Uveal Melanoma (TCGA, Provisional)](study.do?cancer_study_id=uvm_tcga)
* __Added data__ of 763 samples from 12 published studies:
    * [Small Cell Lung Cancer (U Cologne, Nature 2015)](study.do?cancer_study_id=sclc_ucologne_2015)
    * [Uterine Carcinosarcoma (JHU, Nat Commun 2014)](study.do?cancer_study_id=ucs_jhu_2014)
    * [Microdissected Pancreatic Cancer Whole Exome Sequencing (UTSW, Nat Commun 2015)](study.do?cancer_study_id=paad_utsw_2015)
    * [Pancreatic Neuroendocrine Tumors (JHU, Science 2011)](study.do?cancer_study_id=panet_jhu_2011)
    * [Renal Non-Clear Cell Carcinoma (Genentech, Nat Genet 2014)](study.do?cancer_study_id=nccrcc_genentech_2014)
    * [Infant MLL-Rearranged Acute Lymphoblastic Leukemia (St Jude, Nat Genet 2015)](study.do?cancer_study_id=all_stjude_2015)
    * [Rhabdomyosarcoma (NIH, Cancer Discov 2014)](study.do?cancer_study_id=rms_nih_2014)
    * [Thymic epithelial tumors (NCI, Nat Genet 2014)](study.do?cancer_study_id=tet_nci_2014)
    * [Pediatric Ewing Sarcoma (DFCI, Cancer Discov 2014)](study.do?cancer_study_id=es_dfarber_broad_2014)
    * [Ewing Sarcoma (Institut Cuire, Cancer Discov 2014)](study.do?cancer_study_id=es_iocurie_2014)
    * [Cutaneous squamous cell carcinoma (DFCI, Clin Cancer Res 2015)](study.do?cancer_study_id=cscc_dfarber_2015)
    * [Gallbladder Carcinoma (Shanghai, Nat Genet 2014)](study.do?cancer_study_id=gbc_shanghai_2014)
>>>>>>> a2953fda

# August 21, 2015
* All __TCGA data__ updated to the Firehose run of April 16, 2015.
* __New feature__: Enrichments Analysis finds alterations that are enriched in either altered or unaltered samples.
* __Improvement__: improved OncoPrint with better performance.

# June 3, 2015
* __Improvements__:
    * Allowed downloading data in each chart/table in study summary page.
    * Added log-rank test _p_-values to the survival plots in study summary page.
    * Improved visualization of patient clinical data in patient-centric view.
    * Added option to merge multiple samples for the same patient in OncoPrint.

# April 28, 2015
* __New features__:
    * Redesigned query interface to allow selecting multiple cancer studies
    * Redesigned __Plots__ tab

# January 20, 2015
* All __TCGA data__ updated to the Firehose run of October 17, 2014
* __COSMIC data__ updated to V71
* __New features__:
    * Query page: better search functions to find cancer studies
    * OncoPrints now support color coding of different mutation types
    * OncoPrints now support multiple clinical annotation tracks
    * [__OncoPrinter tool__](oncoprinter.jsp) now supports mRNA expression changes 
<br/>![Oncoprint with multiple clinical tracks](images/previews/multi-clinical-track-oncoprint.png)

# January 6, 2015
* __New feature__: You can now view __frequencies of mutations and copy-number alterations__ in the study view. These tables are updated dynamically when selecting subsets of samples.<br>
<br/>![Alterations in heavily copy-number altered endometrial cancer cases](images/previews/study_view_alt_frequencies.png)</center>

# December 9, 2014
* __New TCGA data__:
    * Added complete and up-to-date __clinical data__ for all __TCGA__ provisional studies
    * All TCGA data updated to the Firehose run of July 15, 2014
    * New TCGA provisional studies: Esophageal cancer, Pheochromocytoma and Paraganglioma (PCPG)
    * New published TCGA studies: [Thyroid Cancer](study.do?cancer_study_id=thca_tcga_pub) and [Kidney Chromophobe](study.do?cancer_study_id=kich_tcga_pub)
* __Added data__ of 172 samples from 4 published studies:
    * [Cholangiocarcinoma (National University of Singapore, Nature Genetics 2012)](study.do?cancer_study_id=chol_nus_2012)
    * [Cholangiocarcinoma (National Cancer Centre of Singapore, Nature Genetics 2013)](study.do?cancer_study_id=chol_nccs_2013)
    * [Intrahepatic Cholangiocarcinoma (Johns Hopkins University, Nature Genetics 2013)](study.do?cancer_study_id=chol_jhu_2013)
    * [Bladder Cancer (MSKCC, Eur Urol 2014)](study.do?cancer_study_id=blca_mskcc_solit_2014)
* __New features__:
    * Redesigned __Mutual Exclusivity__ tab
    * Added __correlation scores__ for scatter plots on the Plots tab
    * Download links to [__GenomeSpace__](http://www.genomespace.org/)


# October 24, 2014
* Added data of 885 samples from 11 published studies:
    * [Colorectal Adenocarcinoma Triplets (MSKCC, Genome Biology 2014)](study.do?cancer_study_id=coadread_mskcc)
    * [Esophageal Squamous Cell Carcinoma (ICGC, Nature 2014)](study.do?cancer_study_id=escc_icgc)
    * [Malignant Peripheral Nerve Sheath Tumor (MSKCC, Nature Genetics 2014)](study.do?cancer_study_id=mpnst_mskcc)
    * [Melanoma (Broad/Dana Farber, Nature 2012)](study.do?cancer_study_id=skcm_broad_dfarber)
    * [Nasopharyngeal Carcinoma (National University Singapore, Nature Genetics 2014)](study.do?cancer_study_id=npc_nusingapore)
    * [Prostate Adenocarcinoma CNA study (MSKCC, PNAS 2014)](index.do?cancer_study_id=prad_mskcc_2014)
    * [Prostate Adenocarcinoma Organoids (MSKCC, Cell 2014)](study.do?cancer_study_id=prad_mskcc_cheny1_organoids_2014)
    * [Stomach Adenocarcinoma (TCGA, Nature 2014)](study.do?cancer_study_id=stad_tcga_pub)
    * [Stomach Adenocarcinoma (Pfizer and University of Hong Kong, Nature Genetics 2014)](study.do?cancer_study_id=stad_pfizer_uhongkong)
    * [Stomach Adenocarcinoma (University of Hong Kong, Nature Genetics 2011)](study.do?cancer_study_id=stad_uhongkong)
    * [Stomach Adenocarcinoma (University of Tokyo, Nature Genetics 2014)](study.do?cancer_study_id=stad_utokyo)

# August 8, 2014
* Released two new tools
    * [Oncoprinter](oncoprinter.jsp) lets you create Oncoprints from your own, custom data
    * [MutationMapper](mutation_mapper.jsp) draws mutation diagrams (lollipop plots) from your custom data

# May 21, 2014
* All TCGA data updated to the Firehose run of April 16, 2014

# May 12, 2014
* Improved study summary page including survival analysis based on clinical attributes
<br/>e.g. [TCGA Endometrial Cancer cohort](study.do?cancer_study_id=ucec_tcga_pub)
<br/>![Study view](images/previews/study_view.png)

# March 27, 2014
* New features:
    * Visualizing of mutations mapped on 3D structures (individual or multiple mutations, directly in the browser)
    * Gene expression correlation analysis (find all genes with expression correlation to your query genes)
    * The Patient-Centric View now displays mutation frequencies across all cohorts in cBioPortal for each mutation
    * The Mutation Details Tab and the Patient-Centric View now display the copy-number status of each mutation
<br/>![3D viewer & Co-expression](images/previews/news_3d_coexp.png)

# March 18, 2014
* All TCGA data updated to the Firehose run of January 15, 2014
* Updated to the latest COSMIC data (v68)
* Added two new provisional TCGA studies:
    * Adrenocortical Carcinoma
    * Uterine Carcinosarcoma
* Added mutation data of 898 samples from 11 published studies:
    * Hepatocellular Carcinoma (RIKEN, Nature Genetics 2012)
    * Hepatocellular Carcinoma (AMC, Hepatology in press)
    * Medulloblastoma (Broad, Nature 2012)
    * Medulloblastoma (ICGC, Nature 2012)
    * Medulloblastoma (PCGP, Nature 2012)
    * Multiple Myeloma (Broad, Cancer Cell 2014)
    * Pancreatic Adenocarcinoma (ICGC, Nature 2012)
    * Small Cell Carcinoma of the Ovary (MSKCC, Nature Genetics in press)
    * Small Cell Lung Cancer (CLCGP, Nature Genetics 2012)
    * Small Cell Lung Cancer (Johns Hopkins, Nature Genetics 2012)
    * NCI-60 Cell Lines (NCI, Cancer Res. 2012)

# December 9, 2013
* Added mutation data of 99 bladder cancer samples (BGI, Nature Genetics 2013)

# December 6, 2013
* Data sets matching four recently submitted or published TCGA studies are now available
    * Glioblastoma (Cell 2013)
    * Bladder carcinoma (Nature, in press)
    * Head & neck squamous cell carcinoma (submitted)
    * Lung adenocarcinoma (submitted)

# November 8, 2013

* All TCGA data updated to the Firehose run of September 23, 2013.
* Updated to the latest COSMIC data (v67).
* Added mutation data of 792 samples from 9 published cancer studies:
    * Esophageal Adenocarcinoma (Broad, Nature Genetics 2013)
    * Head and Neck Squamous Cell Carcinoma (Broad, Science 2011)
    * Head and Neck Squamous Cell Carcinoma (Johns Hopkins, Science 2011)
    * Kidney Renal Clear Cell Carcinoma (BGI, Nature Genetics 2012)
    * Prostate Adenocarcinoma, Metastatic (Michigan, Nature 2012)
    * Prostate Adenocarcinoma (Broad/Cornell, Nature Genetics 2012)
    * Prostate Adenocarcinoma (Broad/Cornell, Cell 2013)
    * Skin Cutaneous Melanoma (Yale, Nature Genetics 2012)
    * Skin Cutaneous Melanoma (Broad, Cell 2012)

# October 21, 2013
 
* Improved interface for survival plots, including information on individual samples via mouse-over
* New fusion glyph in OncoPrints &nbsp;&nbsp;&nbsp;[![FGFR3 fusions in head and neck carcinoma](images/previews/fusion-in-oncoprint.png)](index.do?cancer_study_id=hnsc_tcga_pub&genetic_profile_ids_PROFILE_MUTATION_EXTENDED=hnsc_tcga_pub_mutations&genetic_profile_ids_PROFILE_COPY_NUMBER_ALTERATION=hnsc_tcga_pub_gistic&Z_SCORE_THRESHOLD=2.0&RPPA_SCORE_THRESHOLD=2.0&data_priority=0&case_set_id=hnsc_tcga_pub_sequenced&case_ids=&gene_set_choice=user-defined-list&gene_list=FGFR3%3A+AMP+MUT%3B%0D%0A%0D%0A%0D%0A%0D%0A%0D%0A%0D%0A&clinical_param_selection=null&tab_index=tab_visualize&Action=Submit)
* Improved cross-cancer query: new alteration frequency histogram (example below - query gene: CDKN2A) and mutation diagram
<center>![Cross Cancer Query](images/previews/cross_cancer.png)</center>

# September 9, 2013

* Updated COSMIC data (v66 Release)
* Improved / interactive visualization on the "Protein changes" tab
* Enhanced mutation diagrams: color-coding by mutation time and syncing with table filters
* Addition of DNA cytoband information in the patient view of copy-number changes
* OncoPrints now allow the display of an optional track with clinical annotation (Endometrial cancer example below)
<center>![Oncoprint with clinical track](images/previews/oncoprint_clinical_track.png)</center>

# July 25, 2013

* Multi-gene correlation plots.
* Variant allele frequency distribution plots for individual tumor samples.
* Tissue images for TCGA samples in the patient view, via [Digital Slide Archive](http://cancer.digitalslidearchive.net/). [Example](case.do?cancer_study_id=ucec_tcga&case_id=TCGA-BK-A0CC#images).

# July 16, 2013

* All TCGA data updated to the May Firehose run (May 23, 2013).
    * TCGA Pancreatic Cancer study (provisional) added.

# July 4, 2013

* Improved rendering of mutation diagrams, including ability to download in PDF format.
* Improved home page: Searchable cancer study & gene set selectors, data sets selector.

# June 17, 2013

* Improved interface for correlation plots, including information on individual samples via mouse-over.
* Gene Details from Biogene are now available in the Network view.
* Added mutation and copy number data from a new adenoid cystic carcinoma study: Ho et al., Nature Genetics 2013.
* Added mutation data from 6 cancer studies.
    * Breast Invasive Carcinoma (Shah et al., Nature 2012)
    * Breast Invasive Carcinoma (Banerji et al., Nature 2012)
    * Breast Invasive Carcinoma (Stephens et al., Nature 2012)
    * Lung Adenocarcinoma (Imielinksi et al., Cell 2012)
    * Lung Adenocarcinoma (Ding et al., Nature 2008)
    * Colorectal Cancer (Seshagiri et al., Nature 2012)

# June 4, 2013

* All TCGA data updated to the April Firehose run (April 21, 2012).

# May 14, 2013

* Added a published TCGA study: Acute Myeloid Leukemia (TCGA, NEJM 2013).

# April 28, 2013

* All TCGA data updated to the March Firehose run (March 26, 2012).
* mRNA percentiles for altered genes shown in patient view.

# April 2, 2013

* All TCGA data updated to the February Firehose run (February 22, 2012).

# March 28, 2013

* All TCGA data updated to the January Firehose run (January 16, 2012).
* Data from a new bladder cancer study from MSKCC has been added (97 samples, Iyer et al., JCO in press).

# February 16, 2013

* The cBio Portal now contains mutation data from all provisional TCGA projects. Please adhere to [the TCGA publication guidelines](http://cancergenome.nih.gov/abouttcga/policies/publicationguidelines) when using these and any TCGA data in your publications.
* All data updated to the October Firehose run (October 24, 2012).
* __Sequencing read counts and frequencies__ are now shown in the Mutation Details table when available.
* Improved OncoPrints, resulting in performance improvements.

# November 21, 2012

* Major new feature: Users can now visualize __genomic alterations and clinical data of individual tumors__, including:
    - Summary of __mutations__ and __copy-number alterations__ of interest
    - __Clinical trial__ information
    - TCGA __Pathology Reports__
* New __cancer summary view__ (Example [Endometrial Cancer](study.do?cancer_study_id=ucec_tcga))
* __Updated drug data__ from KEGG DRUG and NCI Cancer Drugs (aggregated by [PiHelper](https://bitbucket.org/armish/pihelper))

# October 22, 2012

* All data updated to the __Broad Firehose__ run from July 25, 2012.
* __COSMIC data__ added to Mutation Details (via Oncotator).
* All predicted functional impact scores are updated to __Mutation Assessor 2.0__.
* Users can now base queries on genes in recurrent regions of copy-number alteration (from __GISTIC__ via Firehose).
* The [Onco Query Language (OQL)](onco_query_lang_desc.jsp) now supports queries for specific mutations or mutation types.
* Data sets added that match the data of all TCGA publications (GBM, ovarian, colorectal, and lung squamous).

# July 18, 2012

* Mutation data for the TCGA lung squamous cell carcinoma and breast cancer projects (manuscripts in press at Nature).
* All data updated to the __latest Broad Firehose run__ (May 25, 2012).
* __Drug information__ added to the network view (via Drugbank).
* __Improved cross-cancer__ queries: Option to select data types, export of summary graphs.
* Users can now base queries on frequently mutated genes (from __MutSig__ via Firehose).

# May 16, 2012

* All data updated to the __latest Broad Firehose run__ (March 21, 2012).
* Extended __cross-cancer__ functionality, enabling users to query across all cancer studies in our database.
* New __"build a case"__ functionality, enabling users to generate custom case sets, based on one or more clinical attributes.
* New OncoPrint features, including more __compact OncoPrints__, and support for __RPPA__ visualization.

# February 27, 2012

* All data updated to the __latest Broad Firehose run__ (January 24, 2012).
* Validated mutation data for colorectal cancer.
* New feature: __Mutation Diagrams__ that show mutations in the context of protein domains.
<center>![TP53 Mutations in Ovarian Cancer](images/previews/tp53_mutations.png)</center>

# January 30, 2012

* Updated data for several TCGA cancer studies.
* Some small bug-fixes.

# December 22, 2011

* __Fourteen new [TCGA](http://cancergenome.nih.gov/) cancer studies__:  This includes complete data for TCGA Colorectal Carcinoma
and provisional data for thirteen other cancer types in the TCGA production pipeline.  Please note that data from these
thirteen new cancer types are provisional, not final and do not yet include mutation data.
As per NCI guidelines, preliminary mutation data cannot be redistributed until they have been validated.  

<center>![TCGA](http://cancergenome.nih.gov/PublishedContent/Images/SharedItems/Images/tcga_logo.png)</center>

* __Four new data types__:
    * Reverse-phase protein array (RPPA) data.
    * microRNA expression and copy-number (including support for multiple loci)
    * RNA-Seq based expression data.
    * log2 copy-number data.
* Updated TCGA GBM copy-number, expression, and methylation data.
* New __gene symbol validation__ service.  You can now use gene aliases and/or Entrez Gene IDs within your gene sets.
* __Links to IGV__ for visualization of DNA copy-number changes.
* Background information from the [Sanger Cancer Gene Census](http://www.sanger.ac.uk/genetics/CGP/Census/).
* Two __new [Tutorials](tutorial.jsp)__ to get you quickly started in using the portal.
<BR/>
<BR/>

# November 14, 2011

* New and __improved mutation details__, with sorting and filtering capabilities.
* In collaboration with Bilkent University, we have added a __new Network tab__ to our results pages.  The network tab enables users to visualize, analyze and filter cancer genomic data in the context of pathways and interaction networks derived from [Pathway Commons](http://www.pathwaycommons.org).

<center>![GBM Network](images/previews/ova_network.png)</center>
<BR/>
<BR/>

# September 3, 2011

* You can now query across different cancer studies (feature available directly from the home page).
* Our [MATLAB CGDS Cancer Genomics Toolbox](cgds_r.jsp) is now available.  The toolbox enables you to download data from the cBio Portal, and import it directly into MATLAB.
* The code for the cBio Portal has now been fully open sourced, and made available at [Google Code](http://code.google.com/p/cbio-cancer-genomics-portal/).  If you would like to join our open source efforts and make the portal even better, drop us an email.
<BR/>
<BR/>

# March 2, 2011

New plotting features and other improvements:

* Correlation plots that show the relationship between different data types for individual genes.
* Survival analysis - assess survival differences between altered and non-altered patient sets.
* Updated [R Package](cgds_r.jsp) with support for correlation plots and general improvements for retrieving and accessing data in R data frames.
* The [Web Interface](web_api.jsp) now supports basic clinical data, e.g. survival data.
* [Networks](networks.jsp) for pathway analysis are now available for download.

<center>![Survival Analysis](images/previews/ova_survival_60_percent.png)</center>
<BR/>
<BR/>

# December 15, 2010

Several new features, including:

* Redesigned and streamlined user interface, based on user feedback and usability testing.
* Advanced support for gene-specific alterations.  For example, users
can now view mutations within TP53, and ignore copy number alterations, or
only view amplifications of EGFR, and ignore deletions.
* Improved performance.
* [Frequently Asked Questions](faq.jsp) document released.
* Updated [Video Tutorial](video.jsp).
<BR/>
<BR/>

# November 4, 2010

* Enhanced [Oncoprints](faq.jsp#what-are-oncoprints), enabling users to quickly visualize genomic alterations across many cases.  Oncoprints now also work in all major browsers, including Firefox, Chrome, Safari, and Internet Explorer.
* Official release of our [Web Interface](web_api.jsp), enabling programmatic access to all data.
* Official release of our [R Package](cgds_r.jsp), enabling programmatic access to all data from the R platform for statistical computing.

<center>![OncoPrints](images/previews/gbm_oncoprint.png)</center><|MERGE_RESOLUTION|>--- conflicted
+++ resolved
@@ -1,17 +1,10 @@
 # November 9, 2015
 * __New features__:
-<<<<<<< HEAD
     * Links to MyCancerGenome.org for mutations
     * Improved display of selection samples on the study view page
 * __Improvements__:
     * "Enrichments" analysis is now run across all genes
     * The "Network" tab is now using Cytoscape.js (Adobe Flash is no longer required)
-=======
-    * Link out to MyCancerGenome.org for mutations
-    * Selection summary in the study page
-* __Improvements__:
-    * Extended the enrichment analysis to all genes
-    * Reimplemented Network tab based on Cytoscape.js (Adobe Flash is no longer required) 
 
 # October 6, 2015
 * __New TCGA data__:
@@ -31,7 +24,6 @@
     * [Ewing Sarcoma (Institut Cuire, Cancer Discov 2014)](study.do?cancer_study_id=es_iocurie_2014)
     * [Cutaneous squamous cell carcinoma (DFCI, Clin Cancer Res 2015)](study.do?cancer_study_id=cscc_dfarber_2015)
     * [Gallbladder Carcinoma (Shanghai, Nat Genet 2014)](study.do?cancer_study_id=gbc_shanghai_2014)
->>>>>>> a2953fda
 
 # August 21, 2015
 * All __TCGA data__ updated to the Firehose run of April 16, 2015.
