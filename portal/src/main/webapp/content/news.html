<h1 id="november-9-2015">November 9, 2015</h1>
<ul>
<li><strong>New features</strong>:<ul>
<<<<<<< HEAD
<li>Link out to MyCancerGenome.org for mutations</li>
<li>Selection summary in the study page</li>
</ul>
</li>
<li><strong>Improvements</strong>:<ul>
<li>Extended the enrichment analysis to all genes</li>
<li>Reimplemented Network tab based on Cytoscape.js (Adobe Flash is no longer required) </li>
=======
<li>Links to MyCancerGenome.org for mutations</li>
<li>Improved display of selection samples on the study view page</li>
</ul>
</li>
<li><strong>Improvements</strong>:<ul>
<li>"Enrichments" analysis is now run across all genes</li>
<li>The "Network" tab is now using Cytoscape.js (Adobe Flash is no longer required)</li>
>>>>>>> cf3f4eff
</ul>
</li>
</ul>
<h1 id="october-6-2015">October 6, 2015</h1>
<ul>
<li><strong>New TCGA data</strong>:<ul>
<li><a href="study.do?cancer_study_id=brca_tcga_pub2015">Breast Invasive Carcinoma (TCGA, Cell 2015)</a></li>
<li><a href="study.do?cancer_study_id=prad_tcga_pub">Prostate Adenocarcinoma (TCGA, in press)</a></li>
<li><a href="study.do?cancer_study_id=uvm_tcga">Uveal Melanoma (TCGA, Provisional)</a></li>
</ul>
</li>
<li><strong>Added data</strong> of 763 samples from 12 published studies:<ul>
<li><a href="study.do?cancer_study_id=sclc_ucologne_2015">Small Cell Lung Cancer (U Cologne, Nature 2015)</a></li>
<li><a href="study.do?cancer_study_id=ucs_jhu_2014">Uterine Carcinosarcoma (JHU, Nat Commun 2014)</a></li>
<li><a href="study.do?cancer_study_id=paad_utsw_2015">Microdissected Pancreatic Cancer Whole Exome Sequencing (UTSW, Nat Commun 2015)</a></li>
<li><a href="study.do?cancer_study_id=panet_jhu_2011">Pancreatic Neuroendocrine Tumors (JHU, Science 2011)</a></li>
<li><a href="study.do?cancer_study_id=nccrcc_genentech_2014">Renal Non-Clear Cell Carcinoma (Genentech, Nat Genet 2014)</a></li>
<li><a href="study.do?cancer_study_id=all_stjude_2015">Infant MLL-Rearranged Acute Lymphoblastic Leukemia (St Jude, Nat Genet 2015)</a></li>
<li><a href="study.do?cancer_study_id=rms_nih_2014">Rhabdomyosarcoma (NIH, Cancer Discov 2014)</a></li>
<li><a href="study.do?cancer_study_id=tet_nci_2014">Thymic epithelial tumors (NCI, Nat Genet 2014)</a></li>
<li><a href="study.do?cancer_study_id=es_dfarber_broad_2014">Pediatric Ewing Sarcoma (DFCI, Cancer Discov 2014)</a></li>
<li><a href="study.do?cancer_study_id=es_iocurie_2014">Ewing Sarcoma (Institut Cuire, Cancer Discov 2014)</a></li>
<li><a href="study.do?cancer_study_id=cscc_dfarber_2015">Cutaneous squamous cell carcinoma (DFCI, Clin Cancer Res 2015)</a></li>
<li><a href="study.do?cancer_study_id=gbc_shanghai_2014">Gallbladder Carcinoma (Shanghai, Nat Genet 2014)</a></li>
</ul>
</li>
</ul>
<h1 id="august-21-2015">August 21, 2015</h1>
<ul>
<li>All <strong>TCGA data</strong> updated to the Firehose run of April 16, 2015.</li>
<li><strong>New feature</strong>: Enrichments Analysis finds alterations that are enriched in either altered or unaltered samples.</li>
<li><strong>Improvement</strong>: improved OncoPrint with better performance.</li>
</ul>
<h1 id="june-3-2015">June 3, 2015</h1>
<ul>
<li><strong>Improvements</strong>:<ul>
<li>Allowed downloading data in each chart/table in study summary page.</li>
<li>Added log-rank test <em>p</em>-values to the survival plots in study summary page.</li>
<li>Improved visualization of patient clinical data in patient-centric view.</li>
<li>Added option to merge multiple samples for the same patient in OncoPrint.</li>
</ul>
</li>
</ul>
<h1 id="april-28-2015">April 28, 2015</h1>
<ul>
<li><strong>New features</strong>:<ul>
<li>Redesigned query interface to allow selecting multiple cancer studies</li>
<li>Redesigned <strong>Plots</strong> tab</li>
</ul>
</li>
</ul>
<h1 id="january-20-2015">January 20, 2015</h1>
<ul>
<li>All <strong>TCGA data</strong> updated to the Firehose run of October 17, 2014</li>
<li><strong>COSMIC data</strong> updated to V71</li>
<li><strong>New features</strong>:<ul>
<li>Query page: better search functions to find cancer studies</li>
<li>OncoPrints now support color coding of different mutation types</li>
<li>OncoPrints now support multiple clinical annotation tracks</li>
<li><a href="oncoprinter.jsp"><strong>OncoPrinter tool</strong></a> now supports mRNA expression changes 
<br/><img alt="Oncoprint with multiple clinical tracks" src="images/previews/multi-clinical-track-oncoprint.png" /></li>
</ul>
</li>
</ul>
<h1 id="january-6-2015">January 6, 2015</h1>
<ul>
<li><strong>New feature</strong>: You can now view <strong>frequencies of mutations and copy-number alterations</strong> in the study view. These tables are updated dynamically when selecting subsets of samples.<br>
<br/><img alt="Alterations in heavily copy-number altered endometrial cancer cases" src="images/previews/study_view_alt_frequencies.png" /></center></li>
</ul>
<h1 id="december-9-2014">December 9, 2014</h1>
<ul>
<li><strong>New TCGA data</strong>:<ul>
<li>Added complete and up-to-date <strong>clinical data</strong> for all <strong>TCGA</strong> provisional studies</li>
<li>All TCGA data updated to the Firehose run of July 15, 2014</li>
<li>New TCGA provisional studies: Esophageal cancer, Pheochromocytoma and Paraganglioma (PCPG)</li>
<li>New published TCGA studies: <a href="study.do?cancer_study_id=thca_tcga_pub">Thyroid Cancer</a> and <a href="study.do?cancer_study_id=kich_tcga_pub">Kidney Chromophobe</a></li>
</ul>
</li>
<li><strong>Added data</strong> of 172 samples from 4 published studies:<ul>
<li><a href="study.do?cancer_study_id=chol_nus_2012">Cholangiocarcinoma (National University of Singapore, Nature Genetics 2012)</a></li>
<li><a href="study.do?cancer_study_id=chol_nccs_2013">Cholangiocarcinoma (National Cancer Centre of Singapore, Nature Genetics 2013)</a></li>
<li><a href="study.do?cancer_study_id=chol_jhu_2013">Intrahepatic Cholangiocarcinoma (Johns Hopkins University, Nature Genetics 2013)</a></li>
<li><a href="study.do?cancer_study_id=blca_mskcc_solit_2014">Bladder Cancer (MSKCC, Eur Urol 2014)</a></li>
</ul>
</li>
<li><strong>New features</strong>:<ul>
<li>Redesigned <strong>Mutual Exclusivity</strong> tab</li>
<li>Added <strong>correlation scores</strong> for scatter plots on the Plots tab</li>
<li>Download links to <a href="http://www.genomespace.org/"><strong>GenomeSpace</strong></a></li>
</ul>
</li>
</ul>
<h1 id="october-24-2014">October 24, 2014</h1>
<ul>
<li>Added data of 885 samples from 11 published studies:<ul>
<li><a href="study.do?cancer_study_id=coadread_mskcc">Colorectal Adenocarcinoma Triplets (MSKCC, Genome Biology 2014)</a></li>
<li><a href="study.do?cancer_study_id=escc_icgc">Esophageal Squamous Cell Carcinoma (ICGC, Nature 2014)</a></li>
<li><a href="study.do?cancer_study_id=mpnst_mskcc">Malignant Peripheral Nerve Sheath Tumor (MSKCC, Nature Genetics 2014)</a></li>
<li><a href="study.do?cancer_study_id=skcm_broad_dfarber">Melanoma (Broad/Dana Farber, Nature 2012)</a></li>
<li><a href="study.do?cancer_study_id=npc_nusingapore">Nasopharyngeal Carcinoma (National University Singapore, Nature Genetics 2014)</a></li>
<li><a href="index.do?cancer_study_id=prad_mskcc_2014">Prostate Adenocarcinoma CNA study (MSKCC, PNAS 2014)</a></li>
<li><a href="study.do?cancer_study_id=prad_mskcc_cheny1_organoids_2014">Prostate Adenocarcinoma Organoids (MSKCC, Cell 2014)</a></li>
<li><a href="study.do?cancer_study_id=stad_tcga_pub">Stomach Adenocarcinoma (TCGA, Nature 2014)</a></li>
<li><a href="study.do?cancer_study_id=stad_pfizer_uhongkong">Stomach Adenocarcinoma (Pfizer and University of Hong Kong, Nature Genetics 2014)</a></li>
<li><a href="study.do?cancer_study_id=stad_uhongkong">Stomach Adenocarcinoma (University of Hong Kong, Nature Genetics 2011)</a></li>
<li><a href="study.do?cancer_study_id=stad_utokyo">Stomach Adenocarcinoma (University of Tokyo, Nature Genetics 2014)</a></li>
</ul>
</li>
</ul>
<h1 id="august-8-2014">August 8, 2014</h1>
<ul>
<li>Released two new tools<ul>
<li><a href="oncoprinter.jsp">Oncoprinter</a> lets you create Oncoprints from your own, custom data</li>
<li><a href="mutation_mapper.jsp">MutationMapper</a> draws mutation diagrams (lollipop plots) from your custom data</li>
</ul>
</li>
</ul>
<h1 id="may-21-2014">May 21, 2014</h1>
<ul>
<li>All TCGA data updated to the Firehose run of April 16, 2014</li>
</ul>
<h1 id="may-12-2014">May 12, 2014</h1>
<ul>
<li>Improved study summary page including survival analysis based on clinical attributes
<br/>e.g. <a href="study.do?cancer_study_id=ucec_tcga_pub">TCGA Endometrial Cancer cohort</a>
<br/><img alt="Study view" src="images/previews/study_view.png" /></li>
</ul>
<h1 id="march-27-2014">March 27, 2014</h1>
<ul>
<li>New features:<ul>
<li>Visualizing of mutations mapped on 3D structures (individual or multiple mutations, directly in the browser)</li>
<li>Gene expression correlation analysis (find all genes with expression correlation to your query genes)</li>
<li>The Patient-Centric View now displays mutation frequencies across all cohorts in cBioPortal for each mutation</li>
<li>The Mutation Details Tab and the Patient-Centric View now display the copy-number status of each mutation
<br/><img alt="3D viewer &amp; Co-expression" src="images/previews/news_3d_coexp.png" /></li>
</ul>
</li>
</ul>
<h1 id="march-18-2014">March 18, 2014</h1>
<ul>
<li>All TCGA data updated to the Firehose run of January 15, 2014</li>
<li>Updated to the latest COSMIC data (v68)</li>
<li>Added two new provisional TCGA studies:<ul>
<li>Adrenocortical Carcinoma</li>
<li>Uterine Carcinosarcoma</li>
</ul>
</li>
<li>Added mutation data of 898 samples from 11 published studies:<ul>
<li>Hepatocellular Carcinoma (RIKEN, Nature Genetics 2012)</li>
<li>Hepatocellular Carcinoma (AMC, Hepatology in press)</li>
<li>Medulloblastoma (Broad, Nature 2012)</li>
<li>Medulloblastoma (ICGC, Nature 2012)</li>
<li>Medulloblastoma (PCGP, Nature 2012)</li>
<li>Multiple Myeloma (Broad, Cancer Cell 2014)</li>
<li>Pancreatic Adenocarcinoma (ICGC, Nature 2012)</li>
<li>Small Cell Carcinoma of the Ovary (MSKCC, Nature Genetics in press)</li>
<li>Small Cell Lung Cancer (CLCGP, Nature Genetics 2012)</li>
<li>Small Cell Lung Cancer (Johns Hopkins, Nature Genetics 2012)</li>
<li>NCI-60 Cell Lines (NCI, Cancer Res. 2012)</li>
</ul>
</li>
</ul>
<h1 id="december-9-2013">December 9, 2013</h1>
<ul>
<li>Added mutation data of 99 bladder cancer samples (BGI, Nature Genetics 2013)</li>
</ul>
<h1 id="december-6-2013">December 6, 2013</h1>
<ul>
<li>Data sets matching four recently submitted or published TCGA studies are now available<ul>
<li>Glioblastoma (Cell 2013)</li>
<li>Bladder carcinoma (Nature, in press)</li>
<li>Head &amp; neck squamous cell carcinoma (submitted)</li>
<li>Lung adenocarcinoma (submitted)</li>
</ul>
</li>
</ul>
<h1 id="november-8-2013">November 8, 2013</h1>
<ul>
<li>All TCGA data updated to the Firehose run of September 23, 2013.</li>
<li>Updated to the latest COSMIC data (v67).</li>
<li>Added mutation data of 792 samples from 9 published cancer studies:<ul>
<li>Esophageal Adenocarcinoma (Broad, Nature Genetics 2013)</li>
<li>Head and Neck Squamous Cell Carcinoma (Broad, Science 2011)</li>
<li>Head and Neck Squamous Cell Carcinoma (Johns Hopkins, Science 2011)</li>
<li>Kidney Renal Clear Cell Carcinoma (BGI, Nature Genetics 2012)</li>
<li>Prostate Adenocarcinoma, Metastatic (Michigan, Nature 2012)</li>
<li>Prostate Adenocarcinoma (Broad/Cornell, Nature Genetics 2012)</li>
<li>Prostate Adenocarcinoma (Broad/Cornell, Cell 2013)</li>
<li>Skin Cutaneous Melanoma (Yale, Nature Genetics 2012)</li>
<li>Skin Cutaneous Melanoma (Broad, Cell 2012)</li>
</ul>
</li>
</ul>
<h1 id="october-21-2013">October 21, 2013</h1>
<ul>
<li>Improved interface for survival plots, including information on individual samples via mouse-over</li>
<li>New fusion glyph in OncoPrints &nbsp;&nbsp;&nbsp;<a href="index.do?cancer_study_id=hnsc_tcga_pub&amp;genetic_profile_ids_PROFILE_MUTATION_EXTENDED=hnsc_tcga_pub_mutations&amp;genetic_profile_ids_PROFILE_COPY_NUMBER_ALTERATION=hnsc_tcga_pub_gistic&amp;Z_SCORE_THRESHOLD=2.0&amp;RPPA_SCORE_THRESHOLD=2.0&amp;data_priority=0&amp;case_set_id=hnsc_tcga_pub_sequenced&amp;case_ids=&amp;gene_set_choice=user-defined-list&amp;gene_list=FGFR3%3A+AMP+MUT%3B%0D%0A%0D%0A%0D%0A%0D%0A%0D%0A%0D%0A&amp;clinical_param_selection=null&amp;tab_index=tab_visualize&amp;Action=Submit"><img alt="FGFR3 fusions in head and neck carcinoma" src="images/previews/fusion-in-oncoprint.png" /></a></li>
<li>Improved cross-cancer query: new alteration frequency histogram (example below - query gene: CDKN2A) and mutation diagram
<center><img alt="Cross Cancer Query" src="images/previews/cross_cancer.png" /></center></li>
</ul>
<h1 id="september-9-2013">September 9, 2013</h1>
<ul>
<li>Updated COSMIC data (v66 Release)</li>
<li>Improved / interactive visualization on the "Protein changes" tab</li>
<li>Enhanced mutation diagrams: color-coding by mutation time and syncing with table filters</li>
<li>Addition of DNA cytoband information in the patient view of copy-number changes</li>
<li>OncoPrints now allow the display of an optional track with clinical annotation (Endometrial cancer example below)
<center><img alt="Oncoprint with clinical track" src="images/previews/oncoprint_clinical_track.png" /></center></li>
</ul>
<h1 id="july-25-2013">July 25, 2013</h1>
<ul>
<li>Multi-gene correlation plots.</li>
<li>Variant allele frequency distribution plots for individual tumor samples.</li>
<li>Tissue images for TCGA samples in the patient view, via <a href="http://cancer.digitalslidearchive.net/">Digital Slide Archive</a>. <a href="case.do?cancer_study_id=ucec_tcga&amp;case_id=TCGA-BK-A0CC#images">Example</a>.</li>
</ul>
<h1 id="july-16-2013">July 16, 2013</h1>
<ul>
<li>All TCGA data updated to the May Firehose run (May 23, 2013).<ul>
<li>TCGA Pancreatic Cancer study (provisional) added.</li>
</ul>
</li>
</ul>
<h1 id="july-4-2013">July 4, 2013</h1>
<ul>
<li>Improved rendering of mutation diagrams, including ability to download in PDF format.</li>
<li>Improved home page: Searchable cancer study &amp; gene set selectors, data sets selector.</li>
</ul>
<h1 id="june-17-2013">June 17, 2013</h1>
<ul>
<li>Improved interface for correlation plots, including information on individual samples via mouse-over.</li>
<li>Gene Details from Biogene are now available in the Network view.</li>
<li>Added mutation and copy number data from a new adenoid cystic carcinoma study: Ho et al., Nature Genetics 2013.</li>
<li>Added mutation data from 6 cancer studies.<ul>
<li>Breast Invasive Carcinoma (Shah et al., Nature 2012)</li>
<li>Breast Invasive Carcinoma (Banerji et al., Nature 2012)</li>
<li>Breast Invasive Carcinoma (Stephens et al., Nature 2012)</li>
<li>Lung Adenocarcinoma (Imielinksi et al., Cell 2012)</li>
<li>Lung Adenocarcinoma (Ding et al., Nature 2008)</li>
<li>Colorectal Cancer (Seshagiri et al., Nature 2012)</li>
</ul>
</li>
</ul>
<h1 id="june-4-2013">June 4, 2013</h1>
<ul>
<li>All TCGA data updated to the April Firehose run (April 21, 2012).</li>
</ul>
<h1 id="may-14-2013">May 14, 2013</h1>
<ul>
<li>Added a published TCGA study: Acute Myeloid Leukemia (TCGA, NEJM 2013).</li>
</ul>
<h1 id="april-28-2013">April 28, 2013</h1>
<ul>
<li>All TCGA data updated to the March Firehose run (March 26, 2012).</li>
<li>mRNA percentiles for altered genes shown in patient view.</li>
</ul>
<h1 id="april-2-2013">April 2, 2013</h1>
<ul>
<li>All TCGA data updated to the February Firehose run (February 22, 2012).</li>
</ul>
<h1 id="march-28-2013">March 28, 2013</h1>
<ul>
<li>All TCGA data updated to the January Firehose run (January 16, 2012).</li>
<li>Data from a new bladder cancer study from MSKCC has been added (97 samples, Iyer et al., JCO in press).</li>
</ul>
<h1 id="february-16-2013">February 16, 2013</h1>
<ul>
<li>The cBio Portal now contains mutation data from all provisional TCGA projects. Please adhere to <a href="http://cancergenome.nih.gov/abouttcga/policies/publicationguidelines">the TCGA publication guidelines</a> when using these and any TCGA data in your publications.</li>
<li>All data updated to the October Firehose run (October 24, 2012).</li>
<li><strong>Sequencing read counts and frequencies</strong> are now shown in the Mutation Details table when available.</li>
<li>Improved OncoPrints, resulting in performance improvements.</li>
</ul>
<h1 id="november-21-2012">November 21, 2012</h1>
<ul>
<li>Major new feature: Users can now visualize <strong>genomic alterations and clinical data of individual tumors</strong>, including:<ul>
<li>Summary of <strong>mutations</strong> and <strong>copy-number alterations</strong> of interest</li>
<li><strong>Clinical trial</strong> information</li>
<li>TCGA <strong>Pathology Reports</strong></li>
</ul>
</li>
<li>New <strong>cancer summary view</strong> (Example <a href="study.do?cancer_study_id=ucec_tcga">Endometrial Cancer</a>)</li>
<li><strong>Updated drug data</strong> from KEGG DRUG and NCI Cancer Drugs (aggregated by <a href="https://bitbucket.org/armish/pihelper">PiHelper</a>)</li>
</ul>
<h1 id="october-22-2012">October 22, 2012</h1>
<ul>
<li>All data updated to the <strong>Broad Firehose</strong> run from July 25, 2012.</li>
<li><strong>COSMIC data</strong> added to Mutation Details (via Oncotator).</li>
<li>All predicted functional impact scores are updated to <strong>Mutation Assessor 2.0</strong>.</li>
<li>Users can now base queries on genes in recurrent regions of copy-number alteration (from <strong>GISTIC</strong> via Firehose).</li>
<li>The <a href="onco_query_lang_desc.jsp">Onco Query Language (OQL)</a> now supports queries for specific mutations or mutation types.</li>
<li>Data sets added that match the data of all TCGA publications (GBM, ovarian, colorectal, and lung squamous).</li>
</ul>
<h1 id="july-18-2012">July 18, 2012</h1>
<ul>
<li>Mutation data for the TCGA lung squamous cell carcinoma and breast cancer projects (manuscripts in press at Nature).</li>
<li>All data updated to the <strong>latest Broad Firehose run</strong> (May 25, 2012).</li>
<li><strong>Drug information</strong> added to the network view (via Drugbank).</li>
<li><strong>Improved cross-cancer</strong> queries: Option to select data types, export of summary graphs.</li>
<li>Users can now base queries on frequently mutated genes (from <strong>MutSig</strong> via Firehose).</li>
</ul>
<h1 id="may-16-2012">May 16, 2012</h1>
<ul>
<li>All data updated to the <strong>latest Broad Firehose run</strong> (March 21, 2012).</li>
<li>Extended <strong>cross-cancer</strong> functionality, enabling users to query across all cancer studies in our database.</li>
<li>New <strong>"build a case"</strong> functionality, enabling users to generate custom case sets, based on one or more clinical attributes.</li>
<li>New OncoPrint features, including more <strong>compact OncoPrints</strong>, and support for <strong>RPPA</strong> visualization.</li>
</ul>
<h1 id="february-27-2012">February 27, 2012</h1>
<ul>
<li>All data updated to the <strong>latest Broad Firehose run</strong> (January 24, 2012).</li>
<li>Validated mutation data for colorectal cancer.</li>
<li>New feature: <strong>Mutation Diagrams</strong> that show mutations in the context of protein domains.
<center><img alt="TP53 Mutations in Ovarian Cancer" src="images/previews/tp53_mutations.png" /></center></li>
</ul>
<h1 id="january-30-2012">January 30, 2012</h1>
<ul>
<li>Updated data for several TCGA cancer studies.</li>
<li>Some small bug-fixes.</li>
</ul>
<h1 id="december-22-2011">December 22, 2011</h1>
<ul>
<li><strong>Fourteen new <a href="http://cancergenome.nih.gov/">TCGA</a> cancer studies</strong>:  This includes complete data for TCGA Colorectal Carcinoma
and provisional data for thirteen other cancer types in the TCGA production pipeline.  Please note that data from these
thirteen new cancer types are provisional, not final and do not yet include mutation data.
As per NCI guidelines, preliminary mutation data cannot be redistributed until they have been validated.  </li>
</ul>
<p><center><img alt="TCGA" src="http://cancergenome.nih.gov/PublishedContent/Images/SharedItems/Images/tcga_logo.png" /></center></p>
<ul>
<li><strong>Four new data types</strong>:<ul>
<li>Reverse-phase protein array (RPPA) data.</li>
<li>microRNA expression and copy-number (including support for multiple loci)</li>
<li>RNA-Seq based expression data.</li>
<li>log2 copy-number data.</li>
</ul>
</li>
<li>Updated TCGA GBM copy-number, expression, and methylation data.</li>
<li>New <strong>gene symbol validation</strong> service.  You can now use gene aliases and/or Entrez Gene IDs within your gene sets.</li>
<li><strong>Links to IGV</strong> for visualization of DNA copy-number changes.</li>
<li>Background information from the <a href="http://www.sanger.ac.uk/genetics/CGP/Census/">Sanger Cancer Gene Census</a>.</li>
<li>Two <strong>new <a href="tutorial.jsp">Tutorials</a></strong> to get you quickly started in using the portal.
<BR/>
<BR/></li>
</ul>
<h1 id="november-14-2011">November 14, 2011</h1>
<ul>
<li>New and <strong>improved mutation details</strong>, with sorting and filtering capabilities.</li>
<li>In collaboration with Bilkent University, we have added a <strong>new Network tab</strong> to our results pages.  The network tab enables users to visualize, analyze and filter cancer genomic data in the context of pathways and interaction networks derived from <a href="http://www.pathwaycommons.org">Pathway Commons</a>.</li>
</ul>
<p><center><img alt="GBM Network" src="images/previews/ova_network.png" /></center>
<BR/>
<BR/></p>
<h1 id="september-3-2011">September 3, 2011</h1>
<ul>
<li>You can now query across different cancer studies (feature available directly from the home page).</li>
<li>Our <a href="cgds_r.jsp">MATLAB CGDS Cancer Genomics Toolbox</a> is now available.  The toolbox enables you to download data from the cBio Portal, and import it directly into MATLAB.</li>
<li>The code for the cBio Portal has now been fully open sourced, and made available at <a href="http://code.google.com/p/cbio-cancer-genomics-portal/">Google Code</a>.  If you would like to join our open source efforts and make the portal even better, drop us an email.
<BR/>
<BR/></li>
</ul>
<h1 id="march-2-2011">March 2, 2011</h1>
<p>New plotting features and other improvements:</p>
<ul>
<li>Correlation plots that show the relationship between different data types for individual genes.</li>
<li>Survival analysis - assess survival differences between altered and non-altered patient sets.</li>
<li>Updated <a href="cgds_r.jsp">R Package</a> with support for correlation plots and general improvements for retrieving and accessing data in R data frames.</li>
<li>The <a href="web_api.jsp">Web Interface</a> now supports basic clinical data, e.g. survival data.</li>
<li><a href="networks.jsp">Networks</a> for pathway analysis are now available for download.</li>
</ul>
<p><center><img alt="Survival Analysis" src="images/previews/ova_survival_60_percent.png" /></center>
<BR/>
<BR/></p>
<h1 id="december-15-2010">December 15, 2010</h1>
<p>Several new features, including:</p>
<ul>
<li>Redesigned and streamlined user interface, based on user feedback and usability testing.</li>
<li>Advanced support for gene-specific alterations.  For example, users
can now view mutations within TP53, and ignore copy number alterations, or
only view amplifications of EGFR, and ignore deletions.</li>
<li>Improved performance.</li>
<li><a href="faq.jsp">Frequently Asked Questions</a> document released.</li>
<li>Updated <a href="video.jsp">Video Tutorial</a>.
<BR/>
<BR/></li>
</ul>
<h1 id="november-4-2010">November 4, 2010</h1>
<ul>
<li>Enhanced <a href="faq.jsp#what-are-oncoprints">Oncoprints</a>, enabling users to quickly visualize genomic alterations across many cases.  Oncoprints now also work in all major browsers, including Firefox, Chrome, Safari, and Internet Explorer.</li>
<li>Official release of our <a href="web_api.jsp">Web Interface</a>, enabling programmatic access to all data.</li>
<li>Official release of our <a href="cgds_r.jsp">R Package</a>, enabling programmatic access to all data from the R platform for statistical computing.</li>
</ul>
<p><center><img alt="OncoPrints" src="images/previews/gbm_oncoprint.png" /></center></p><|MERGE_RESOLUTION|>--- conflicted
+++ resolved
@@ -1,15 +1,6 @@
 <h1 id="november-9-2015">November 9, 2015</h1>
 <ul>
 <li><strong>New features</strong>:<ul>
-<<<<<<< HEAD
-<li>Link out to MyCancerGenome.org for mutations</li>
-<li>Selection summary in the study page</li>
-</ul>
-</li>
-<li><strong>Improvements</strong>:<ul>
-<li>Extended the enrichment analysis to all genes</li>
-<li>Reimplemented Network tab based on Cytoscape.js (Adobe Flash is no longer required) </li>
-=======
 <li>Links to MyCancerGenome.org for mutations</li>
 <li>Improved display of selection samples on the study view page</li>
 </ul>
@@ -17,7 +8,6 @@
 <li><strong>Improvements</strong>:<ul>
 <li>"Enrichments" analysis is now run across all genes</li>
 <li>The "Network" tab is now using Cytoscape.js (Adobe Flash is no longer required)</li>
->>>>>>> cf3f4eff
 </ul>
 </li>
 </ul>
