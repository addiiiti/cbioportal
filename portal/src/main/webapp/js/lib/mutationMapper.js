/**
 * Singleton utility class for DataTables related tasks.
 *
 * @author Selcuk Onur Sumer
 */
var DataTableUtil = (function()
{
	/**
	 * Creates a mapping for the given column headers. The mapped values
	 * will be the array indices for each element.
	 *
	 * @param headers   column header names
	 * @return {object} map of <column name, column index>
	 * @private
	 */
	function buildColumnIndexMap(headers)
	{
		var map = {};

		_.each(headers, function(header, index)
		{
			if (map[header] == null)
			{
				map[header] = index;
			}
		});

		return map;
	}

	/**
	 * Creates a mapping for the given column headers.
	 *
	 * @param columns   column options
	 * @return {object} map of <column display name, column name>
	 * @private
	 */
	function buildColumnNameMap(columns)
	{
		var map = {};

		_.each(_.pairs(columns), function(pair, index)
		{
			var name = pair[0];
			var options = pair[1];

			if (options.sTitle != null &&
			    options.sTitle.length > 0)
			{
				map[options.sTitle] = name;
			}
		});

		return map;
	}

	/**
	 * Creates a mapping for the given column headers. The mapped values
	 * will be one of these visibility values: visible, hidden, excluded.
	 *
	 * @param headers           column header names
	 * @param visibilityValue   function to determine visibility value (returns string)
	 * @return {object} map of <column name, visibility value>
	 * @private
	 */
	function buildColumnVisMap(headers, visibilityValue)
	{
		var map = {};

		_.each(headers, function(header, idx) {
			if (map[header] == null)
			{
				// TODO sanitize return value of the custom function
				if (_.isFunction(visibilityValue))
				{
					map[header] = visibilityValue(header);
				}
				else
				{
					map[header] = "hidden";
				}
			}
		});

		return map;
	}

	/**
	 * Creates a mapping for the given column headers. The mapped values
	 * will be a boolean.
	 *
	 * @param headers       column header names
	 * @param searchValue   function to determine search value (returns boolean)
	 * @return {object} map of <column name, search value>
	 * @private
	 */
	function buildColumnSearchMap(headers, searchValue)
	{
		var map = {};

		_.each(headers, function(header, idx) {
			if (map[header] == null)
			{
				map[header] = _.isFunction(searchValue) && searchValue(header);
			}
		});

		return map;
	}

	/**
	 * Creates an array of indices for the columns to be hidden.
	 *
	 * @param headers   column header names
	 * @param indexMap  map of <column name, column index>
	 * @param visMap    map of <column name, column visibility value>
	 * @return {Array}  an array of column indices
	 * @private
	 */
	function getHiddenColumns(headers, indexMap, visMap)
	{
		// set hidden column indices
		var hiddenCols = [];

		// process all headers
		_.each(headers, function(header, idx) {
			// determine visibility
			if (visMap[header] != "visible")
			{
				// include in hidden columns list if not visible
				hiddenCols.push(indexMap[header]);
			}
		});

		return hiddenCols;
	}

	/**
	 * Creates an array of indices for the columns to be completely excluded.
	 *
	 * @param headers   column header names
	 * @param indexMap  map of <column name, column index>
	 * @param visMap    map of <column name, column visibility value>
	 * @return {Array}  an array of column indices
	 * @private
	 */
	function getExcludedColumns(headers, indexMap, visMap)
	{
		// excluded column indices
		var excludedCols = [];

		// check all headers
		_.each(headers, function(header, idx) {
			// determine visibility
			if (visMap[header] == "excluded")
			{
				excludedCols.push(indexMap[header]);
			}
		});

		return excludedCols;
	}

	/**
	 * Creates an array of indices for the columns to be ignored during search.
	 *
	 * @param headers   column header names
	 * @param indexMap  map of <column name, column index>
	 * @param searchMap map of <column name, column search value>
	 * @return {Array}  an array of column indices
	 */
	function getNonSearchableColumns(headers, indexMap, searchMap)
	{
		// nonSearchableCols column indices
		var nonSearchableCols = [];

		// check all headers
		_.each(headers, function(header, idx) {
			// check if searchable
			if (searchMap[header] === false)
			{
				nonSearchableCols.push(indexMap[header]);
			}
		});

		return nonSearchableCols;
	}

	/**
	 * Generates renderer functions for each column.
	 *
	 * @param renderers map of <column name, renderer>
	 * @param indexMap  map of <column name, column index>
	 * @returns {Array} array of renderer functions
	 */
	function getColumnRenderers(renderers, indexMap)
	{
		var columnRenderers = [];

		_.each(_.pairs(renderers), function(pair) {
			var columnName = pair[0];
			var renderFn = pair[1];

			var columnIdx = indexMap[columnName];

			if (columnIdx != null)
			{
				var renderer = {
					"fnRender": function(obj) {
						// assuming the data table has a datum column
						var datum = obj.aData[indexMap["datum"]];

						// assuming renderFn takes these 2 parameters
						return renderFn(obj, datum);
					},
					"aTargets": [columnIdx]
				};

				columnRenderers.push(renderer);
			}
		});

		return columnRenderers;
	}

	/**
	 * Generates "mData" functions for each column.
	 *
	 * @param indexMap  map of <column name, column index>
	 * @param columnRender map of <column name, renderer>
	 * @param columnSort map of <column name, sort function>
	 * @param columnFilter map of <column name, filter function>
	 * @param columnData map of <column name, mData function>
	 *
	 * @returns {Array} array of mData functions
	 */
	function getColumnData(indexMap, columnRender, columnSort, columnFilter, columnData)
	{
		var mData = {};

		// iterate over list of renderers
		// (assuming each column has its corresponding renderer)
		_.each(_.pairs(columnRender), function(pair) {
			var columnName = pair[0];
			var renderFn = pair[1];
			var sortFn = columnSort[columnName];
			var filterFn = columnFilter[columnName];

			var columnIdx = indexMap[columnName];

			var sortValue = function(datum)
			{
				// try to use a sort function
				if (sortFn != null)
				{
					return sortFn(datum);
				}
				// if no sort function defined,
				// use the render function
				{
					return renderFn(datum);
				}
			};

			if (columnIdx != null)
			{
				var def = {
					"mData": function(source, type, val) {
						var datum = source[indexMap["datum"]];

						if (type === "set") {
							return null;
						}
						else if (type === "display")
						{
							return renderFn(datum);
						}
						else if (type === "sort")
						{
							return sortValue(datum);
						}
						else if (type === "filter")
						{
							if (filterFn != null)
							{
								return filterFn(datum);
							}
							else
							{
								return sortValue(datum);
							}
						}
//						else if (type === "type")
//						{
//							return 0.0;
//						}

						return source[columnIdx];
					},
					"aTargets": [columnIdx]
				};

				mData[columnName] = def;
			}
		});

		// now process columnData ("mData") functions
		// (this will override prev definition, if any)
		_.each(_.pairs(columnData), function(pair) {
			var columnName = pair[0];
			var mDataFn = pair[1];
			var columnIdx = indexMap[columnName];

			var def = {
				"mData": function(source, type, val) {
					return mDataFn(source, type, val, indexMap);
				},
				"aTargets": [columnIdx]
			};

			mData[columnName] = def;
		});

		// return an array of values (not a map)
		return _.values(mData);
	}

	/**
	 * Generates basic column options for the given headers.
	 *
	 * @param columns   column options object
	 * @param indexMap  map of <column name, column index>
	 * @returns {Array} array of column options
	 */
	function getColumnOptions(columns, indexMap)
	{
		var columnOpts = [];

		// set column options
		_.each(_.pairs(columns), function(pair) {
			var name = pair[0];
			var column = pair[1];

			// TODO column may have non-datatable options

			var idx = indexMap[name];

			if (idx > 0)
			{
				columnOpts[idx] = column;
			}
		});

		return columnOpts;
	}

	function getAltTextValue(a)
	{
		var altValue = $(a).attr("alt");
		var value = parseFloat(altValue);

		if (isNaN(value))
		{
			value = "";
		}

		return value;
	}

	/**
	 * Helper function for sorting string values within label tag.
	 */
	function getLabelTextValue(a)
	{
		if (a.indexOf("label") != -1)
		{
			// TODO temp workaround
			return $(a).find("label").text().trim() || $(a).text().trim();
		}
		else
		{
			return -1;
		}
	}

	/**
	 * Helper function for sorting int values within label tag.
	 */
	function getLabelTextIntValue(a)
	{
		if (a.indexOf("label") != -1)
		{
			return parseInt($(a).text());
		}
		else
		{
			return -1;
		}
	}

	/**
	 * Helper function for sorting float values within label tag.
	 */
	function getLabelTextFloatValue(a)
	{
		if (a.indexOf("label") != -1)
		{
			return parseFloat($(a).text());
		}
		else
		{
			return -1;
		}
	}

	/**
	 * Comparison function for ascending sort operations.
	 *
	 * @param a
	 * @param b
	 * @param av
	 * @param bv
	 * @return
	 */
	function compareSortAsc(a, b, av, bv)
	{
		if (av >= 0) {
			if (bv >= 0) {
				return av==bv ? 0 : (av<bv ? -1:1);
			} else {
				return -1;
			}
		} else {
			if (bv >= 0) {
				return 1;
			} else {
				return a==b ? 0 : (a<b ? 1:-1);
			}
		}
	}

	/**
	 * Comparison function for descending sort operations.
	 *
	 * @param a
	 * @param b
	 * @param av
	 * @param bv
	 * @return
	 */
	function compareSortDesc(a, b, av, bv)
	{
		if (av >= 0) {
			if (bv >= 0) {
				return av==bv ? 0 : (av<bv ? 1:-1);
			} else {
				return -1;
			}
		} else {
			if (bv >= 0) {
				return 1;
			} else {
				return a==b ? 0 : (a<b ? -1:1);
			}
		}
	}

	return {
		buildColumnIndexMap: buildColumnIndexMap,
		buildColumnNameMap: buildColumnNameMap,
		buildColumnVisMap: buildColumnVisMap,
		buildColumnSearchMap: buildColumnSearchMap,
		getHiddenColumns: getHiddenColumns,
		getExcludedColumns: getExcludedColumns,
		getNonSearchableColumns: getNonSearchableColumns,
		getColumnOptions: getColumnOptions,
		getColumnRenderers: getColumnRenderers,
		getColumnData: getColumnData,
		compareSortAsc: compareSortAsc,
		compareSortDesc: compareSortDesc,
		getAltTextValue: getAltTextValue,
		getLabelTextValue: getLabelTextValue,
		getLabelTextIntValue: getLabelTextIntValue,
		getLabelTextFloatValue: getLabelTextFloatValue
	};
})();

/**
 * Singleton utility class for Mutation View related tasks.
 *
 * @author Selcuk Onur Sumer
 */
var MutationViewsUtil = (function()
{
	/**
	 * Mapping between the mutation type (data) values and
	 * view values.
	 */
	var _mutationTypeMap = {
		missense_mutation: {label: "Missense", style: "missense_mutation"},
		nonsense_mutation: {label: "Nonsense", style: "trunc_mutation"},
		nonstop_mutation: {label: "Nonstop", style: "trunc_mutation"},
		frame_shift_del: {label: "FS del", style: "trunc_mutation"},
		frame_shift_ins: {label: "FS ins", style: "trunc_mutation"},
		in_frame_ins: {label: "IF ins", style: "inframe_mutation"},
		in_frame_del: {label: "IF del", style: "inframe_mutation"},
		splice_site: {label: "Splice", style: "trunc_mutation"},
		other: {style: "other_mutation"}
	};

	/**
	 * Mapping between the validation status (data) values and
	 * view values.
	 */
	var _validationStatusMap = {
		valid: {label: "V", style: "valid", tooltip: "Valid"},
		validated: {label: "V", style: "valid", tooltip: "Valid"},
		wildtype: {label: "W", style: "wildtype", tooltip: "Wildtype"},
		unknown: {label: "U", style: "unknown", tooltip: "Unknown"},
		not_tested: {label: "U", style: "unknown", tooltip: "Unknown"},
		none: {label: "U", style: "unknown", tooltip: "Unknown"},
		na: {label: "U", style: "unknown", tooltip: "Unknown"}
	};

	/**
	 * Mapping between the mutation status (data) values and
	 * view values.
	 */
	var _mutationStatusMap = {
		somatic: {label: "S", style: "somatic", tooltip: "Somatic"},
		germline: {label: "G", style: "germline", tooltip: "Germline"},
		unknown: {label: "U", style: "unknown", tooltip: "Unknown"},
		none: {label: "U", style: "unknown", tooltip: "Unknown"},
		na: {label: "U", style: "unknown", tooltip: "Unknown"}
	};

	/**
	 * Mapping between the functional impact score (data) values and
	 * view values.
	 */
	var _omaScoreMap = {
		h: {label: "High", style: "oma_high", tooltip: "High"},
		m: {label: "Medium", style: "oma_medium", tooltip: "Medium"},
		l: {label: "Low", style: "oma_low", tooltip: "Low"},
		n: {label: "Neutral", style: "oma_neutral", tooltip: "Neutral"}
	};

	/**
	 * Mapping btw the copy number (data) values and view values.
	 */
	var _cnaMap = {
		"-2": {label: "DeepDel", style: "cna-homdel", tooltip: "Deep deletion"},
		"-1": {label: "ShallowDel", style: "cna-hetloss", tooltip: "Shallow deletion"},
		"0": {label: "Diploid", style: "cna-diploid", tooltip: "Diploid / normal"},
		"1": {label: "Gain", style: "cna-gain", tooltip: "Low-level gain"},
		"2": {label: "AMP", style: "cna-amp", tooltip: "High-level amplification"},
		"unknown" : {label: "NA", style: "cna-unknown", tooltip: "CNA data is not available for this gene"}
	};

	/**
	 * Initializes a MutationMapper instance. Postpones the actual rendering of
	 * the view contents until clicking on the corresponding mutations tab. Provided
	 * tabs assumed to be the main tabs instance containing the mutation tabs.
	 *
	 * @param el        {String} container selector
	 * @param options   {Object} view (mapper) options
	 * @param tabs      {String} tabs selector (main tabs containing mutations tab)
	 * @param tabName   {String} name of the target tab (actual mutations tab)
	 * @param mut3dVis  {Object} 3D vis instance
	 * @return {MutationMapper}    a MutationMapper instance
	 */
	function delayedInitMutationMapper(el, options, tabs, tabName, mut3dVis)
	{
		var mutationMapper = new MutationMapper(options);
		var initialized = false;

		// init view without a delay if the target container is already visible
		if ($(el).is(":visible"))
		{
			mutationMapper.init(mut3dVis);
			initialized = true;
		}

		// add a click listener for the "mutations" tab
		$(tabs).bind("tabsactivate", function(event, ui) {
			// init when clicked on the mutations tab, and init only once
			if (ui.newTab.text().trim().toLowerCase() == tabName.toLowerCase())
			{
				// init only if it is not initialized yet
				if (!initialized)
				{
					mutationMapper.init(mut3dVis);
					initialized = true;
				}
				// if already init, then refresh genes tab
				// (a fix for ui.tabs.plugin resize problem)
				else
				{
					mutationMapper.getView().refreshGenesTab();
				}
			}
		});

		return mutationMapper;
	}

	/**
	 * Returns all visual style mappings in a single object.
	 *
	 * @return {Object} style maps in a single object
	 */
	function getVisualStyleMaps()
	{
		return {
			mutationType: _mutationTypeMap,
			validationStatus: _validationStatusMap,
			mutationStatus: _mutationStatusMap,
			omaScore: _omaScoreMap,
			cna: _cnaMap
		};
	}

	function defaultTableTooltipOpts()
	{
		return {
			content: {attr: 'alt'},
			show: {event: 'mouseover'},
			hide: {fixed: true, delay: 100, event: 'mouseout'},
			style: {classes: 'mutation-details-tooltip qtip-shadow qtip-light qtip-rounded'},
			position: {my:'top left', at:'bottom right', viewport: $(window)}
		};
	}

	return {
		initMutationMapper: delayedInitMutationMapper,
		defaultTableTooltipOpts: defaultTableTooltipOpts,
		getVisualStyleMaps: getVisualStyleMaps
	};
})();

/**
 * Singleton utility class to format Mutation Details Table View content.
 *
 * @author Selcuk Onur Sumer
 */
var MutationDetailsTableFormatter = (function()
{
	var _visualStyleMaps = MutationViewsUtil.getVisualStyleMaps();

	var _mutationTypeMap = _visualStyleMaps.mutationType;
	var _validationStatusMap = _visualStyleMaps.validationStatus;
	var _mutationStatusMap = _visualStyleMaps.mutationStatus;
	var _omaScoreMap = _visualStyleMaps.omaScore;
	var _cnaMap = _visualStyleMaps.cna;

	// TODO identify similar get functions to avoid code duplication

	function getCNA(value)
	{
		return _getCNA(_cnaMap, value);
	}

	function _getCNA(map, value)
	{
		var style, label, tip;

		if (map[value] != null)
		{
			style = map[value].style;
			label = map[value].label;
			tip = map[value].tooltip;
		}
		else
		{
			style = map.unknown.style;
			label = map.unknown.label;
			tip = map.unknown.tooltip;
		}

		return {style: style, tip: tip, text: label};
	}

    /**
     * Returns the text content, the css class, and the tooltip
     * for the given case id value. If the length of the actual
     * case id string is too long, then creates a short form of
     * the case id ending with an ellipsis.
     *
     * @param caseId    actual case id string
     * @return {{style: string, text: string, tip: string}}
     * @private
     */
	function getCaseId(caseId)
	{
		// TODO customize this length?
		var maxLength = 16;

		var text = caseId;
		var style = ""; // no style for short case id strings
		var tip = caseId; // display full case id as a tip

		// no need to bother with clipping the text for 1 or 2 chars.
		if (caseId.length > maxLength + 2)
		{
			text = caseId.substring(0, maxLength) + "...";
			style = "simple-tip"; // enable tooltip for long strings
		}

		return {style: style, tip: tip, text: text};
	}

	function getMutationType(value)
	{
		return _getMutationType(_mutationTypeMap, value);
	}

    /**
     * Returns the text content and the css class for the given
     * mutation type value.
     *
     * @param map   map of <mutationType, {label, style}>
     * @param value actual string value of the mutation type
     * @return {{style: string, text: string}}
     * @private
     */
	function _getMutationType(map, value)
	{
		var style, text;
		value = value.toLowerCase();

		if (map[value] != null)
		{
			style = map[value].style;
			text = map[value].label;
		}
		else
		{
			style = map.other.style;
			text = value;
		}

		return {style: style, text: text};
	}

	function getMutationStatus(value)
	{
		return _getMutationStatus(_mutationStatusMap, value);
	}

	/**
     * Returns the text content, the css class, and the tooltip
	 * for the given mutation type value.
     *
     * @param map   map of <mutationStatus, {label, style, tooltip}>
     * @param value actual string value of the mutation status
     * @return {{style: string, text: string, tip: string}}
     * @private
     */
	function _getMutationStatus(map, value)
	{
		var style = "simple-tip";
		var text = value;
		var tip = "";
		value = value.toLowerCase();

		if (map[value] != null)
		{
			style = map[value].style;
			text = map[value].label;
			tip = map[value].tooltip;
		}

		return {style: style, tip: tip, text: text};
	}

	function getValidationStatus(value)
	{
		return _getValidationStatus(_validationStatusMap, value);
	}

	/**
	 * Returns the text content, the css class, and the tooltip
	 * for the given validation status value.
	 *
	 * @param map   map of <validationStatus, {label, style, tooltip}>
	 * @param value actual string value of the validation status
	 * @return {{style: string, text: string, tip: string}}
	 * @private
	 */
	function _getValidationStatus(map, value)
	{
		var style, label, tip;
		value = value.toLowerCase();

		if (map[value] != null)
		{
			style = map[value].style;
			label = map[value].label;
			tip = map[value].tooltip;
		}
		else
		{
			style = map.unknown.style;
			label = map.unknown.label;
			tip = map.unknown.tooltip;
		}

		return {style: style, tip: tip, text: label};
	}

	function getFis(fis, fisValue)
	{
		return _getFis(_omaScoreMap, fis, fisValue);
	}

	/**
	 * Returns the text content, the css classes, and the tooltip
	 * for the given string and numerical values of a
	 * functional impact score.
	 *
	 * @param map       map of <FIS, {label, style, tooltip}>
	 * @param fis       string value of the functional impact (h, l, m or n)
	 * @param fisValue  numerical value of the functional impact score
	 * @return {{fisClass: string, omaClass: string, value: string, text: string}}
	 * @private
	 */
	function _getFis(map, fis, fisValue)
	{
		var text = "";
		var fisClass = "";
		var omaClass = "";
		var value = "";
		fis = fis.toLowerCase();

		if (map[fis] != null)
		{
			value = map[fis].tooltip;

			if (fisValue != null)
			{
				value = fisValue.toFixed(2);
			}

			text = map[fis].label;
			fisClass = map[fis].style;
			omaClass = "oma_link";
		}

		return {fisClass: fisClass, omaClass: omaClass, value: value, text: text};
	}

	/**
	 * Returns the text content, the css classes, and the total
	 * allele count for the given allele frequency.
	 *
	 * @param frequency allele frequency
	 * @param alt       alt allele count
	 * @param ref       ref allele count
	 * @param tipClass  css class for the tooltip
	 * @return {{text: string, total: number, style: string, tipClass: string}}
	 * @private
	 */
	function getAlleleFreq(frequency, alt, ref, tipClass)
	{
		var text = "NA";
		var total = alt + ref;
		var style = "";
		var tipStyle = "";

		if (frequency)
		{
			style = "mutation_table_allele_freq";
			text = frequency.toFixed(2);
			tipStyle = tipClass;
		}

		return {text: text, total: total, style: style, tipClass: tipStyle};
	}

	function getPdbMatchLink(mutation)
	{
		return getLink(mutation.pdbMatch);
	}

	function getIgvLink(mutation)
	{
		return getLink(mutation.igvLink);
	}

	function getLink(value)
	{
		if (value)
		{
			// this is not a real link,
			// actual action is performed by an event listener
			// "#" indicates that this is a valid link
			return "#";
		}
		else
		{
			// an empty string indicates that this is not a valid link
			// invalid links are removed by the view itself after rendering
			return "";
		}
	}

	function getProteinChange(mutation)
	{
		var style = "mutation-table-protein-change";
		var tip = "click to highlight the position on the diagram";

		// TODO disabled temporarily, enable when isoform support completely ready
//        if (!mutation.canonicalTranscript)
//        {
//            style = "best_effect_transcript " + style;
//            // TODO find a better way to display isoform information
//            tip = "Specified protein change is for the best effect transcript " +
//                "instead of the canonical transcript.<br>" +
//                "<br>RefSeq mRNA id: " + "<b>" + mutation.refseqMrnaId + "</b>" +
//                "<br>Codon change: " + "<b>" + mutation.codonChange + "</b>" +
//                "<br>Uniprot id: " + "<b>" + mutation.uniprotId + "</b>";
//        }

		return {text: mutation.proteinChange,
			style : style,
			tip: tip};
	}

	function getTumorType(mutation)
	{
		var style = "tumor_type";
		var tip = "";

		return {text: mutation.tumorType,
			style : style,
			tip: tip};
	}

	/**
	 * Returns the css class and text for the given cosmic count.
	 *
	 * @param count number of occurrences
	 * @return {{style: string, count: string}}
	 * @private
	 */
	function getCosmic(count)
	{
		var style = "";
		var text = "";

		if (count > 0)
		{
			style = "mutation_table_cosmic";
			text = count;
		}

		return {style: style,
			count: text};
    }

	/**
	 * Returns the css class and text for the given cosmic count.
	 *
	 * @param frequency frequency value in cbio portal
	 * @return {{style: string, frequency: string}}
	 * @private
	 */
	function getCbioPortal(frequency)
	{
		var style = "";
		var text = "";

		if (frequency > 0)
		{
			style = "mutation_table_cbio_portal";
			text = frequency;
		}

		return {style: style,
			frequency: text};
	}

	/**
	 * Returns the text and css class values for the given integer value.
	 *
	 * @param value an integer value
	 * @return {{text: *, style: string}}
	 * @private
	 */
	function getIntValue(value)
	{
		var text = value;
		var style = "mutation_table_int_value";

		if (value == null)
		{
			text = "NA";
			style = "";
		}

		return {text: text, style: style};
	}

	/**
	 * Returns the text and css class values for the given allele count value.
	 *
	 * @param count an integer value
	 * @return {{text: *, style: string}}
	 * @private
	 */
	function getAlleleCount(count)
	{
		var text = count;
		var style = "mutation_table_allele_count";

		if (count == null)
		{
			text = "NA";
			style = "";
		}

		return {text: text, style: style};
    }


	/**
	 * Helper function for predicted impact score sorting.
	 */
	function assignValueToPredictedImpact(text, score)
	{
		// using score by itself may be sufficient,
		// but sometimes we have no numerical score value

		var value;
		text = text.toLowerCase();

		if (text == "low" || text == "l") {
			value = 2;
		} else if (text == "medium" || text == "m") {
			value = 3;
		} else if (text == "high" || text == "h") {
			value = 4;
		} else if (text == "neutral" || text == "n") {
			value = 1;
		} else {
			value = -1;
		}

		if (value > 0 && !isNaN(score))
		{
			//assuming FIS values cannot exceed 1000
			value += score / 1000;
		}

		return value;
	}

	function assignIntValue(value)
	{
		var val = parseInt(value);

		if (isNaN(val))
		{
			val = -Infinity;
		}

		return val;
	}

	function assignFloatValue(value)
	{
		var val = parseFloat(value);

		if (isNaN(val))
		{
			val = -Infinity;
		}

		return val;
	}

	return {
		getCaseId: getCaseId,
		getProteinChange: getProteinChange,
		getPdbMatchLink: getPdbMatchLink,
		getIgvLink: getIgvLink,
		getAlleleCount: getAlleleCount,
		getAlleleFreq: getAlleleFreq,
		getCNA: getCNA,
		getMutationType: getMutationType,
		getMutationStatus: getMutationStatus,
		getValidationStatus: getValidationStatus,
		getFis: getFis,
		getTumorType: getTumorType,
		getCosmic: getCosmic,
		getCbioPortal: getCbioPortal,
		getIntValue: getIntValue,
		assignValueToPredictedImpact: assignValueToPredictedImpact,
		assignIntValue: assignIntValue,
		assignFloatValue: assignFloatValue
	}
})();


/**
 * Singleton utility class for pileup related tasks.
 *
 * @author Selcuk Onur Sumer
 */
var PileupUtil = (function()
{
	var _idCounter = 0;

	/**
	 * Processes a Pileup instance, and creates a map of
	 * <mutation type, mutation array> pairs.
	 *
	 * @param pileup    a pileup instance
	 * @return {object} map of mutations (keyed on mutation type)
	 * @private
	 */
	function generateTypeMap(pileup)
	{
		var mutations = pileup.mutations;
		var mutationMap = {};

		// process raw data to group mutations by types
		for (var i=0; i < mutations.length; i++)
		{
			var type = mutations[i].mutationType.toLowerCase();

			if (mutationMap[type] == undefined)
			{
				mutationMap[type] = [];
			}

			mutationMap[type].push(mutations[i]);
		}

		return mutationMap;
	}

	/**
	 * Processes a Pileup instance, and creates an array of
	 * <mutation type, count> pairs. The final array is sorted
	 * by mutation count.
	 *
	 * @param pileup    a pileup instance
	 * @return {Array}  array of mutation type and count pairs
	 */
	function generateTypeArray(pileup)
	{
		var map = generateTypeMap(pileup);
		var typeArray = [];

		// convert to array and sort by length (count)
		for (var key in map)
		{
			typeArray.push({type: key, count: map[key].length});
		}

		typeArray.sort(function(a, b) {
			// descending sort
			return b.count - a.count;
		});

		return typeArray;
	}

	/**
	 * Processes a Pileup instance, and creates an array of
	 * <mutation type group, count> pairs. The final array
	 * is sorted by mutation count.
	 *
	 * @param pileup    a pileup instance
	 * @return {Array}  array of mutation type group and count pairs
	 */
	function generateTypeGroupArray(pileup)
	{
		var mutationTypeMap = MutationViewsUtil.getVisualStyleMaps().mutationType;

		var typeMap = generateTypeMap(pileup);
		var groupArray = [];
		var groupCountMap = {};

		// group mutation types by using the type map
		// and count number of mutations in a group

		for (var type in typeMap)
		{
			// grouping mutations by the style (not by the type)
			var group = undefined;

			if (mutationTypeMap[type] != null)
			{
				group = mutationTypeMap[type].style;
			}

			if (group == undefined)
			{
				group = mutationTypeMap.other.style;
			}

			if (groupCountMap[group] == undefined)
			{
				// init count
				groupCountMap[group] = 0;
			}

			groupCountMap[group]++;
		}

		// convert to array and sort by length (count)

		for (var group in groupCountMap)
		{
			groupArray.push({group: group, count: groupCountMap[group]});
		}

		groupArray.sort(function(a, b) {
			// descending sort
			return b.count - a.count;
		});

		return groupArray;
	}

	function nextId()
	{
		_idCounter++;

		return "pileup_" + _idCounter;
	}

	/**
	 * Creates a map of <mutation sid>, <pileup id> pairs.
	 *
	 * @param pileups   list of pileups
	 * @return {Object} <mutation sid> to <pileup id> map
	 */
	function mapToMutations(pileups)
	{
		var map = {};

		// map each mutation sid to its corresponding pileup
		_.each(pileups, function(pileup) {
			_.each(pileup.mutations, function(mutation) {
				map[mutation.mutationSid] = pileup.pileupId;
			})
		});

		return map;
	}

	/**
	 * Converts the provided mutation data into a list of Pileup instances.
	 *
	 * @param mutationColl  collection of Mutation models (MutationCollection)
	 * @return {Array}      a list of pileup mutations
	 */
	function convertToPileups(mutationColl)
	{
		// remove redundant mutations by sid
		mutationColl = removeRedundantMutations(mutationColl);

		// create a map of mutations (key is the mutation location)
		var mutations = {};

		for (var i=0; i < mutationColl.length; i++)
		{
			var mutation = mutationColl.at(i);

			var location = mutation.getProteinStartPos();
			var type = mutation.mutationType.trim().toLowerCase();

			if (location != null && type != "fusion")
			{
				if (mutations[location] == null)
				{
					mutations[location] = [];
				}

				mutations[location].push(mutation);
			}
		}

		// convert map into an array of piled mutation objects
		var pileupList = [];

		for (var key in mutations)
		{
			var pileup = {};

			pileup.pileupId = PileupUtil.nextId();
			pileup.mutations = mutations[key];
			pileup.count = mutations[key].length;
			pileup.location = parseInt(key);
			pileup.label = generateLabel(mutations[key]);
	        // The following calculates dist of mutations by cancer type
	        pileup.stats = _.chain(mutations[key])
	            .groupBy(function(mut) { return mut.cancerType; })
	            .sortBy(function(stat) { return -stat.length; })
	            .reduce(function(seed, o) {
	                seed.push({ cancerType: o[0].cancerType, count: o.length });
	                return seed;
	            }, []).value();

			pileupList.push(new Pileup(pileup));
		}

		// sort (descending) the list wrt mutation count
		pileupList.sort(function(a, b) {
			var diff = b.count - a.count;

			// if equal, then compare wrt position (for consistency)
			if (diff == 0)
			{
				diff = b.location - a.location;
			}

			return diff;
		});

		return pileupList;
	}

	// TODO first remove by mutationSid, and then remove by patientId
	function removeRedundantMutations(mutationData)
	{
		// remove redundant mutations by sid
		var redMap = {};
		var removeItems = [];

		for (var i=0; i < mutationData.length; i++)
		{
			var aMutation = mutationData.at(i);
			var exists = redMap[aMutation.mutationSid];
			if(exists == null) {
				redMap[aMutation.mutationSid] = true;
			} else {
				removeItems.push(aMutation);
			}
		}

		mutationData.remove(removeItems);

		return mutationData;
	}

	/**
	 * Generates a pileup label by joining all unique protein change
	 * information in the given array of mutations.
	 *
 	 * @param mutations     a list of mutations
	 * @returns {string}    pileup label
	 */
	function generateLabel(mutations)
	{
		var mutationSet = {};

		// create a set of protein change labels
		// (this is to eliminate duplicates)
		for (var i = 0; i < mutations.length; i++)
		{
			if (mutations[i].proteinChange != null &&
			    mutations[i].proteinChange.length > 0)
			{
				mutationSet[mutations[i].proteinChange] = mutations[i].proteinChange;
			}
		}

		// convert to array & sort
		var mutationArray = [];

		for (var key in mutationSet)
		{
			mutationArray.push(key);
		}

		mutationArray.sort();

		// find longest common starting substring
		// (this is to truncate redundant starting substring)

		var startStr = "";

		if (mutationArray.length > 1)
		{
			startStr = cbio.util.lcss(mutationArray[0],
			                          mutationArray[mutationArray.length - 1]);

//			console.log(mutationArray[0] + " n " +
//			            mutationArray[mutationArray.length - 1] + " = " +
//			            startStr);
		}

		// generate the string
		var label = startStr;

		for (var i = 0; i < mutationArray.length; i++)
		{
			label += mutationArray[i].substring(startStr.length) + "/";
		}

		// remove the last slash
		return label.substring(0, label.length - 1);
	}

	/**
	 * Counts the number of total mutations for the given
	 * Pileup array.
	 *
	 * @param pileups   an array of Pileup instances
	 */
	function countMutations(pileups)
	{
		var total = 0;

		_.each(pileups, function(pileup) {
			total += pileup.count;
		});

		return total;
	}

	return {
		nextId: nextId,
		mapToMutations: mapToMutations,
		convertToPileups: convertToPileups,
		countMutations: countMutations,
		getMutationTypeMap: generateTypeMap,
		getMutationTypeArray: generateTypeArray,
		getMutationTypeGroups: generateTypeGroupArray
	};
})();
/**
 * Singleton utility class to precompile & cache backbone templates.
 * Using precompiled templates increases rendering speed dramatically.
 *
 * @author Selcuk Onur Sumer
 */
var BackboneTemplateCache = (function () {
	var _cache = {};

	/**
	 * Compiles the template for the given template id
	 * by using underscore template function.
	 *
	 * @param templateId    html id of the template content
	 * @returns function    compiled template function
	 */
	function compileTemplate(templateId)
	{
		return _.template($("#" + templateId).html());
	}

	/**
	 * Gets the template function corresponding to the given template id.
	 *
	 * @param templateId    html id of the template content
	 * @returns function    template function
	 */
	function getTemplateFn(templateId)
	{
		// try to use the cached value first
		var templateFn = _cache[templateId];

		// compile if not compiled yet
		if (templateFn == null)
		{
			templateFn = compileTemplate(templateId);
			_cache[templateId] = templateFn;
		}

		return templateFn;
	}

	return {
		getTemplateFn: getTemplateFn
	};
})();

/**
 * Singleton utility class for data proxy related tasks.
 *
 * @author Selcuk Onur Sumer
 */
var DataProxyUtil = (function()
{
	/**
	 * Initializes data proxy instances for the given options.
	 *
	 * @param options   data proxy options (for all proxies)
	 * @param mut3dVis [optional] 3D visualizer instance (only used to init pdb proxy)
	 */
	function initDataProxies(options, mut3dVis)
	{
		// init proxies
		var dataProxies = {};

		// workaround: alphabetically sorting to ensure that mutationProxy is
		// initialized before pdpProxy, since pdbProxy depends on the mutationProxy instance
		_.each(_.keys(options).sort(), function(proxy) {
			var proxyOpts = options[proxy];
			var instance = null;

			// TODO see if it is possible to remove pdb proxy's dependency on mutation proxy

			// special initialization required for mutation proxy
			// and pdb proxy, so a custom function is provided
			// as an additional parameter to the initDataProxy function
			if (proxy == "pdbProxy")
			{
				instance = initDataProxy(proxyOpts, function(proxyOpts) {
					var mutationProxy = dataProxies["mutationProxy"];

					if (mut3dVis != null &&
					    mutationProxy != null &&
					    mutationProxy.hasData())
					{
						proxyOpts.options.mutationUtil = mutationProxy.getMutationUtil();
						return true;
					}
					else
					{
						// do not initialize pdbProxy at all
						return false;
					}
				});
			}
			else
			{
				// regular init for all other proxies...
				instance = initDataProxy(proxyOpts);
			}

			dataProxies[proxy] = instance;
		});

		return dataProxies;
	}

	/**
	 *
	 * @param proxyOpts     data proxy options (for a single proxy)
	 * @param preProcessFn  [optional] pre processing function, should return a boolean value.
	 * @returns {Object}    a data proxy instance
	 */
	function initDataProxy(proxyOpts, preProcessFn)
	{
		// use the provided custom instance if available
		var instance = proxyOpts.instance;

		if (instance == null)
		{
			// custom pre process function for the proxy options
			// before initialization
			if (preProcessFn != null &&
			    _.isFunction(preProcessFn))
			{
				// if preprocess is not successful do not initialize
				if (!preProcessFn(proxyOpts))
				{
					return null;
				}
			}

			// init data proxy
			var Constructor = proxyOpts.instanceClass;
			instance = Constructor(proxyOpts.options);

			if (proxyOpts.lazy)
			{
				// init without data
				instance.initWithoutData(proxyOpts.servletName);
			}
			else
			{
				// init with full data
				instance.initWithData(proxyOpts.data);
			}
		}

		return instance;
	}

	return {
		initDataProxies: initDataProxies,
		initDataProxy: initDataProxy
	};
})();

/**
 * Utility class to initialize the 3D mutation visualizer with JSmol (HTML5)
 * instance.
 *
 * This class is designed to initialize the JSmol visualizer within
 * a separate frame (due to JSmol incompatibilities with jQuery lib)
 *
 * Note: This class is assumed to have the same interface
 * (the same signature for all public functions) with the JmolWrapper.
 *
 * @author Selcuk Onur Sumer
 */
function JSmolWrapper()
{
	var _appName = null;
	var _options = null;
	var _frameHtml = null;
	var _targetWindow = null;
	var _targetDocument = null;
	var _container = null;
	var _origin = cbio.util.getWindowOrigin();
	var _commandQueue = [];
	var _commandMap = {};

	var _idCounter = 0;

	// default options
	var defaultOpts = {
		use: "HTML5",
		j2sPath: "js/lib/jsmol/j2s",
		//defaultModel: "$dopamine",
		disableJ2SLoadMonitor: true,
		disableInitialConsole: true
	};

	/**
	 * Initializes the visualizer.
	 *
	 * @param name      name of the application
	 * @param options   app options
	 * @param frame     jsmol frame location
	 */
	function init(name, options, frame)
	{
		// init vars
		_appName = name;
		_options = jQuery.extend(true, {}, defaultOpts, options);

		var w = _options.width;
		// TODO this (x4) is a workaround for the menu to overflow
		var h = _options.height * 4;

		// TODO send custom opts via GET? (i.e: jsmol_frame.jsp?name=n&width=400&...)
		_frameHtml = '<iframe id="jsmol_frame" ' +
		             'src="' + frame + '" ' +
		             'seamless="seamless" ' +
		             'width="' + w + '" ' +
		             'height="' + h + '" ' +
		             'frameBorder="0" ' +
		             'scrolling="no"></iframe>';

		// add listener to process messages coming from the iFrame

		var _processMessage = function(event)
		{
			// only accept messages from the local origin
			if (cbio.util.getWindowOrigin() != event.origin)
			{
				return;
			}

			// ready event: supposed to be fired when frame gets ready
			if (event.data.type == "ready")
			{
				if (_targetWindow)
				{
					_targetDocument = cbio.util.getTargetDocument("jsmol_frame");

					// TODO JSmol init doesn't work after document ready
					//var data = {type: "init", content: _options};
					//_targetWindow.postMessage(data, _origin);
				}
			}
			// menu event: supposed to be fired when JSmol menu becomes active
			else if (event.data.type == "menu")
			{
				// show or hide the overlay wrt the menu event
				if (_container)
				{
					if (event.data.content == "visible")
					{
						_container.css("overflow", "visible");
					}
					else if (event.data.content == "hidden")
					{
						_container.css("overflow", "hidden");
					}
				}
			}
			// done event: supposed to be fired when JSmol finishes executing a script
			else if (event.data.type == "done")
			{
				var command = _commandMap[event.data.scriptId];

				if (command != null)
				{
					// remove the command to prevent possible multiple executions
					delete _commandMap[event.data.scriptId];

					// check for a registered callback

					var callback = command.callback;

					if (callback &&
					    _.isFunction(callback))
					{
						// call the registered callback function
						callback();
					}
				}

				// see if there are more commands to send
				if (!_.isEmpty(_commandQueue))
				{
					// get the next command from the queue
					command = _commandQueue.shift();
					// add it to the map to access the callback when "done"
					_commandMap[command.data.scriptId] = command;
					// send the command
					_targetWindow.postMessage(command.data, _origin);
				}
			}
		};

		window.addEventListener("message", _processMessage, false);
	}

	/**
	 * Updates the container of the visualizer object.
	 *
	 * @param container container selector
	 */
	function updateContainer(container)
	{
		// init the iFrame for the given container
		if (container && _frameHtml)
		{
			container.empty();
			container.append(_frameHtml);
			_container = container;
		}

		_targetWindow = cbio.util.getTargetWindow("jsmol_frame");

		if (!_targetWindow)
		{
			console.log("warning: JSmol frame cannot be initialized properly");
		}
	}

	/**
	 * Runs the given command as a script on the 3D visualizer object.
	 *
	 * @param command   command to send
	 * @param callback  function to call after execution of the script
	 */
	function script(command, callback)
	{
		if (_targetWindow)
		{
			_idCounter = (_idCounter + 1) % 1000000;

			var data = {type: "script",
				content: command,
				scriptId: "script_" + (_idCounter)};

			// queue the command, this prevents simultaneous JSmol script calls
			queue(data, callback);
		}
	}

	/**
	 * Adds the given data package and callback function to the command queue.
	 * If the queue is currently empty, immediately posts the message to the
	 * target window.
	 *
	 * @param data      data package to send
	 * @param callback  callback function for this command
	 */
	function queue(data, callback)
	{
		var command = {data: data, callback: callback};

		// TODO not always safe -- producer/consumer problem, may run into a deadlock...

		// immediately post message if the queue is empty
		if (_.isEmpty(_commandQueue))
		{
			// add the command to the map to access the callback when "done"
			_commandMap[command.data.scriptId] = command;
			// send the command
			_targetWindow.postMessage(data, _origin);
		}
		// add command to the queue (message will be post after a "done" event)
		else
		{
			// add the command to the queue
			_commandQueue.push(command);
		}
	}

	return {
		init: init,
		updateContainer: updateContainer,
		script: script
	};
}

/**
 * JmolScriptGenerator class (extends MolScriptGenerator)
 *
 * Script generator for Jmol/JSmol applications.
 *
 * @author Selcuk Onur Sumer
 */
function JmolScriptGenerator()
{
	// Predefined style scripts for Jmol
	var _styleScripts = {
		ballAndStick: "wireframe ONLY; wireframe 0.15; spacefill 20%;",
		spaceFilling: "spacefill ONLY; spacefill 100%;",
		ribbon: "ribbon ONLY;",
		cartoon: "cartoon ONLY;",
		trace: "trace ONLY;"
	};

	function loadPdb(pdbId)
	{
		return "load=" + pdbId + ";";
	}

	function selectAll()
	{
		return "select all;";
	}

	function selectNone()
	{
		return "select none;";
	}

	function setScheme(schemeName)
	{
		return _styleScripts[schemeName];
	}

	function setColor (color)
	{
		return "color [" + formatColor(color) + "];"
	}

	function selectChain(chainId)
	{
		return "select :" + chainId + ";";
	}

	function selectAlphaHelix(chainId)
	{
		return "select :" + chainId + " and helix;";
	}

	function selectBetaSheet(chainId)
	{
		return "select :" + chainId + " and sheet;";
	}

	function rainbowColor(chainId)
	{
		// min atom no within the selected chain
		var rangeMin = "@{{:" + chainId + "}.atomNo.min}";
		// max atom no within the selected chain
		var rangeMax = "@{{:" + chainId + "}.atomNo.max}";

		// max residue no within the selected chain
		//var rangeMin = "@{{:" + chain.chainId + "}.resNo.min}";
		// max residue no within the selected chain
		//var rangeMax = "@{{:" + chain.chainId + "}.resNo.max}";

		// color the chain by rainbow coloring scheme (gradient coloring)
		return 'color atoms property atomNo "roygb" ' +
			'range ' + rangeMin + ' ' + rangeMax + ';';
	}

	function cpkColor(chainId)
	{
		return "color atoms CPK;";
	}

	function hideBoundMolecules()
	{
		return "restrict protein;";
	}

	function setTransparency(transparency)
	{
		// TODO we should use the given transparency value...
		return "color translucent;";
	}

	function makeOpaque()
	{
		return "color opaque;";
	}

	/**
	 * Generates a position string for Jmol scripting.
	 *
	 * @position object containing PDB position info
	 * @return {string} position string for Jmol
	 */
	function scriptPosition(position)
	{
		var insertionStr = function(insertion) {
			var posStr = "";

			if (insertion != null &&
			    insertion.length > 0)
			{
				posStr += "^" + insertion;
			}

			return posStr;
		};

		var posStr = position.start.pdbPos +
		             insertionStr(position.start.insertion);

		if (position.end.pdbPos > position.start.pdbPos)
		{
			posStr += "-" + position.end.pdbPos +
			          insertionStr(position.end.insertion);
		}

		return posStr;
	}

	function selectPositions(scriptPositions, chainId)
	{
		return "select (" + scriptPositions.join(", ") + ") and :" + chainId + ";";
	}

	function selectSideChains(scriptPositions, chainId)
	{
		return "select ((" + scriptPositions.join(", ") + ") and :" + chainId + " and sidechain) or " +
		"((" + scriptPositions.join(", ") + ") and :" + chainId + " and *.CA);"
	}

	function enableBallAndStick()
	{
		return "wireframe 0.15; spacefill 25%;";
	}

	function disableBallAndStick()
	{
		return "wireframe OFF; spacefill OFF;";
	}

	function center(position, chainId)
	{
		var self = this;
		var scriptPos = self.scriptPosition(position);
		return "center " + scriptPos + ":" + chainId + ";"
	}

	function defaultCenter()
	{
		return "center;";
	}

	function zoom(zoomValue)
	{
		// center and zoom to the selection
		return "zoom " + zoomValue + ";";
	}

	function defaultZoomIn()
	{
		return "zoom in;"
	}

	function defaultZoomOut()
	{
		return "zoom out;"
	}

	function spin(value)
	{
		return "spin " + value + ";";
	}

	/**
	 * Generates highlight script by using the converted highlight positions.
	 *
	 * @param scriptPositions   script positions
	 * @param color             highlight color
	 * @param options           visual style options
	 * @param chain             a PdbChainModel instance
	 * @return {Array} script lines as an array
	 */
	function highlightScript(scriptPositions, color, options, chain)
	{
		var self = this;
		var script = [];

		// add highlight color
		// "select (" + scriptPositions.join(", ") + ") and :" + chain.chainId + ";"
		script.push(self.selectPositions(scriptPositions, chain.chainId));
		script.push(self.setColor(color));

		var displaySideChain = options.displaySideChain != "none";

		// show/hide side chains
		script = script.concat(
			self.generateSideChainScript(scriptPositions, displaySideChain, options, chain));

		return script;
	}

	function formatColor(color)
	{
		// this is for Jmol compatibility
		// (colors should start with an "x" instead of "#")
		return color.replace("#", "x");
	}

	// override required functions
	this.loadPdb = loadPdb;
	this.selectAll = selectAll;
	this.selectNone = selectNone;
	this.setScheme = setScheme;
	this.setColor = setColor;
	this.selectChain = selectChain;
	this.selectAlphaHelix = selectAlphaHelix;
	this.selectBetaSheet = selectBetaSheet;
	this.rainbowColor = rainbowColor;
	this.cpkColor = cpkColor;
	this.hideBoundMolecules = hideBoundMolecules;
	this.setTransparency = setTransparency;
	this.makeOpaque = makeOpaque;
	this.scriptPosition = scriptPosition;
	this.selectPositions = selectPositions;
	this.selectSideChains = selectSideChains;
	this.enableBallAndStick = enableBallAndStick;
	this.disableBallAndStick = disableBallAndStick;
	this.highlightScript = highlightScript;
	this.center = center;
	this.defaultZoomIn = defaultZoomIn;
	this.defaultZoomOut = defaultZoomOut;
	this.defaultCenter = defaultCenter;
	this.spin = spin;
}

// JmolScriptGenerator extends MolScriptGenerator...
JmolScriptGenerator.prototype = new MolScriptGenerator();
JmolScriptGenerator.prototype.constructor = JmolScriptGenerator;

/**
 * Utility class to initialize the 3D mutation visualizer with Jmol (Java)
 * instance.
 *
 * Note: This class is assumed to have the same interface
 * (the same signature for all public functions) with the JSmolWrapper.
 *
 * @author Selcuk Onur Sumer
 */
function JmolWrapper(useJava)
{
	// Jmol applet reference
	var _applet = null;

	// wrapper, created by the Jmol lib -- html element
	var _wrapper = null;

	// default options (parameters required to init with the applet)
	var defaultOpts = initDefaultOpts(useJava);

	var _options = null;

	/**
	 * Initializes the visualizer.
	 *
	 * @param name      name of the application
	 * @param options   app options
	 */
	function init(name, options)
	{
		_options = jQuery.extend(true, {}, defaultOpts, options);

		// init applet
		_applet = Jmol.getApplet(name, _options);

		// update wrapper reference
		// TODO the wrapper id depends on the JMol implementation
		_wrapper = $("#" + name + "_appletinfotablediv");
		_wrapper.hide();
	}

	/**
	 * Updates the container of the visualizer object.
	 *
	 * @param container container selector
	 */
	function updateContainer(container)
	{
		// move visualizer into its new container
		if (_wrapper != null)
		{
			container.append(_wrapper);
			_wrapper.show();
		}
	}

	/**
	 * Runs the given command as a script on the 3D visualizer object.
	 *
	 * @param command   command to send
	 * @param callback  function to call after execution of the script
	 */
	function script(command, callback)
	{
		// run Jmol script
		Jmol.script(_applet, command);

		// call the callback function after script completed
		if(_.isFunction(callback))
		{
			callback();
		}
	}

	function initDefaultOpts(useJava)
	{
		if (useJava)
		{
			return {
				//defaultModel: "$dopamine",
				jarPath: "js/lib/jmol/",
				jarFile: "JmolAppletSigned.jar",
				disableJ2SLoadMonitor: true,
				disableInitialConsole: true
			};
		}
		else
		{
			return {
				use: "HTML5",
				j2sPath: "js/lib/jsmol/j2s",
				disableJ2SLoadMonitor: true,
				disableInitialConsole: true
			}
		}
	}

	return {
		init: init,
		updateContainer: updateContainer,
		script: script
	};
}

/**
 * Utility class to create segments from a merged alignment.
 * (See PdbChainModel.mergeAlignments function for details of merged alignments)
 *
 * @param mergedAlignment   merged alignment object (see PdbChainModel.mergedAlignment field)
 * @constructor
 *
 * @author Selcuk Onur Sumer
 */
function MergedAlignmentSegmentor(mergedAlignment)
{
	var _mergedAlignment = mergedAlignment;

	// start position (initially zero)
	var _start = 0;

	/**
	 * Checks if there are more segments in this merged alignment.
	 *
	 * @return {boolean}
	 */
	function hasNextSegment()
	{
		return (_start < _mergedAlignment.mergedString.length);
	}

	/**
	 * Extracts the next segment from the merged alignment string. Returns
	 * the segment as an object with the actual segment string,
	 * start (uniprot) position, and end (uniprot) position.
	 *
	 * @return {object} segment with string, start, and end info
	 */
	function getNextSegment()
	{
		var str = _mergedAlignment.mergedString;

		var segment = {};
		segment.start = _start + _mergedAlignment.uniprotFrom;
		var symbol = str[_start];
		var end = _start;

		// for each special symbol block, a new segment is created
		if (isSpecialSymbol(symbol))
		{
			segment.type = symbol;

			while (str[end] == symbol &&
			       end <= str.length)
			{
				end++;
			}
		}
		else
		{
			segment.type = "regular";

			while (!isSpecialSymbol(str[end]) &&
			       end <= str.length)
			{
				end++;
			}
		}

		segment.end = end + _mergedAlignment.uniprotFrom;
		segment.str = str.substring(_start, end);

		// update start for the next segment
		_start = end;

		return segment;
	}

	function isSpecialSymbol(symbol)
	{
		// considering symbols other than GAP as special
		// results in too many segments...
//		return (symbol == PdbDataUtil.ALIGNMENT_GAP) ||
//		       (symbol == PdbDataUtil.ALIGNMENT_MINUS) ||
//		       (symbol == PdbDataUtil.ALIGNMENT_PLUS) ||
//		       (symbol == PdbDataUtil.ALIGNMENT_SPACE);

		return (symbol == PdbDataUtil.ALIGNMENT_GAP);
	}

	return {
		hasNextSegment: hasNextSegment,
		getNextSegment: getNextSegment
	};
}

/**
 * Base (abstract) script generator class for molecular structure visualizers
 * such as Jmol and Pymol.
 *
 * @author Selcuk Onur Sumer
 */
function MolScriptGenerator()
{
	this.loadPdb = function(pdbId) {
		return "";
	};

	this.selectAll = function() {
		return "";
	};

	this.selectNone = function() {
		return "";
	};

	this.setScheme = function(schemeName) {
		return "";
	};

	this.setColor = function(color) {
		return "";
	};

	this.selectChain = function(chainId) {
		return "";
	};

	this.selectAlphaHelix = function(chainId) {
		return "";
	};

	this.selectBetaSheet = function(chainId) {
		return "";
	};

	this.rainbowColor = function(chainId) {
		return "";
	};

	this.cpkColor = function(chainId) {
		return "";
	};

	this.hideBoundMolecules = function() {
		return "";
	};

	this.setTransparency = function(transparency) {
		return "";
	};

	this.makeOpaque = function() {
		return "";
	};

	this.scriptPosition = function(position) {
		return "";
	};

	this.selectPositions = function(scriptPositions, chainId) {
		return "";
	};

	this.selectSideChains = function(scriptPositions, chainId) {
		return "";
	};

	this.enableBallAndStick = function() {
		return "";
	};

	this.disableBallAndStick = function() {
		return "";
	};

	this.center = function(position, chainId) {
		return "";
	};

	this.zoom = function(zoomValue) {
		return "";
	};

	this.defaultZoomIn = function() {
		return "";
	};

	this.defaultZoomOut = function() {
		return "";
	};

	this.defaultCenter = function() {
		return "";
	};

	this.spin = function(value) {
		return "";
	};

	/**
	 * Generates highlight script by using the converted highlight positions.
	 *
	 * @param scriptPositions   script positions
	 * @param color             highlight color
	 * @param options           visual style options
	 * @param chain             a PdbChainModel instance
	 * @return {Array} script lines as an array
	 */
	this.highlightScript = function(scriptPositions, color, options, chain)
	{
		return [];
	};

	/**
	 * Generates the visual style (scheme, coloring, selection, etc.) script
	 * to be sent to the 3D app.
	 *
	 * @param selection map of script positions
	 * @param chain     a PdbChainModel instance
	 * @param options   visual style options
	 *
	 * @return {Array}  script lines as an array
	 */
	this.generateVisualStyleScript = function(selection, chain, options)
	{
		var self = this;
		var script = [];

		script.push(self.selectAll()); // select everything
		script.push(self.setScheme(options.proteinScheme)); // show selected style view

		// do the initial (uniform) coloring

		script.push(self.setColor(options.defaultColor)); // set default color
		//script.push("translucent [" + _options.defaultTranslucency + "];"); // set default opacity
		script.push(self.selectChain(chain.chainId)); // select the chain
		script.push(self.setColor(options.chainColor)); // set chain color
		//script.push("translucent [" + _options.chainTranslucency + "];"); // set chain opacity

		// additional coloring for the selected chain
		script.push(self.selectChain(chain.chainId));

		if (options.colorProteins == "byAtomType")
		{
			script.push(self.cpkColor(chain.chainId));
		}
		else if (options.colorProteins == "bySecondaryStructure")
		{
			// color secondary structure (for the selected chain)
			script.push(self.selectAlphaHelix(chain.chainId)); // select alpha helices
			script.push(self.setColor(options.structureColors.alphaHelix)); // set color
			script.push(self.selectBetaSheet(chain.chainId)); // select beta sheets
			script.push(self.setColor(options.structureColors.betaSheet)); // set color
		}
		else if (options.colorProteins == "byChain")
		{
			// select the chain
			script.push(self.selectChain(chain.chainId));

			// color the chain by rainbow coloring scheme (gradient coloring)
			script.push(self.rainbowColor(chain.chainId));
		}

		// process mapped residues
		for (var color in selection)
		{
			// select positions (mutations)
			script.push(self.selectPositions(selection[color], chain.chainId));

			// color each residue with a mapped color (this is to sync with diagram colors)

			// use the actual mapped color
			if (options.colorMutations == "byMutationType")
			{
				// color with corresponding mutation color
				script.push(self.setColor(color));
			}
			// use a uniform color
			else if (options.colorMutations == "uniform")
			{
				// color with a uniform mutation color
				script.push(self.setColor(options.mutationColor));
			}

			// show/hide side chains
			script = script.concat(
				self.generateSideChainScript(selection[color],
					options.displaySideChain == "all",
					options,
					chain));
		}

		// TODO see if it is possible to set translucency value without specifying a color
		// ...right now ignoring _options.defaultTranslucency and _options.chainTranslucency

		// adjust structure transparency
		script.push(self.selectAll());
		script.push(self.setTransparency(options.defaultTranslucency));
		//script.push("color translucent [" + _options.defaultTranslucency + "];");
		script.push(self.selectChain(chain.chainId));
		script.push(self.makeOpaque());

		if (options.restrictProtein)
		{
			script.push(self.hideBoundMolecules());
		}

		return script;
	};

	/**
	 * Generates the script to show/hide the side chain for the given positions.
	 * Positions can be in the form of "666" or "666:C", both are fine.
	 *
	 * @param scriptPositions   an array of already generated script positions
	 * @param displaySideChain  flag to indicate to show/hide the side chain
	 * @param options           visual style options
	 * @param chain             a PdbChainModel instance
	 */
	this.generateSideChainScript = function(scriptPositions, displaySideChain, options, chain)
	{
		var self = this;
		var script = [];

		// display side chain (no effect for space-filling)
		if (!(options.proteinScheme == "spaceFilling"))
		{
			// select the corresponding side chain and also the CA atom on the backbone
			script.push(self.selectSideChains(scriptPositions, chain.chainId));

			if (displaySideChain)
			{
				// display the side chain with ball&stick style
				script.push(self.enableBallAndStick());

				// TODO also color side chain wrt atom type (CPK)?
			}
			else
			{
				// hide the side chain
				script.push(self.disableBallAndStick());
			}
		}

		return script;
	};

	/**
	 * Generates the highlight script to be sent to the 3D app.
	 *
	 * @param positions mutation positions to highlight
	 * @param color     highlight color
	 * @param options   visual style options
	 * @param chain     a PdbChainModel instance
	 * @return {Array}  script lines as an array
	 */
	this.generateHighlightScript = function(positions, color, options, chain)
	{
		var self = this;
		var script = [];

		// highlight the selected positions
		if (!_.isEmpty(positions))
		{
			// convert positions to script positions
			var scriptPositions = self.highlightScriptPositions(positions);

			script = script.concat(self.highlightScript(
				scriptPositions, color, options, chain));
		}

		return script;
	};

	this.highlightScriptPositions = function(positions)
	{
		var self = this;
		var scriptPositions = [];

		// convert positions to script positions
		_.each(positions, function(position) {
			scriptPositions.push(self.scriptPosition(position));
		});

		return scriptPositions;
	};
}

/**
 * Utility class for processing collection of mutations.
 *
 * @param mutations     [optional] a MutationCollection instance
 * @constructor
 *
 * @author Selcuk Onur Sumer
 */
var MutationDetailsUtil = function(mutations)
{
	var GERMLINE = "germline"; // germline mutation constant
	var VALID = "valid";

	// init class variables
	var _mutationGeneMap = {};
	var _mutationCaseMap = {};
	var _mutationIdMap = {};
	var _mutationKeywordMap = {};
	var _mutationProteinChangeMap = {};
	var _mutationProteinPosStartMap = {};
	var _mutations = [];

	this.getMutationGeneMap = function()
	{
		return _mutationGeneMap;
	};

	this.getMutationCaseMap = function()
	{
		return _mutationCaseMap;
	};

	this.getMutationIdMap = function()
	{
		return _mutationIdMap;
	};

	this.getMutations = function()
	{
		return _mutations;
	};

	/**
	 * Updates existing maps and collections by processing the given mutations.
	 * This method appends given mutations to the existing ones, it does not
	 * reset previous mutations.
	 *
	 * @param mutations a MutationCollection instance (list of mutations)
	 */
	this.processMutationData = function(mutations)
	{
		// update collections, arrays, maps, etc.
		_mutationGeneMap = this._updateGeneMap(mutations);
		_mutationCaseMap = this._updateCaseMap(mutations);
		_mutationIdMap = this._updateIdMap(mutations);
		_mutationKeywordMap = this._updateKeywordMap(mutations);
		_mutationProteinChangeMap = this._updateProteinChangeMap(mutations);
		_mutationProteinPosStartMap = this._updateProteinPosStartMap(mutations);
		_mutations = _mutations.concat(mutations.models);
	};

	/**
	 * Retrieves protein positions corresponding to the mutations
	 * for the given gene symbol.
	 *
	 * @param gene      hugo gene symbol
	 * @return {Array}  array of protein positions
	 */
	this.getProteinPositions = function(gene)
	{
		var mutations = _mutationGeneMap[gene];

		var positions = [];

		if (mutations != null)
		{
			for(var i=0; i < mutations.length; i++)
			{
				var position = {id: mutations[i].id,
					start: mutations[i].getProteinStartPos(),
					end: mutations[i].proteinPosEnd};

				positions.push(position);
			}
		}

		return positions;
	};

	this.getAllKeywords = function()
	{
		return _.keys(_mutationKeywordMap);
	};

	this.getAllProteinChanges = function()
	{
		return _.keys(_mutationProteinChangeMap);
	};

	this.getAllProteinPosStarts = function()
	{
		return _.keys(_mutationProteinPosStartMap);
	};

	this.getAllGenes = function()
	{
		return _.keys(_mutationGeneMap);
	};

	/**
	 * Processes the collection of mutations, and creates a map of
	 * <geneSymbol, mutation array> pairs.
	 *
	 * @param mutations collection of mutations
	 * @return {object} map of mutations (keyed on gene symbol)
	 * @private
	 */
	this._updateGeneMap = function(mutations)
	{
		var mutationMap = _mutationGeneMap;

		// process raw data to group mutations by genes
		for (var i=0; i < mutations.length; i++)
		{
			var gene = mutations.at(i).geneSymbol.toUpperCase();

			if (mutationMap[gene] == undefined)
			{
				mutationMap[gene] = [];
			}

			mutationMap[gene].push(mutations.at(i));
		}

		return mutationMap;
	};

	/**
	 * Processes the collection of mutations, and creates a map of
	 * <case id, mutation array> pairs.
	 *
	 * @param mutations collection of mutations
	 * @return {object} map of mutations (keyed on case id)
	 * @private
	 */
	this._updateCaseMap = function(mutations)
	{
		var mutationMap = _mutationCaseMap;

		// process raw data to group mutations by genes
		for (var i=0; i < mutations.length; i++)
		{
			var caseId = mutations.at(i).caseId.toLowerCase();

			if (mutationMap[caseId] == undefined)
			{
				mutationMap[caseId] = [];
			}

			mutationMap[caseId].push(mutations.at(i));
		}

		return mutationMap;
	};

	/**
	 * Processes the collection of mutations, and creates a map of
	 * <mutation id, mutation> pairs.
	 *
	 * @param mutations collection of mutations
	 * @return {object} map of mutations (keyed on mutation id)
	 * @private
	 */
	this._updateIdMap = function(mutations)
	{
		var mutationMap = _mutationIdMap;

		// process raw data to group mutations by genes
		for (var i=0; i < mutations.length; i++)
		{
			var mutationId = mutations.at(i).mutationId;
			mutationMap[mutationId] = mutations.at(i);
		}

		return mutationMap;
	};

	/**
	 * Processes the collection of mutations, and creates a map of
	 * <mutation keyword, mutation array> pairs.
	 *
	 * @param mutations collection of mutations
	 * @return {object} map of mutations (keyed on mutation keyword)
	 * @private
	 */
	this._updateKeywordMap = function(mutations)
	{
		var mutationMap = _mutationKeywordMap;

		// process raw data to group mutations by genes
		for (var i=0; i < mutations.length; i++)
		{
			var keyword = mutations.at(i).keyword;

			if (keyword != null)
			{
				if (mutationMap[keyword] == undefined)
				{
					mutationMap[keyword] = [];
				}

				mutationMap[keyword].push(mutations.at(i));
			}
		}

		return mutationMap;
	};

	/**
	 * Processes the collection of mutations, and creates a map of
	 * <protein change, mutation array> pairs.
	 *
	 * @param mutations collection of mutations
	 * @returns {object} map of mutations (keyed on protein change)
	 * @private
	 */
	this._updateProteinChangeMap = function(mutations)
	{
		var mutationMap = _mutationProteinChangeMap;

		// process raw data to group mutations by genes
		for (var i=0; i < mutations.length; i++)
		{
			var proteinChange = mutations.at(i).proteinChange;

			if (proteinChange != null)
			{
				if (mutationMap[proteinChange] == undefined)
				{
					mutationMap[proteinChange] = [];
				}

				mutationMap[proteinChange].push(mutations.at(i));
			}
		}

		return mutationMap;
	};

	/**
	 * Processes the collection of mutations, and creates a map of
	 * <protein position start, mutation array> pairs.
	 *
	 * @param mutations collection of mutations
	 * @returns {object} map of mutations (keyed on protein position start)
	 * @private
	 */
	this._updateProteinPosStartMap = function(mutations)
	{
		var mutationMap = _mutationProteinPosStartMap;

		// process raw data to group mutations by genes
		for (var i=0; i < mutations.length; i++)
		{
			// using only protein position start is ambiguous,
			// so we also need gene symbol for the key...
			var gene = mutations.at(i).geneSymbol;
			var proteinPosStart = mutations.at(i).proteinPosStart;

			if (proteinPosStart != null && gene != null)
			{
				var key = gene + "_" + proteinPosStart;

				if (mutationMap[key] == undefined)
				{
					mutationMap[key] = [];
				}

				mutationMap[key].push(mutations.at(i));
			}
		}

		return mutationMap;
	};

	/**
	 * Generates a single line summary with mutation rate.
	 *
	 * @param mutationCount mutation count values as an object
	 *                      {numCases, numMutated, numSomatic, numGermline}
	 * @return {string}     single line summary string
	 */
	this.generateSummary = function(mutationCount)
	{
		var summary = "[";
		var rate;

		if (mutationCount.numGermline > 0)
		{
			rate = (mutationCount.numGermline / mutationCount.numCases) * 100;
			summary += "Germline Mutation Rate: " + rate.toFixed(1) + "%, ";
		}

		rate = (mutationCount.numSomatic / mutationCount.numCases) * 100;
		summary += "Somatic Mutation Rate: " + rate.toFixed(1) + "%]";

		return summary;
	};

	/**
	 * Counts the number of total cases, number of mutated cases, number of cases
	 * with somatic mutation, and number of cases with germline mutation.
	 *
	 * Returns an object with these values.
	 *
	 * @param gene  hugo gene symbol
	 * @param cases array of cases (strings)
	 * @return {{numCases: number,
	 *          numMutated: number,
	 *          numSomatic: number,
	 *          numGermline: number}}
	 */
	this.countMutations = function(gene, cases)
	{
		var numCases = cases.length;
		var numMutated = 0;
		var numSomatic = 0;
		var numGermline = 0;

		// count mutated cases (also count somatic and germline mutations)
		for (var i=0; i < cases.length; i++)
		{
			// get the mutations for the current case
			var mutations = _mutationCaseMap[cases[i].toLowerCase()];

			// check if case has a mutation
			if (mutations != null)
			{
				var somatic = 0;
				var germline = 0;

				for (var j=0; j < mutations.length; j++)
				{
					// skip mutations with different genes
					if (mutations[j].geneSymbol.toLowerCase() != gene.toLowerCase())
					{
						continue;
					}

					if (mutations[j].mutationStatus.toLowerCase() === GERMLINE)
					{
						// case has at least one germline mutation
						germline = 1;
					}
					else
					{
						// case has at least one somatic mutation
						somatic = 1;
					}
				}

				// update counts
				numSomatic += somatic;
				numGermline += germline;
				numMutated++;
			}
		}

		// return an array of calculated values
		return {numCases: numCases,
			numMutated: numMutated,
			numSomatic: numSomatic,
			numGermline: numGermline};
	};

    /**
     * Checks if there all mutations come from a single cancer study
     *
     * @param gene  hugo gene symbol
     */
    this.cancerStudyAllTheSame = function(gene)
    {
        var self = this;
        gene = gene.toUpperCase();
	    var mutations = _mutationGeneMap[gene];

        if (mutations != null)
        {
            var prevStudy = null;

            for (var i=0; i < mutations.length; i++)
            {
                var cancerStudy = mutations[i].cancerStudy;
                if(prevStudy == null) {
                    prevStudy = cancerStudy;
                } else if(prevStudy != cancerStudy) {
                    return false;
                }
            }
        }

        return true;
    };

	this._contains = function(gene, matchFn)
	{
		var contains = false;

		gene = gene.toUpperCase();

		var mutations = _mutationGeneMap[gene];

		if (mutations != null)
		{
			for (var i=0; i < mutations.length; i++)
			{
				contains = matchFn(mutations[i]);

				if (contains)
				{
					break;
				}
			}
		}

		return contains;
	};

    /**
	 * Checks if there is a germline mutation for the given gene.
	 *
	 * @param gene  hugo gene symbol
	 */
	this.containsGermline = function(gene)
	{
		return this._contains(gene, function(mutation) {
			return (mutation.mutationStatus &&
			        mutation.mutationStatus.toLowerCase() == GERMLINE);
		});
	};

	/**
	 * Checks if there is a "valid" validation status for the given gene.
	 *
	 * @param gene  hugo gene symbol
	 */
	this.containsValidStatus = function(gene)
	{
		return this._contains(gene, function(mutation) {
			return (mutation.validationStatus &&
			        mutation.validationStatus.toLowerCase() == VALID);
		});
	};

	/**
	 * Checks if there is a link to IGV BAM file for the given gene.
	 *
	 * @param gene  hugo gene symbol
	 */
	this.containsIgvLink = function(gene)
	{
		return this._contains(gene, function(mutation) {
			return (mutation.igvLink &&
			        mutation.igvLink != "NA");
		});
	};

	/**
	 * Checks if there is valid allele frequency data for the given gene.
	 *
	 * @param gene  hugo gene symbol
	 */
	this.containsAlleleFreqT = function(gene)
	{
		return this._contains(gene, function(mutation) {
			return (mutation.tumorFreq &&
			        mutation.tumorFreq != "NA");
		});
	};

	/**
	 * Checks if there is valid copy number data for the given gene.
	 *
	 * @param gene  hugo gene symbol
	 */
	this.containsCnaData = function(gene)
	{
		return this._contains(gene, function(mutation) {
			return (mutation.cna &&
			        mutation.cna != "NA" &&
			        mutation.cna != "unknown");
		});
	};

	this.containsCaseId = function(gene)
	{
		return this._contains(gene, function(mutation) {
			return (mutation.caseId &&
			        mutation.caseId != "NA");
		});
	};

	this.containsChr = function(gene)
	{
		return this._contains(gene, function(mutation) {
			return (mutation.chr &&
			        mutation.chr != "NA");
		});
	};

	this.containsStartPos = function(gene)
	{
		return this._contains(gene, function(mutation) {
			return (mutation.startPos &&
			        mutation.startPos > 0);
		});
	};

	this.containsRefAllele = function(gene)
	{
		return this._contains(gene, function(mutation) {
			return (mutation.referenceAllele &&
			        mutation.referenceAllele != "NA");
		});
	};

	this.containsVarAllele = function(gene)
	{
		return this._contains(gene, function(mutation) {
			return (mutation.variantAllele &&
			        mutation.variantAllele != "NA");
		});
	};

	this.containsEndPos = function(gene)
	{
		return this._contains(gene, function(mutation) {
			return (mutation.endPos &&
			        mutation.endPos > 0);
		});
	};

	this.containsFis = function(gene)
	{
		return this._contains(gene, function(mutation) {
			return (mutation.functionalImpactScore &&
			        mutation.functionalImpactScore != "NA");
		});
	};

	this.containsCosmic = function(gene)
	{
		return this._contains(gene, function(mutation) {
			return (mutation.cosmic &&
			        mutation.cosmicCount &&
					mutation.cosmicCount > 0);
		});
	};

	this.containsMutationType = function(gene)
	{
		return this._contains(gene, function(mutation) {
			return (mutation.mutationType &&
			        mutation.mutationType != "NA");
		});
	};

	this.containsMutationCount = function(gene)
	{
		return this._contains(gene, function(mutation) {
			return (mutation.mutationCount &&
			        mutation.mutationCount > 0);
		});
	};

	this.containsKeyword = function(gene)
	{
		return this._contains(gene, function(mutation) {
			return (mutation.keyword &&
			        mutation.keyword != "NA");
		});
	};

	this.containsMutationEventId = function(gene)
	{
		return this._contains(gene, function(mutation) {
			return (mutation.mutationEventId &&
			        mutation.mutationEventId != "NA");
		});
	};

	/**
	 * Returns the number of distinct cancer type values for
	 * the given gene
	 *
	 * @param gene  hugo gene symbol
	 * @returns {Number}    number of distinct cancer type values
	 */
	this.distinctTumorTypeCount = function(gene)
	{
		gene = gene.toUpperCase();
		var mutations = _mutationGeneMap[gene];
		var tumorTypeMap = {};

		if (mutations != null)
		{
			for (var i=0; i < mutations.length; i++)
			{
				if (mutations[i].tumorType)
				{
					tumorTypeMap[mutations[i].tumorType] = true;
				}
			}
		}

		return _.keys(tumorTypeMap).length;
	};

	/**
	 * Returns a sorted array of data field counts for the given gene.
	 * Does not include counts for the values provided within
	 * the exclude list.
	 *
	 * @param gene          hugo gene symbol
	 * @param dataField     data field name
	 * @param excludeList   data values to exclude while counting
	 * @return {Array}  array of data value count info
	 */
	this.dataFieldCount = function(gene, dataField, excludeList)
	{
		gene = gene.toUpperCase();
		var mutations = _mutationGeneMap[gene];
		var valueCountMap = {};

		if (mutations != null)
		{
			for (var i=0; i < mutations.length; i++)
			{
				var value = mutations[i][dataField];

				if (value &&
				    !_.contains(excludeList, value))
				{
					if (valueCountMap[value] === undefined)
					{
						valueCountMap[value] = 0;
					}

					valueCountMap[value]++;
				}
			}
		}

		var pairs = _.pairs(valueCountMap);

		pairs.sort(function(a, b) {
			return (b[1] - a[1]);
		});

		var result = [];

		_.each(pairs, function(pair, i) {
			var obj = {count: pair[1]};
			obj[dataField] = pair[0];
			result.push(obj);
		});

		return result;
	};

	// init maps by processing the initial mutations
	if (mutations != null)
	{
		this.processMutationData(mutations);
	}
};
/**
 * Utility class to parse the custom mutation input data.
 *
 * @author Selcuk Onur Sumer
 */
function MutationInputParser ()
{
	var _data = null;
	var _geneList = null;
	var _sampleList = null;
	var _idCounter = 0;

	// TODO add column name alternatives?
	// map of <mutation model field name, input header name> pairs
	var _headerMap = {
		"proteinPosEnd": "protein_position_end",
		"uniprotId": "uniprot_id",
		"cancerType": "cancer_type",
		"tumorType": "tumor_type",
		"cancerStudyLink": "cancer_study_link",
		"codonChange": "codon_change",
		"proteinPosStart": "protein_position_start",
		"linkToPatientView": "patient_view_link",
		"geneticProfileId": "genetic_profile_id",
		"mutationCount": "mutation_count",
		"mutationType": "mutation_type", // "variant_classification"
		"referenceAllele": "reference_allele",
		"uniprotAcc": "uniprot_accession",
		"fisValue": "fis_value",
		"functionalImpactScore": "fis",
		"cancerStudy": "cancer_study",
		"normalRefCount": "normal_ref_count",
		"ncbiBuildNo": "ncbi_build",
		"normalFreq": "normal_frequency",
		"cancerStudyShort": "cancer_study_short",
		"msaLink": "msa_link",
		"mutationStatus": "mutation_status",
		"cna": "copy_number",
		"proteinChange": "protein_change",
		"endPos": "end_position",
		//"refseqMrnaId": "",
		"geneSymbol": "hugo_symbol",
		"tumorFreq": "tumor_frequency",
		"startPos": "start_position",
		"keyword": "keyword",
		"cosmic": "cosmic",
		"validationStatus": "validation_status",
		"mutationSid": "mutation_sid",
		//"canonicalTranscript": "",
		"normalAltCount": "normal_alt_count",
		"variantAllele": "variant_allele",
		//"mutationEventId": "",
		"mutationId": "mutation_id",
		"caseId": "sample_id", // "tumor_sample_barcode"
		"xVarLink": "xvar_link",
		"pdbLink": "pdb_link",
		"tumorAltCount": "tumor_alt_count",
		"tumorRefCount": "tumor_ref_count",
		"sequencingCenter": "center",
		"chr": "chromosome"
	};

	/**
	 * Initializes a default mutation object where all data fields are empty strings.
	 *
	 * @returns {Object}    a default "empty" mutation object
	 */
	function initMutation()
	{
		return {
			"proteinPosEnd": "",
			"uniprotId": "",
			"cancerType": "",
			"tumorType": "",
			"cancerStudyLink": "",
			"codonChange": "",
			"proteinPosStart": "",
			"linkToPatientView": "",
			"geneticProfileId": "",
			"mutationCount": "",
			"mutationType": "",
			"referenceAllele": "",
			"uniprotAcc": "",
			"fisValue": "",
			"functionalImpactScore": "",
			"cancerStudy": "",
			"normalRefCount": "",
			"ncbiBuildNo": "",
			"normalFreq": "",
			"cancerStudyShort": "",
			"msaLink": "",
			"mutationStatus": "",
			"cna": "",
			"proteinChange": "",
			"endPos": "",
			"refseqMrnaId": "",
			"geneSymbol": "",
			"tumorFreq": "",
			"startPos": "",
			"keyword": "",
			"cosmic": "",
			"validationStatus": "",
			"mutationSid": "",
			//"canonicalTranscript": "",
			"normalAltCount": "",
			"variantAllele": "",
			//"mutationEventId": "",
			"mutationId": "",
			"caseId": "",
			"xVarLink": "",
			"pdbLink": "",
			"tumorAltCount": "",
			"tumorRefCount": "",
			"sequencingCenter": "",
			"chr": ""
		};
	}

	/**
	 * Parses the entire input data and creates an array of mutation objects.
	 *
	 * @param input     input string/file.
	 * @returns {Array} an array of mutation objects.
	 */
	function parseInput(input)
	{
		var mutationData = [];

		var lines = input.split("\n");

		if (lines.length > 0)
		{
			// assuming first line is a header
			var indexMap = buildIndexMap(lines[0]);

			// rest should be data
			for (var i=1; i < lines.length; i++)
			{
				// skip empty lines
				if (lines[i].length > 0)
				{
					mutationData.push(parseLine(lines[i], indexMap));
				}
			}
		}

		_data = mutationData;

		return mutationData;
	}

	/**
	 * Parses a single line of the input and returns a new mutation object.
	 *
	 * @param line      single line of the input data
	 * @param indexMap  map of <header name, index> pairs
	 * @returns {Object}    a mutation object
	 */
	function parseLine(line, indexMap)
	{
		// init mutation fields
		var mutation = initMutation();

		// assuming values are separated by tabs
		var values = line.split("\t");

		// find the corresponding column for each field, and set the value
		_.each(_.keys(mutation), function(key) {
			mutation[key] = parseValue(key, values, indexMap);
		});

		mutation.mutationId = mutation.mutationId || nextId();

		// TODO mutationSid?
		mutation.mutationSid = mutation.mutationSid || mutation.mutationId;

		return mutation;
	}

	/**
	 * Parses the value of a single input cell.
	 *
	 * @param field     name of the mutation model field
	 * @param values    array of values for a single input line
	 * @param indexMap  map of <header name, index> pairs
	 * @returns {string}    data value for the given field name.
	 */
	function parseValue(field, values, indexMap)
	{
		// get the column name for the given field name
		var column = _headerMap[field];
		var index = indexMap[column];
		var value = "";

		if (index != null)
		{
			value = values[index] || "";
		}

		return value;
	}

	/**
	 * Builds a map of <header name, index> pairs, to use header names
	 * instead of index constants.
	 *
	 * @param header    header line (first line) of the input
	 * @returns map of <header name, index> pairs
	 */
	function buildIndexMap(header)
	{
		var columns = header.split("\t");
		var map = {};

		_.each(columns, function(column, index) {
			map[column.toLowerCase()] = index;
		});

		return map;
	}

	/**
	 * Processes the input data and creates a list of sample (case) ids.
	 *
	 * @returns {Array} an array of sample ids
	 */
	function getSampleArray()
	{
		if (_data == null)
		{
			return [];
		}

		if (_sampleList == null)
		{
			var sampleSet = {};

			_.each(_data, function(mutation, idx) {
				if (mutation.caseId != null &&
				    mutation.caseId.length > 0)
				{
					sampleSet[mutation.caseId] = mutation.caseId;
				}
			});

			_sampleList = _.values(sampleSet);
		}

		return _sampleList;
	}

	function getGeneList()
	{
		if (_data == null)
		{
			return [];
		}

		if (_geneList == null)
		{
			var geneSet = {};

			_.each(_data, function(mutation, idx) {
				if (mutation.geneSymbol != null &&
				    mutation.geneSymbol.length > 0)
				{
					geneSet[mutation.geneSymbol.toUpperCase()] =
						mutation.geneSymbol.toUpperCase();
				}
			});

			_geneList = _.values(geneSet);
		}

		return _geneList;
	}

	function nextId()
	{
	    _idCounter++;

		return "stalone_mut_" + _idCounter;
	}

	return {
		parseInput: parseInput,
		getSampleArray: getSampleArray,
		getGeneList: getGeneList
	};
}

/**
 * Singleton utility function for Pancancer Mutation Data.
 *
 * @author Selcuk Onur Sumer
 */
var PancanMutationDataUtil = (function()
{
	function munge(response, key)
	{
		// munge data to get it into the format: keyword -> corresponding datum
		return d3.nest()
			.key(function(d) {
				return d[key];
			})
			.entries(response)
			.reduce(function(acc, next) {
				acc[next.key] = next.values;
				return acc;
			},
			{});
	}

	function getMutationFrequencies(data)
	{
		var frequencies = {};

		_.each(_.keys(data), function(key, i) {
			frequencies = _.extend(frequencies, munge(data[key], key));
		});

		return frequencies;
	}

	/**
	 * Counts number of total mutations for the given frequencies and key.
	 *
	 * @param frequencies   pancan mutation frequencies
	 * @param key           key (keyword, gene symbol or protein change)
	 * @returns {Object}    mutation count
	 */
	function countByKey(frequencies, key)
	{
		var data = frequencies[key];

		return _.reduce(data, function(acc, next) {
			return acc + next.count;
		}, 0);
	}

	return {
		getMutationFrequencies: getMutationFrequencies,
		countByKey: countByKey
	};
})();

/**
 * Singleton utility class for PDB data related tasks.
 *
 * @author Selcuk Onur Sumer
 */
var PdbDataUtil = (function()
{
	// constants
	var ALIGNMENT_GAP = "*";
	var ALIGNMENT_PLUS = "+";
	var ALIGNMENT_MINUS = "-";
	var ALIGNMENT_SPACE = " ";

	/**
	 * Processes the pdb data (received from the server) to create
	 * a collection of PdbModel instances.
	 *
	 * @param data  pdb alignment data with a position map
	 * @return {PdbCollection}   PdbModel instances representing the processed data
	 */
	function processPdbData(data)
	{
		var alignmentModel = null;
		var pdbList = [];
		var pdbMap = {};

		_.each(data, function(alignment, idx) {
			alignmentModel = new PdbAlignmentModel(alignment);

			if (pdbMap[alignmentModel.pdbId] == undefined)
			{
				pdbMap[alignmentModel.pdbId] = {};
			}

			if (pdbMap[alignmentModel.pdbId][alignmentModel.chain] == undefined)
			{
				pdbMap[alignmentModel.pdbId][alignmentModel.chain] = [];
			}

			pdbMap[alignmentModel.pdbId][alignmentModel.chain].push(alignmentModel);
		});

		// instantiate chain models
		for (var pdbId in pdbMap)
		{
			var chains = [];

			for (var chain in pdbMap[pdbId])
			{
				var chainModel = new PdbChainModel({chainId: chain,
					alignments: pdbMap[pdbId][chain]});

				chains.push(chainModel);
			}

			var pdbModel = new PdbModel({pdbId: pdbId,
				chains: chains});

			pdbList.push(pdbModel);
		}

		// return new pdb model
		return new PdbCollection(pdbList);
	}

	/**
	 * Generates a pdb info summary for the given full pdb info object
	 * and the chain id.
	 *
	 * @param pdbInfo   pdb info data (retrieved from server)
	 * @param chainId   chain id as a string
	 * @returns {Object} pdb summary for the given chain
	 */
	function generatePdbInfoSummary(pdbInfo, chainId)
	{
		var summary = {};
		summary.title = pdbInfo.title;

		// TODO cache?

		// get chain specific molecule info
		for (var key in pdbInfo.compound)
		{
			var mol = pdbInfo.compound[key];

			if (mol.molecule &&
			    _.indexOf(mol.chain, chainId.toLowerCase()) != -1)
			{
				// chain is associated with this mol,
				// get the organism info from the source

				summary.molecule = mol.molecule;
				break;
			}
		}

		return summary;
	}

	/**
	 * Finds the organism for the given full pdb info object
	 * and the chain id.
	 *
	 * @param pdbInfo   pdb info data (retrieved from server)
	 * @param chainId   chain id as a string
	 * @returns {String} organism data corresponding to the given chain
	 */
	function getOrganism(pdbInfo, chainId)
	{
		var organism = "NA";

		// TODO cache?
		for (var key in pdbInfo.compound)
		{
			var mol = pdbInfo.compound[key];

			if (_.indexOf(mol.chain, chainId.toLowerCase()) != -1 &&
			    pdbInfo.source[mol.mol_id] != null)
			{
				// chain is associated with this mol,
				// get the organism info from the source
				organism = pdbInfo.source[mol.mol_id].organism_scientific ||
				           organism;

				break;
			}
		}

		return organism;
	}

	/**
	 * Merge alignments in the given array.
	 *
	 * @param alignments    an array of PdbAlignmentModel instances
	 */
	function mergeAlignments(alignments)
	{
		// TODO merge without assuming it is sorted (write a new algorithm)
		return mergeSortedAlignments(alignments);
	}

	/**
	 * Merge alignments in the given array, assuming that
	 * they are sorted by uniprotFrom field.
	 *
	 * @param alignments    an array of PdbAlignmentModel instances
	 * @return {Object}     merged alignment object
	 */
	function mergeSortedAlignments(alignments)
	{
		var mergedAlignment = {mergedString: "", uniprotFrom: -1, uniprotTo: -1, pdbFrom: -1};
		var mergedStr = "";
		var end = -1;
		var prev;

		if (alignments.length > 0)
		{
			mergedStr += alignments[0].alignmentString;
			end = alignments[0].uniprotTo;
			prev = alignments[0];
		}
		else
		{
			return mergedAlignment;
		}

		_.each(alignments, function(alignment, idx) {
			var distance = alignment.uniprotFrom - end - 1;

			var str = alignment.alignmentString;

			// check for overlapping uniprot positions...

			// no overlap, and the next alignment starts exactly after the current merge
			if (distance == 0)
			{
				// just concatenate two strings
				mergedStr += str;
			}
			// no overlap, but there is a gap
			else if (distance > 0)
			{
				var gap = [];

				// add gap characters (character count = distance)
				for (var i=0; i<distance; i++)
				{
					gap.push(ALIGNMENT_GAP);
				}

				// also add the actual string
				gap.push(str);

				mergedStr += gap.join("");

			}
			// overlapping
			else
			{
				var overlap = [];
				var subLength = Math.min(-1 * distance, str.length);

				overlap.push(mergedStr.substr(mergedStr.length + distance, subLength));
				overlap.push(str.substr(0, subLength));

				if (overlap[0] != overlap[1])
				{
					console.log("[warning] alignment mismatch: " +
					            prev.alignmentId + " & " + alignment.alignmentId);
					console.log(overlap[0]);
					console.log(overlap[1]);
				}

				// merge two strings
				mergedStr += str.substr(-1 * distance);
			}

			// update the end position
			end = Math.max(end, alignment.uniprotTo);

			if (end == alignment.uniprotTo)
			{
				// keep reference to the previous alignment
				prev = alignment;
			}
		});

		mergedAlignment.uniprotFrom = alignments[0].uniprotFrom;
		mergedAlignment.uniprotTo = mergedAlignment.uniprotFrom + mergedStr.length;
		mergedAlignment.pdbFrom = alignments[0].pdbFrom;
		mergedAlignment.mergedString = mergedStr;
		mergedAlignment.identityPerc = calcIdentityPerc(mergedStr);
		mergedAlignment.identity = calcIdentity(mergedStr);

		return mergedAlignment;
	}

	/**
	 * Finds the first matching pdb id & chain for the given mutation and
	 * row of chains.
	 *
	 * @param mutation  a MutationModel instance
	 * @param rowData   ranked chain data (2D array)
	 * @return {Object} {pdbId, chainId}
	 */
	function mutationToPdb(mutation, rowData)
	{
		var pdbMatch = null;

		var location = mutation.getProteinStartPos();
		var type = mutation.mutationType.trim().toLowerCase();

		// skip fusions or invalid locations
		if (location == null ||
		    type == "fusion")
		{
			return pdbMatch;
		}

		// iterate all chains to find the first matching position
		for (var i=0;
		     i < rowData.length && !pdbMatch;
		     i++)
		{
			var allocation = rowData[i];

			for (var j=0;
			     j < allocation.length && !pdbMatch;
			     j++)
			{
				var datum = allocation[j];

				var alignment = datum.chain.mergedAlignment;

				// use merged alignment to see if there is a match
				var rangeWithin = location >= alignment.uniprotFrom &&
				                  location <= alignment.uniprotTo;

				// check for match condition
				if (rangeWithin && alignmentMatch(alignment, location))
				{
					pdbMatch = {pdbId: datum.pdbId,
						chainId: datum.chain.chainId};

					// found a matching pdb residue, break the inner loop
					break;
				}
			}

			if (pdbMatch)
			{
				// found a matching pdb residue, break the outer loop
				break;
			}
		}

		return pdbMatch;
	}

	/**
	 * Checks for a match for the specified location on the
	 * given merged alignment.
	 *
	 * @param alignment merged alignment
	 * @param location  protein change location
	 * @return {boolean}    true if match, false otherwise
	 */
	function alignmentMatch(alignment, location)
	{
		var index = location - alignment.uniprotFrom;

		var symbol = alignment.mergedString[index];

		var mismatch = (symbol == ALIGNMENT_GAP);

		return !mismatch;
	}

	/**
	 * Calculates the identity percentage of the given alignment string
	 * based on mismatch ratio.
	 *
	 * @param mergedStr merged alignment string
	 * @return {Number} identity percentage value
	 */
	function calcIdentityPerc(mergedStr)
	{
		var gap = 0;
		var mismatch = 0;

		for (var count=0; count < mergedStr.length; count++)
		{
			var symbol = mergedStr[count];
			if (symbol == ALIGNMENT_GAP)
			{
				// increment gap count (gaps excluded from ratio calculation)
				gap++;
			}
			else if (symbol == ALIGNMENT_MINUS ||
				symbol == ALIGNMENT_PLUS ||
				symbol == ALIGNMENT_SPACE)
			{
				// any special symbol other than a gap is considered as a mismatch
				// TODO is it better to assign a different weight for each symbol?
				mismatch++;
			}
		}

		return 1.0 - (mismatch / (count - gap));
	}

	/**
	 * Calculates the identity (number of matches) for
	 * the given alignment string.
	 *
	 * @param mergedStr merged alignment string
	 * @return {Number} identity value
	 */
	function calcIdentity(mergedStr)
	{
		mergedStr = mergedStr.toLowerCase();

		var match = 0;

		for (var count=0; count < mergedStr.length; count++)
		{
			var symbol = mergedStr[count];

			if (symbol.match(/[a-z]/))
			{
				match++;
			}
		}

		return match;
	}

	/**
	 * Creates row data by allocating position for each chain.
	 * A row may have multiple chains if there is no overlap
	 * between chains.
	 *
	 * @param pdbColl   a PdbCollection instance
	 * @return {Array}  a 2D array of chain allocation
	 */
	function allocateChainRows(pdbColl)
	{
		// sort chains by rank (high to low)
		var chainData = sortChainsDesc(pdbColl);

		var rows = [];

		_.each(chainData, function(datum, idx) {
			var chain = datum.chain;

			if (chain.alignments.length > 0)
			{
				var inserted = false;

				// find the first available row for this chain
				for (var i=0; i < rows.length; i++)
				{
					var row = rows[i];
					var conflict = false;

					// check for conflict for this row
					for (var j=0; j < row.length; j++)
					{
						if (overlaps(chain, row[j].chain))
						{
							// set the flag, and break the loop
							conflict = true;
							break;
						}
					}

					// if there is space available in this row,
					// insert the chain into the current row
					if (!conflict)
					{
						// insert the chain, set the flag, and break the loop
						row.push(datum);
						inserted = true;
						break;
					}
				}

				// if there is no available space in any row,
				// then insert the chain to the next row
				if (!inserted)
				{
					var newAllocation = [];
					newAllocation.push(datum);
					rows.push(newAllocation);
				}
			}
		});

		// sort alignments in each row by start position (lowest comes first)
//		_.each(rows, function(allocation, idx) {
//			allocation.sort(function(a, b){
//				return (a.chain.mergedAlignment.uniprotFrom -
//				        b.chain.mergedAlignment.uniprotFrom);
//			});
//		});

		// sort alignments in the first row by alignment length
		if (rows.length > 0)
		{
			rows[0].sort(function(a, b){
				return (b.chain.mergedAlignment.mergedString.length -
				        a.chain.mergedAlignment.mergedString.length);
			});
		}

		return rows;
	}

	/**
	 * Checks if the given two chain alignments (positions) overlaps
	 * with each other.
	 *
	 * @param chain1    first chain
	 * @param chain2    second chain
	 * @return {boolean}    true if intersects, false if distinct
	 */
	function overlaps(chain1, chain2)
	{
		var overlap = true;

		if (chain1.mergedAlignment.uniprotFrom >= chain2.mergedAlignment.uniprotTo ||
		    chain2.mergedAlignment.uniprotFrom >= chain1.mergedAlignment.uniprotTo)
		{
			// no conflict
			overlap = false;
		}

		return overlap;
	}

	/**
	 * Creates a sorted array of chain datum (a {pdbId, PdbChainModel} pair).
	 * The highest ranked chain will be the first element of the returned
	 * data array.
	 *
	 * @param pdbColl   a PdbCollection instance
	 * @return {Array}  an array of <pdb id, PdbChainModel> pairs
	 */
	function sortChainsDesc(pdbColl)
	{
		var chains = [];

		// put all chains in a single array
		pdbColl.each(function(pdb, idx) {
			// create rectangle(s) for each chain
			pdb.chains.each(function(chain, idx) {
				var datum = {pdbId: pdb.pdbId, chain: chain};
				chains.push(datum);
			});
		});

		// rank the chains
		sortChains(chains, [
			compareIdentity, // first, sort by identity
			compareMergedLength, // then by length
			compareIdentityPerc, // then by identity percentage
			comparePdbId, // then by pdb id (A-Z)
			compareChainId // then by chain id (A-Z)
		]);

		return chains;
	}

	/**
	 * Sort chains wrt the given comparator functions.
	 *
	 * @param chains        an array of PDB chain data
	 * @param comparators   an array of comparator functions
	 */
	function sortChains(chains, comparators)
	{
		// compare using given comparator functions
		chains.sort(function(a, b) {
			var result = 0;

			// continue to compare until the result is different than zero
			for (var i=0;
			     i < comparators.length && result == 0;
			     i++)
			{
				var fn = comparators[i];
				result = fn(a, b);
			}

			return result;
		});
	}

	function chainKey(pdbId, chainId)
	{
		return pdbId + ":" + chainId;
	}

	function compareIdentity(a, b)
	{
		// higher value should comes first
		return (b.chain.mergedAlignment.identity -
		        a.chain.mergedAlignment.identity);
	}

	function compareIdentityPerc(a, b)
	{
		// higher value should comes first
		return (b.chain.mergedAlignment.identityPerc -
		        a.chain.mergedAlignment.identityPerc);
	}

	function compareMergedLength(a, b)
	{
		// longer string should comes first in the sorted array
		return (b.chain.mergedAlignment.mergedString.length -
		        a.chain.mergedAlignment.mergedString.length);
	}

	function comparePdbId(a, b)
	{
		// A-Z sort
		if (b.pdbId > a.pdbId) {
			return -1;
		} else if (b.pdbId < a.pdbId) {
			return 1;
		} else {
			return 0;
		}

		//return (a.pdbId - b.pdbId);
	}

	function compareChainId(a, b)
	{
		// A-Z sort
		if (b.chain.chainId > a.chain.chainId) {
			return -1;
		} else if (b.chain.chainId < a.chain.chainId) {
			return 1;
		} else {
			return 0;
		}

		//return (a.chain.chainId - b.chain.chainId);
	}

	function compareEValue(a, b)
	{
		// lower e value should comes first in the sorted array
		return (getMinValue(a.chain.alignments, "eValue") -
		        getMinValue(b.chain.alignments, "eValue"));
	}

	function compareIdentP(a, b)
	{
		// higher percentage should comes first in the sorted array
		return (getMinValue(b.chain.alignments, "identityPerc") -
		        getMinValue(a.chain.alignments, "identityPerc"));
	}

	/**
	 * Calculates total number of chains for the given PDB data.
	 *
	 * @param data      PDB data (collection of PdbModel instances)
	 * @return {number} total number of chains
	 */
	function calcChainCount(data)
	{
		var chainCount = 0;

		data.each(function(pdb, idx) {
			chainCount += pdb.chains.length;
		});

		return chainCount;
	}

	function getMinValue(alignments, field)
	{
		var min = Infinity;

		alignments.each(function(ele, idx) {
			if (ele[field] < min)
			{
				min = ele[field];
			}
		});

		return min;
	}

	function getMaxValue(alignments, field)
	{
		var max = -Infinity;

		alignments.each(function(ele, idx) {
			if (ele[field] > max)
			{
				max = ele[field];
			}
		});

		return max;
	}

	return {
		// public constants
		ALIGNMENT_GAP: ALIGNMENT_GAP,
		ALIGNMENT_PLUS: ALIGNMENT_PLUS,
		ALIGNMENT_MINUS: ALIGNMENT_MINUS,
		ALIGNMENT_SPACE: ALIGNMENT_SPACE,
		// public functions
		processPdbData: processPdbData,
		mutationToPdb: mutationToPdb,
		allocateChainRows: allocateChainRows,
		mergeAlignments: mergeAlignments,
		generatePdbInfoSummary: generatePdbInfoSummary,
		getOrganism: getOrganism,
		chainKey: chainKey
	};
})();
/**
 * PymolScriptGenerator class (extends JmolScriptGenerator)
 *
 * Script generator for the PyMOL application.
 *
 * @author Selcuk Onur Sumer
 */
function PymolScriptGenerator()
{
	// Predefined style scripts for Jmol
	var _styleScripts = {
		ballAndStick: "hide everything; show spheres; show sticks; alter all, vdw=0.50",
		spaceFilling: "hide everything; show spheres;",
		ribbon: "hide everything; show ribbon;",
		cartoon: "hide everything; show cartoon;",
		// TODO there is no "trace" in PyMOL, ribbon is the most similar one
		trace: "hide everything; show ribbon;"
	};

	function reinitialize()
	{
		return "reinitialize;";
	}

	function bgColor(color)
	{
		return "bg_color " + formatColor(color) + ";";
	}

	function loadPdb(pdbId)
	{
		return "fetch " + pdbId + ", async=0;";
	}

	function setScheme(schemeName)
	{
		return _styleScripts[schemeName];
	}

	function setColor (color)
	{
		return "color " + formatColor(color) + ", sele;";
	}

	function selectChain(chainId)
	{
		return "select chain " + chainId + ";";
	}

	function selectAlphaHelix(chainId)
	{
		return "select (chain " + chainId + ") and (ss h);";
	}

	function selectBetaSheet(chainId)
	{
		return "select (chain " + chainId + ") and (ss s);";
	}

	function selectPositions(scriptPositions, chainId)
	{
		return "select (resi " + scriptPositions.join(",") + ") and (chain " + chainId + ");";
	}

	function selectSideChains(scriptPositions, chainId)
	{
		return "select ((resi " + scriptPositions.join(",") + ") and (chain " + chainId + ") and (not name c+n+o));";
	}

	function setTransparency(transparency)
	{
		// TODO cartoon_transparency doesn't work for chain or residue selections
		// see issue:  http://sourceforge.net/p/pymol/bugs/129/
		return ("set transparency, " + (transparency / 10) + ", sele;\n" +
		        "set cartoon_transparency, " + (transparency / 10) + ", sele;\n" +
		        "set sphere_transparency, " + (transparency / 10) + ", sele;\n" +
		        "set stick_transparency, " + (transparency / 10) + ", sele;");
	}

	function makeOpaque()
	{
		return setTransparency(0);
	}

	function enableBallAndStick()
	{
		return "show spheres, sele; show sticks, sele; alter sele, vdw=0.50;";
	}

	function disableBallAndStick()
	{
		return "hide spheres, sele; hide sticks, sele;";
	}

	function rainbowColor(chainId)
	{
		return "spectrum count, rainbow_rev, sele";
	}

	function cpkColor(chainId)
	{
		return "util.cbaw sele;";
	}

	function hideBoundMolecules()
	{
		// restrict to protein only
		return "hide everything," +
		       "not resn asp+glu+arg+lys+his+asn+thr+cys+gln+tyr+ser+gly+ala+leu+val+ile+met+trp+phe+pro";
	}

	function formatColor(color)
	{
		// this is for Pymol compatibility
		// (colors should start with an "0x" instead of "#")
		return color.replace("#", "0x");
	}

	// override required functions
	this.loadPdb = loadPdb;
	this.setScheme = setScheme;
	this.setColor = setColor;
	this.selectChain = selectChain;
	this.selectAlphaHelix = selectAlphaHelix;
	this.selectBetaSheet = selectBetaSheet;
	this.rainbowColor = rainbowColor;
	this.cpkColor = cpkColor;
	this.hideBoundMolecules = hideBoundMolecules;
	this.setTransparency = setTransparency;
	this.makeOpaque = makeOpaque;
	this.selectPositions = selectPositions;
	this.selectSideChains = selectSideChains;
	this.enableBallAndStick = enableBallAndStick;
	this.disableBallAndStick = disableBallAndStick;
	this.reinitialize = reinitialize;
	this.bgColor = bgColor;
}

// PymolScriptGenerator extends JmolScriptGenerator...
PymolScriptGenerator.prototype = new JmolScriptGenerator();
PymolScriptGenerator.prototype.constructor = PymolScriptGenerator;


/**
 * Mutation Model.
 *
 * Current model is sufficient to visualize both the table and the diagram.
 * Later we may add more data if necessary.
 *
 * @author Selcuk Onur Sumer
 */
var MutationModel = Backbone.Model.extend({
	initialize: function(attributes) {
		this.mutationId = attributes.mutationId;
        this.mutationSid = attributes.mutationSid;
		this.geneticProfileId = attributes.geneticProfileId;
		this.mutationEventId = attributes.mutationEventId;
		this.caseId = attributes.caseId;
		this.geneSymbol = attributes.geneSymbol;
		this.linkToPatientView = attributes.linkToPatientView;
        this.cancerType = attributes.cancerType;
        this.cancerStudy = attributes.cancerStudy;
        this.cancerStudyShort = attributes.cancerStudyShort;
        this.cancerStudyLink = attributes.cancerStudyLink;
		this.tumorType = attributes.tumorType;
		this.proteinChange = attributes.proteinChange;
		this.mutationType = attributes.mutationType;
		this.cosmic = attributes.cosmic;
		this.cosmicCount = this.calcCosmicCount(attributes.cosmic);
		this.functionalImpactScore = attributes.functionalImpactScore;
		this.fisValue = attributes.fisValue;
		this.msaLink = attributes.msaLink;
		this.xVarLink = attributes.xVarLink;
		this.pdbLink = attributes.pdbLink;
		this.pdbMatch = attributes.pdbMatch; // {pdbId, chainId} pair
		this.igvLink = attributes.igvLink;
		this.mutationStatus = attributes.mutationStatus;
		this.validationStatus = attributes.validationStatus;
		this.sequencingCenter = attributes.sequencingCenter;
		this.ncbiBuildNo = attributes.ncbiBuildNo;
		this.chr = attributes.chr;
		this.startPos = attributes.startPos;
		this.endPos = attributes.endPos;
		this.referenceAllele = attributes.referenceAllele;
		this.variantAllele = attributes.variantAllele;
		this.tumorFreq = attributes.tumorFreq;
		this.normalFreq = attributes.normalFreq;
		this.tumorRefCount = attributes.tumorRefCount;
		this.tumorAltCount = attributes.tumorAltCount;
		this.normalRefCount = attributes.normalRefCount;
		this.normalAltCount = attributes.normalAltCount;
		this.canonicalTranscript = attributes.canonicalTranscript;
		this.refseqMrnaId = attributes.refseqMrnaId;
		this.codonChange = attributes.codonChange;
		this.uniprotId = attributes.uniprotId;
		this.uniprotAcc = attributes.uniprotAcc;
		this.proteinPosStart = attributes.proteinPosStart;
		this.proteinPosEnd = attributes.proteinPosEnd;
		this.mutationCount = attributes.mutationCount;
		this.specialGeneData = attributes.specialGeneData;
		this.keyword = attributes.keyword;
		this.cna = attributes.cna;
	},
	url: function() {
		// TODO implement this to get the data from a web service
		var urlStr = "webservice.do?cmd=...";
	},
	/**
	 * Finds out the protein start position for this mutation.
	 * The field proteinPosStart has a priority over proteinChange.
	 * If none of these has a valid value, then this function
	 * returns null.
	 *
	 * @return protein start position
	 */
	getProteinStartPos: function()
	{
		// first try protein start pos
		var position = this.proteinPosStart;

		// if not valid, then try protein change value
		if (position == null ||
		    position.length == 0 ||
		    position == "NA" ||
		    position < 0)
		{
			position = this.getProteinChangeLocation();
		}

		return position;
	},
	/**
	 * Finds the uniprot location for the protein change of
	 * the given mutation.
	 *
	 * @return {String} protein location as a string value
	 */
	getProteinChangeLocation: function()
	{
		var location = null;
		var proteinChange = this.proteinChange;
		var result = proteinChange.match(/[0-9]+/);

		if (result && result.length > 0)
		{
			location = result[0];
		}

		return location;
	},
	calcCosmicCount: function(cosmic)
	{
		var cosmicCount = 0;

		if (cosmic)
		{
			cosmic.forEach(function(c) {
				cosmicCount += c[2];
			});
		}

		return cosmicCount;
	}
});

/**
 * Collection of mutations (MutationModel instances).
 */
var MutationCollection = Backbone.Collection.extend({
	model: MutationModel,
	initialize: function(options) {
		// TODO add & set attributes if required
	},
	parse: function(response) {
		// TODO parse response (returned from web service)
		// this.attributes = function() { return response.attributes; };   // save the attributes
		// return response.data;    // but the data is what is to be model-ed
	},
	url: function() {
		// TODO implement this to get the data from a web service
		var urlStr = "webservice.do?cmd=...";
	}
});



var PdbAlignmentModel = Backbone.Model.extend({
	initialize: function(attributes) {
		this.alignmentId = attributes.alignmentId;
		this.pdbId = attributes.pdbId;
		this.chain = attributes.chain;
		this.uniprotId = attributes.uniprotId;
		this.pdbFrom = attributes.pdbFrom;
		this.pdbTo = attributes.pdbTo;
		this.uniprotFrom = attributes.uniprotFrom;
		this.uniprotTo = attributes.uniprotTo;
		this.alignmentString = attributes.alignmentString;
		this.eValue = attributes.eValue;
		this.identityPerc = attributes.identityPerc;
	}
});

/**
 * Collection of pdb alignment data (PdbAlignmentModel instances).
 */
var PdbAlignmentCollection = Backbone.Collection.extend({
	model: PdbAlignmentModel,
	initialize: function(options) {
		// TODO add & set attributes if required
	}
});
/**
 * PDB Chain Model.
 *
 * @author Selcuk Onur Sumer
 */
var PdbChainModel = Backbone.Model.extend({
	initialize: function(attributes) {
		// chain id (A, B, C, X, etc.)
		this.chainId = attributes.chainId;
		//  map of (mutation id, pdb position) pairs
		this.positionMap = attributes.positionMap;
		// collection of PdbAlignmentModel instances
		this.alignments = new PdbAlignmentCollection(attributes.alignments);
		// summary of all alignments (merged alignments)
		// TODO define a model for merged alignments (PdbMergedAlignment) ?
		this.mergedAlignment = PdbDataUtil.mergeAlignments(attributes.alignments);
	}
});

/**
 * Collection of pdb data (PdbModel instances).
 */
var PdbChainCollection = Backbone.Collection.extend({
	model: PdbChainModel,
	initialize: function(options) {
		// TODO add & set attributes if required
	}
});
/**
 * PDB data model.
 *
 * Contains PDB id and a chain list.
 *
 * @author Selcuk Onur Sumer
 */
var PdbModel = Backbone.Model.extend({
	initialize: function(attributes) {
		// pdb id (e.g: 1d5r)
		this.pdbId = attributes.pdbId;
		// collection of PdbChainModel instances
		this.chains = new PdbChainCollection(attributes.chains);
	}
});

/**
 * Collection of pdb data (PdbModel instances).
 */
var PdbCollection = Backbone.Collection.extend({
	model: PdbModel,
	initialize: function(options) {
		// TODO add & set attributes if required
	}
});

/**
 * Pileup Model.
 *
 * This model is designed to represent multiple mutations at the same
 * position. This is intended to be used for mutation diagram.
 *
 * @author Selcuk Onur Sumer
 */
var Pileup = Backbone.Model.extend({
	initialize: function(attributes) {
		this.pileupId = attributes.pileupId; // incremental id (client-side generated)
		this.mutations = attributes.mutations; // array of mutations at this data point
		this.count = attributes.count; // number of mutations at this data point
		this.location = attributes.location; // the location of the mutations
		this.label = attributes.label; // text label for this data point
		this.stats = attributes.stats;
	}
});
/**
 * Tooltip view for the mutation table's cosmic column.
 *
 * options: {el: [target container],
 *           model: {cosmic: [raw cosmic text],
 *                   geneSymbol: [hugo gene symbol],
 *                   keyword: [mutation keyword],
 *                   total: [number of total cosmic occurrences]}
 *          }
 *
 * @author Selcuk Onur Sumer
 */
var CosmicTipView = Backbone.View.extend({
	render: function()
	{
		// compile the template
		var template = this.compileTemplate();

		// load the compiled HTML into the Backbone "el"
		this.$el.html(template);
		this.format();
	},
	format: function()
	{
		// initialize cosmic details table
		this.$el.find(".cosmic-details-table").dataTable({
			"aaSorting" : [[2, "desc"]], // sort by count at init
			"sDom": 'pt', // show the table and the pagination buttons
			"aoColumnDefs": [
				{"mRender": function ( data, type, full ) {
						// TODO move this link into the template
                        return '<a href="http://cancer.sanger.ac.uk/cosmic/mutation/overview?id='+data+'">'+data+'</a>';
                    }, "aTargets": [0]},
				{"sType": "aa-change-col", "sClass": "left-align-td", "aTargets": [1]},
				{"sType": "numeric", "sClass": "left-align-td", "aTargets": [2]}],
			"bDestroy": false,
			"bPaginate": true,
			"bJQueryUI": true,
			"bFilter": false});
	},
	_parseCosmic: function(cosmic)
	{
		var dataRows = [];
		// TODO create a backbone template for the cosmic table row
		// COSMIC data (as AA change & frequency pairs)
		cosmic.forEach(function(c) {
                        dataRows.push(c[0]+"</td><td>"+c[1]+"</td><td>"+c[2]);
                    });

		return "<tr><td>" + dataRows.join("</td></tr><tr><td>") + "</td></tr>";
	},
	compileTemplate: function()
	{
		var dataRows = this._parseCosmic(this.model.cosmic);

		// pass variables in using Underscore.js template
		var variables = {cosmicDataRows: dataRows,
			cosmicTotal: this.model.total,
			mutationKeyword: this.model.keyword};

		// compile the template using underscore
		var templateFn = BackboneTemplateCache.getTemplateFn("mutation_details_cosmic_tip_template");
		return templateFn(variables);
	}
});
/**
* This view will add new columns to the mutation stats table
* model: { cancerType: "", count: 0 }
*/
var LollipopTipStatsView = Backbone.View.extend({
	initialize: function()
	{

	},
    render: function()
    {
        var templateFn = BackboneTemplateCache.getTemplateFn("mutation_details_lollipop_tip_stats_template");
        var thatEl = this.$el.find("table tbody");
        _.each(this.model, function(statItem) {
            thatEl.append(templateFn(statItem));
        });
        return this;
    }
});

/**
 * Tooltip view for the mutation diagram's lollipop circles.
 *
 * options: {el: [target container],
 *           model: {count: [number of mutations],
 *                   label: [info for that location]}
 *          }
 *
 * @author Selcuk Onur Sumer
 */
var LollipopTipView = Backbone.View.extend({
	render: function()
	{
		// compile the template
		var template = this.compileTemplate();

		// load the compiled HTML into the Backbone "el"
		this.$el.html(template);
		this.format();
	},
	format: function()
	{
		// implement if necessary...
	},

    showStats: false,
    setShowStats: function(showStats) {
        this.showStats = showStats;
    },
    getShowStats: function(showStats) {
        return this.showStats;
    },

    compileTemplate: function()
	{
        var thatModel = this.model;
        var mutationStr = thatModel.count > 1 ? "mutations" : "mutation";

		// pass variables in using Underscore.js template
		var variables = {count: thatModel.count,
			mutationStr: mutationStr,
			label: thatModel.label
        };

		// compile the template using underscore
		var templateFn = BackboneTemplateCache.getTemplateFn("mutation_details_lollipop_tip_template");
        var compiledEl = $(templateFn(variables));

        var statsEl = compiledEl.find(".lollipop-stats");
        if(this.showStats)
        {
            (new LollipopTipStatsView({ el: statsEl, model: thatModel.stats })).render();
            statsEl.find("table").dataTable({
                "sDom": 't',
                "bJQueryUI": true,
                "bDestroy": true,
                "aaSorting": [[ 1, "desc" ]],
                "aoColumns": [
                    { "bSortable": false },
                    { "bSortable": false }
                ]
            });
        } else {
            statsEl.hide();
        }

        return compiledEl.html();
	}
});

/**
 * Default mutation view for a single gene.
 *
 * options: {el: [target container],
 *           model: {geneSymbol: [hugo gene symbol],
 *                   mutationData: [mutation data for a specific gene]
 *                   dataProxies: [all available data proxies],
 *                   sequence: [PFAM sequence data],
 *                   sampleArray: [list of case ids as an array of strings],
 *                   diagramOpts: [mutation diagram options -- optional],
 *                   tableOpts: [mutation table options -- optional]}
 *          }
 *
 * @author Selcuk Onur Sumer
 */
var MainMutationView = Backbone.View.extend({
	initialize : function (options) {
		this.options = options || {};

		// custom event dispatcher
		this.dispatcher = {};
		_.extend(this.dispatcher, Backbone.Events);
	},
	render: function() {
		var self = this;

		// pass variables in using Underscore.js template
		var variables = {geneSymbol: self.model.geneSymbol,
			mutationSummary: self._mutationSummary(),
			uniprotId: self.model.sequence.metadata.identifier};

		// compile the template using underscore
		var templateFn = BackboneTemplateCache.getTemplateFn("mutation_view_template");
		var template = templateFn(variables);

		// load the compiled HTML into the Backbone "el"
		self.$el.html(template);

		// format after rendering
		self.format();
	},
	format: function() {
		var self = this;

		// hide the mutation diagram filter info text by default
		self.$el.find(".mutation-details-filter-info").hide();
		self.$el.find(".mutation-details-no-data-info").hide();
	},
	/**
	 * Initializes the main components (such as the mutation diagram
	 * and the table) of the view.
	 *
	 * @param mut3dVisView 3D visualizer view
	 * @return {Object} all components as a single object
	 */
	initComponents: function(mut3dVisView)
	{
		var self = this;
		var gene = self.model.geneSymbol;
		var mutationData = self.model.mutationData;
		var dataProxies = self.model.dataProxies;
		var sequence = self.model.sequence;
		var diagramOpts = self.model.diagramOpts;
		var tableOpts = self.model.tableOpts;

		// draw mutation diagram
		var diagramView = self._initMutationDiagramView(
				gene, mutationData, sequence, diagramOpts);

		var diagram = diagramView.mutationDiagram;

		var view3d = null;

		// init 3D view if the diagram is initialized successfully
		if (diagram)
		{
			if (mut3dVisView)
			{
				// init the 3d view
				view3d = self._init3dView(gene,
					sequence,
					self.model.dataProxies.pdbProxy,
					mut3dVisView);
			}
		}
		else
		{
			console.log("Error initializing mutation diagram: %s", gene);
		}

		// init mutation table view
		var tableView = self._initMutationTableView(gene, mutationData, dataProxies, tableOpts);

		// update component references
		self._mutationDiagram = diagram;
		self._tableView = tableView;
		self._mut3dView = view3d;

		return {
			diagram: diagram,
			tableView: tableView,
			view3d: view3d
		};
	},
	initPdbPanelView: function(pdbColl)
	{
		var self = this;

		var panelOpts = {
			//el: "#mutation_pdb_panel_view_" + gene.toUpperCase(),
			el: self.$el.find(".mutation-pdb-panel-view"),
			model: {geneSymbol: self.model.geneSymbol,
				pdbColl: pdbColl,
				pdbProxy: self.model.dataProxies.pdbProxy},
			diagram: self._mutationDiagram
		};

		var pdbPanelView = new PdbPanelView(panelOpts);
		pdbPanelView.render();

		self._pdbPanelView = pdbPanelView;

		return pdbPanelView;
	},
	/**
	 * Generates a one-line summary of the mutation data.
	 *
	 * @return {string} summary string
	 */
	_mutationSummary: function()
	{
		var self = this;
		var mutationUtil = self.model.dataProxies.mutationProxy.getMutationUtil();
		var gene = self.model.geneSymbol;
		var cases = self.model.sampleArray;

		var summary = "";

		if (cases.length > 0)
		{
			// calculate somatic & germline mutation rates
			var mutationCount = mutationUtil.countMutations(gene, cases);
			// generate summary string for the calculated mutation count values
			summary = mutationUtil.generateSummary(mutationCount);
		}

		return summary;
	},
	/**
	 * Initializes the 3D view initializer.
	 *
	 * @param gene
	 * @param sequence
	 * @param pdbProxy
	 * @param mut3dVisView
	 * @return {Object}     a Mutation3dView instance
	 */
	_init3dView: function(gene, sequence, pdbProxy, mut3dVisView)
	{
		var self = this;
		var view3d = null;

		// init the 3d view
		if (mut3dVisView)
		{
			view3d = new Mutation3dView({
				el: self.$el.find(".mutation-3d-initializer"),
				model: {uniprotId: sequence.metadata.identifier,
					geneSymbol: gene,
					pdbProxy: pdbProxy}
			});

			view3d.render();

			// also reset (init) the 3D view if the 3D panel is already active
			if (mut3dVisView.isVisible())
			{
				view3d.resetView();
			}
		}

		return view3d;
	},
	/**
	 * Initializes the mutation diagram view.
	 *
	 * @param gene          hugo gene symbol
	 * @param mutationData  mutation data (array of JSON objects)
	 * @param sequenceData  sequence data (as a JSON object)
	 * @param options       [optional] diagram options
	 * @return {Object}     initialized mutation diagram view
	 */
	_initMutationDiagramView: function (gene, mutationData, sequenceData, options)
	{
		var self = this;

		var model = {mutations: mutationData,
			sequence: sequenceData,
			geneSymbol: gene,
			diagramOpts: options};

		var diagramView = new MutationDiagramView({
			el: self.$el.find(".mutation-diagram-view"),
			model: model});

		diagramView.render();

		return diagramView;
	},
	/**
	 * Initializes the mutation table view.
	 *
	 * @param gene          hugo gene symbol
	 * @param mutationData  mutation data (array of JSON objects)
	 * @param dataProxies   all available data proxies
	 * @param options       [optional] table options
	 * @return {Object}     initialized mutation table view
	 */
	_initMutationTableView: function(gene, mutationData, dataProxies, options)
	{
		var self = this;

		var mutationTableView = new MutationDetailsTableView({
			el: self.$el.find(".mutation-table-container"),
			model: {geneSymbol: gene,
				mutations: mutationData,
				dataProxies: dataProxies,
				tableOpts: options}
		});

		mutationTableView.render();

		return mutationTableView;
	},
	/**
	 * Initializes the filter reset link, which is a part of filter info
	 * text on top of the diagram, with the given callback function.
	 *
	 * @param callback      function to be invoked on click
	 */
	addResetCallback: function(callback) {
		var self = this;
		var resetLink = self.$el.find(".mutation-details-filter-reset");

		// add listener to diagram reset link
		resetLink.click(callback);
	},
	showFilterInfo: function() {
		this.$el.find(".mutation-details-filter-info").slideDown();
	},
	hideFilterInfo: function() {
		this.$el.find(".mutation-details-filter-info").slideUp();
	},
	showNoDataInfo: function() {
		this.$el.find(".mutation-details-no-data-info").slideDown();
	},
	hideNoDataInfo: function() {
		this.$el.find(".mutation-details-no-data-info").slideUp();
	}
});

/**
 * 3D visualizer controls view.
 *
 * This view is designed to provide controls to initialize, show or hide
 * the actual 3D visualizer panel.
 *
 * IMPORTANT NOTE: This view does not initialize the actual 3D visualizer.
 * 3D visualizer is a global instance bound to MutationDetailsView
 * and it is a part of Mutation3dVisView.
 *
 * options: {el: [target container],
 *           model: {geneSymbol: hugo gene symbol,
 *                   uniprotId: uniprot identifier for this gene,
 *                   pdbProxy: pdb data proxy}
 *          }
 *
 * @author Selcuk Onur Sumer
 */
var Mutation3dView = Backbone.View.extend({
	initialize : function (options) {
		this.options = options || {};

		// custom event dispatcher
		this.dispatcher = {};
		_.extend(this.dispatcher, Backbone.Events);
	},
	render: function()
	{
		var self = this;
		var gene = self.model.geneSymbol;

		// compile the template using underscore
		var templateFn = BackboneTemplateCache.getTemplateFn("mutation_3d_view_template");
		var template = templateFn({});

		// load the compiled HTML into the Backbone "el"
		this.$el.html(template);

		// format after rendering
		this.format();
	},
	format: function()
	{
		var self = this;
		var button3d = self.$el.find(".mutation-3d-vis");

		// initially disable the 3D button
		button3d.attr("disabled", "disabled");

		var formatButton = function(hasData) {
			if (hasData)
			{
				// enable button if there is PDB data
				button3d.removeAttr("disabled");
			}
			else
			{
				var gene = self.model.geneSymbol;
				var content = "No structure data for " + gene;

				// set tooltip options
				var qtipOpts = {content: {text: content},
					hide: {fixed: true, delay: 100, event: 'mouseout'},
					show: {event: 'mouseover'},
					style: {classes: 'qtip-light qtip-rounded qtip-shadow cc-ui-tooltip'},
					position: {my:'bottom center', at:'top center', viewport: $(window)}};

				// disabled buttons do not trigger mouse events,
				// so add tooltip to the wrapper div instead
				self.$el.qtip(qtipOpts);
			}
		};

		var pdbProxy = self.model.pdbProxy;
		var uniprotId = self.model.uniprotId;

		pdbProxy.hasPdbData(uniprotId, formatButton);
	},
	/**
	 * Adds a callback function for the 3D visualizer init button.
	 *
	 * @param callback      function to be invoked on click
	 */
	addInitCallback: function(callback) {
		var self = this;
		var button3d = self.$el.find(".mutation-3d-vis");

		// add listener to 3D init button
		button3d.click(callback);
	},
	/**
	 * Resets the 3D view to its initial state.
	 */
	resetView: function()
	{
		var self = this;
		var button3d = self.$el.find(".mutation-3d-vis");

		// TODO this might not be safe, since we are relying on the callback function

		// just simulate click function on the 3d button to reset the view
		button3d.click();
	},
	isVisible: function()
	{
		var self = this;
		return self.$el.is(":visible");
	}
});

/**
 * Information view for the 3D Visualization panel.
 *
 * options: {el: [target container],
 *           model: {pdbId: String,
 *                   chainId: String,
 *                   pdbInfo: String,
 *                   molInfo: String}
 *          }
 *
 * @author Selcuk Onur Sumer
 */
var Mutation3dVisInfoView = Backbone.View.extend({
	render: function()
	{
		var self = this;

		// compile the template using underscore
		var templateFn = BackboneTemplateCache.getTemplateFn("mutation_3d_vis_info_template");
		var template = templateFn(self.model);

		// load the compiled HTML into the Backbone "el"
		self.$el.html(template);

		// format after rendering
		self.format();
	},
	format: function()
	{
		var self = this;
		var pdbInfo = self.model.pdbInfo;
		var molInfo = self.model.molInfo;

		// if no info provided, then hide the corresponding span
		if (pdbInfo == null ||
		    pdbInfo.length == 0)
		{
			self.$el.find(".mutation-3d-pdb-info").hide();
		}
		else
		{
			// make information text expandable/collapsible
			self._addExpander(".mutation-3d-pdb-info");
		}

		if (molInfo == null ||
		    molInfo.length == 0)
		{
			self.$el.find(".mutation-3d-mol-info").hide();
		}
		else
		{
			// make information text expandable/collapsible
			self._addExpander(".mutation-3d-mol-info");
		}
	},
	/**
	 * Applies expander plugin to the PDB info area. The options are
	 * optimized to have 1 line of description at init.
	 */
	_addExpander: function(selector)
	{
		var self = this;

		var expanderOpts = {slicePoint: 40, // default is 100
			widow: 2,
			expandPrefix: ' ',
			expandText: '[...]',
			//collapseTimer: 5000, // default is 0, so no re-collapsing
			userCollapseText: '[^]',
			moreClass: 'expander-read-more',
			lessClass: 'expander-read-less',
			detailClass: 'expander-details',
			// do not use default effects
			// (see https://github.com/kswedberg/jquery-expander/issues/46)
			expandEffect: 'fadeIn',
			collapseEffect: 'fadeOut'};

		//self.$el.find(".mutation-3d-info-main").expander(expanderOpts);
		self.$el.find(selector).expander(expanderOpts);
	}
});

/**
 * Actual 3D Visualizer view. This view is designed to contain the 3D
 * structure visualizer app and its control buttons.
 *
 * options: {el: [target container],
 *           mut3dVis: reference to the Mutation3dVis instance,
 *           pdbProxy: PDB data proxy,
 *           mutationProxy: mutation data proxy
 *          }
 *
 * @author Selcuk Onur Sumer
 */
var Mutation3dVisView = Backbone.View.extend({
	initialize : function (options) {
		this.options = options || {};

		// custom event dispatcher
		this.dispatcher = {};
		_.extend(this.dispatcher, Backbone.Events);
	},
	render: function()
	{
		var self = this;

		// compile the template using underscore
		var templateFn = BackboneTemplateCache.getTemplateFn("mutation_3d_vis_template");
		// TODO make the images customizable?
		var template = templateFn(
			{loaderImage: "images/ajax-loader.gif",
				helpImage: "images/help.png"});

		// load the compiled HTML into the Backbone "el"
		self.$el.html(template);

		// format after rendering
		self.format();
	},
	format: function()
	{
		var self = this;
		var mut3dVis = self.options.mut3dVis;

		// initially hide the 3d visualizer container
		var container3d = self.$el;
		container3d.hide();

		// initially hide the residue warning message
		self.hideResidueWarning();
		self.hideNoMapWarning();

		// initially hide the help content
		self.$el.find(".mutation-3d-vis-help-content").hide();

		// update the container of 3d visualizer
		if (mut3dVis != null)
		{
			mut3dVis.updateContainer(container3d);
		}

		// add listeners to panel (header) buttons

		self.$el.find(".mutation-3d-close").click(function() {
			self.hideView();
		});

		self.$el.find(".mutation-3d-minimize").click(function(){
			if (mut3dVis != null)
			{
				mut3dVis.toggleSize();
			}
		});

		// format toolbar elements

//		var spinChecker = self.$el.find(".mutation-3d-spin");
//		spinChecker.change(function(){
//			if (mut3dVis != null)
//			{
//				mut3dVis.toggleSpin();
//			}
//		});

		// mutation style controls
		self._initMutationControls();

		// protein style controls
		self._initProteinControls();

		// zoom slider
		//self._initZoomSlider();

		// init buttons
		self._initButtons();

		// make the main container draggable
		container3d.draggable({
			handle: ".mutation-3d-info-title",
//			start: function(event, ui) {
//				// fix the width to prevent resize during drag
//				var width = container3d.css("width");
//				container3d.css("width", width);
//			},
			stop: function(event, ui) {
				var top = parseInt(container3d.css("top"));
				var left = parseInt(container3d.css("left"));
				//var width = parseInt(container3d.css("width"));

				// if the panel goes beyond the visible area, get it back!

				if (top < 0)
				{
					container3d.css("top", 0);
				}

				//if (left < -width)
				if (left < 0)
				{
					container3d.css("left", 0);
				}

				// TODO user can still take the panel out by dragging it to the bottom or right
			}
		});

		//TODO something like this might be safer for "alsoResize" option:
		// container3d.find(".mutation-3d-vis-container,.mutation-3d-vis-container div:eq(0)")

		// make the container resizable
		container3d.resizable({
			alsoResize: ".mutation-3d-vis-container,.mutation-3d-vis-container div:eq(0)",
			handles: "sw, s, w",
			minWidth: 400,
			minHeight: 300,
			start: function(event, ui) {
				// a workaround to properly redraw the 3d-info area
				container3d.find(".mutation-3d-vis-help-content").css("width", "auto");

				// a workaround to prevent position to be set to absolute
				container3d.css("position", "fixed");
			},
			stop: function(event, ui) {
				// a workaround to properly redraw the 3d-info area
				container3d.css("height", "auto");

				// a workaround to prevent position to be set to absolute
				container3d.css("position", "fixed");
			}
		});
	},
	/**
	 * Initializes the control buttons.
	 */
	_initButtons: function()
	{
		var self = this;
		var mut3dVis = self.options.mut3dVis;

//		var centerSelected = self.$el.find(".mutation-3d-center-selected");
//
//		centerSelected.button(
//			{icons: {primary: "ui-icon-arrow-4"},
//			text: false});
//
//		centerSelected.click(function() {
//			// center on the selected mutation
//			mut3dVis.center();
//		});
//
//		var centerDefault = self.$el.find(".mutation-3d-center-default");
//
//		centerDefault.button(
//			{icons: {primary: "ui-icon-arrowreturn-1-w"},
//			text: false});
//
//		centerDefault.click(function() {
//			// restore to the default center
//			mut3dVis.resetCenter();
//		});
//
//		var qtipOpts = self._generateTooltipOpts("NA");
//		qtipOpts.content = {attr: 'alt'};
//
//		centerSelected.qtip(qtipOpts);
//		centerDefault.qtip(qtipOpts);

		// init help text controls

		var helpContent = self.$el.find(".mutation-3d-vis-help-content");
		var helpInit = self.$el.find(".mutation-3d-vis-help-init");
		var helpInitLink = self.$el.find(".mutation-3d-vis-help-open");
		var helpClose = self.$el.find(".mutation-3d-vis-help-close");
		var pymolDownload = self.$el.find(".mutation-3d-pymol-dload");

		// add listener to help link
		helpInitLink.click(function(event) {
			event.preventDefault();
			helpContent.slideToggle();
			helpInit.slideToggle();
		});

		// add listener to help close button
		helpClose.click(function(event) {
			event.preventDefault();
			helpContent.slideToggle();
			helpInit.slideToggle();
		});

		// add listener to download link
		pymolDownload.click(function(event) {
			event.preventDefault();

			var script = mut3dVis.generatePymolScript();
			var filename = self.$el.find(".mutation-3d-pdb-id").text().trim() + "_" +
			               self.$el.find(".mutation-3d-chain-id").text().trim() + ".pml";

			var downloadOpts = {
				filename: filename,
				contentType: "text/plain;charset=utf-8",
				preProcess: false};

			// send download request with filename & file content info
			cbio.download.initDownload(script, downloadOpts);
		});

		pymolDownload.qtip(self._generateTooltipOpts("Download PyMOL script"));
	},
	/**
	 * Initializes the mutation style options UI and
	 * the corresponding event handlers.
	 */
	_initMutationControls: function()
	{
		var self = this;
		var mut3dVis = self.options.mut3dVis;

		var sideChain = self.$el.find(".mutation-3d-side-chain-select");

		// handler for side chain checkbox
		sideChain.change(function() {
			//var display = sideChain.is(":checked");
			var selected = $(this).val();

			if (mut3dVis)
			{
				// update flag
				mut3dVis.updateOptions({displaySideChain: selected});
				mut3dVis.reapplyStyle();
			}
		});

		var colorMenu = self.$el.find(".mutation-3d-mutation-color-select");

		colorMenu.change(function() {
			var selected = $(this).val();

			if (mut3dVis)
			{
				// update color options
				mut3dVis.updateOptions({colorMutations: selected});
				// refresh view with new options
				mut3dVis.reapplyStyle();
			}
		});

//		var colorByType = self.$el.find(".mutation-3d-mutation-color-by-type");
//		// handler for color type checkbox
//		colorByType.change(function() {
//			var color = colorByType.is(":checked");
//			var type = "byMutationType";
//
//			// if not coloring by mutation type, then use default atom colors
//			if (!color)
//			{
//				type = "byAtomType";
//			}
//
//			if (mut3dVis)
//			{
//				// update and reapply visual style
//				mut3dVis.updateOptions({colorMutations: type});
//				mut3dVis.reapplyStyle();
//			}
//		});

		// add info tooltip for the color and side chain checkboxes
		self._initMutationColorInfo();
		self._initSideChainInfo();
	},
	/**
	 * Initializes the protein style options UI and
	 * the corresponding event handlers.
	 */
	_initProteinControls: function()
	{
		var self = this;
		var mut3dVis = self.options.mut3dVis;

		var displayNonProtein = self.$el.find(".mutation-3d-display-non-protein");

		// handler for hide non protein checkbox
		displayNonProtein.change(function() {
			var display = displayNonProtein.is(":checked");

			if (mut3dVis)
			{
				// update flag
				mut3dVis.updateOptions({restrictProtein: !display});
				// refresh view with new options
				mut3dVis.reapplyStyle();
			}
		});

		// add info tooltip for the checkbox
		self._initHideNonProteinInfo();

		// protein scheme selector
		self._initProteinSchemeSelector();

		// protein color selector
		self._initProteinColorSelector();
	},
	/**
	 * Initializes the protein color selector drop-down menu
	 * with its default action handler.
	 */
	_initProteinColorSelector: function()
	{
		var self = this;
		var colorMenu = self.$el.find(".mutation-3d-protein-color-select");
		var mut3dVis = self.options.mut3dVis;

		colorMenu.change(function() {
			var selected = $(this).val();

			// update color options
			mut3dVis.updateOptions({colorProteins: selected});

			// refresh view with new options
			mut3dVis.reapplyStyle();
		});
	},
	/**
	 * Initializes the protein scheme selector dropdown menu
	 * with its default action handler.
	 */
	_initProteinSchemeSelector: function()
	{
		var self = this;

		var mut3dVis = self.options.mut3dVis;

		// selection menus
		var styleMenu = self.$el.find(".mutation-3d-protein-style-select");
		var colorMenu = self.$el.find(".mutation-3d-protein-color-select");

		// TODO chosen is somehow problematic...
		//styleMenu.chosen({width: 120, disable_search: true});

		// add info tooltip for the color selector
		self._initProteinColorInfo();

		// bind the change event listener
		styleMenu.change(function() {

			var selectedScheme = $(this).val();
			var selectedColor = false;

			// re-enable every color selection for protein
			colorMenu.find("option").removeAttr("disabled");

			var toDisable = null;

			// find the option to disable
			if (selectedScheme == "spaceFilling")
			{
				// disable color by secondary structure option
				toDisable = colorMenu.find("option[value='bySecondaryStructure']");
			}
			else
			{
				// disable color by atom type option
				toDisable = colorMenu.find("option[value='byAtomType']");
			}

			// if the option to disable is currently selected, select the default option
			if (toDisable.is(":selected"))
			{
				toDisable.removeAttr("selected");
				colorMenu.find("option[value='uniform']").attr("selected", "selected");
				selectedColor = "uniform";
			}

			toDisable.attr("disabled", "disabled");

			if (mut3dVis)
			{
				var opts = {};

				opts.proteinScheme = selectedScheme;

				if (selectedColor)
				{
					opts.colorProteins = selectedColor;
				}

				mut3dVis.updateOptions(opts);

				// reapply view with new settings
				//mut3dVis.changeStyle(selectedScheme);
				mut3dVis.reapplyStyle();
			}
		});
	},
	/**
	 * Initializes the zoom slider with default values.
	 */
	_initZoomSlider: function()
	{
		var self = this;
		var zoomSlider = self.$el.find(".mutation-3d-zoom-slider");
		var mut3dVis = self.options.mut3dVis;

		// TODO make slider values customizable?

		// helper function to transform slider value into an actual zoom value
		var transformValue = function (value)
		{
			if (value < 0)
			{
				return 100 + value;
			}
			else
			{
				return 100 + (value * 5);
			}
		};

		// handler function for zoom slider events
		var zoomHandler = function(event, ui)
		{
			if (mut3dVis)
			{
				mut3dVis.zoomTo(transformValue(ui.value));
			}
		};

		// init y-axis slider controls
		zoomSlider.slider({value: 0,
			min: -80,
			max: 80,
			stop: zoomHandler,
			slide: zoomHandler
		});
	},
	/**
	 * Updates the 3D visualizer content for the given gene,
	 * pdb id, and chain.
	 *
	 * @param geneSymbol    hugo gene symbol
	 * @param pdbId         pdb id
	 * @param chain         PdbChainModel instance
	 */
	updateView: function(geneSymbol, pdbId, chain)
	{
		var self = this;
		var mut3dVis = self.options.mut3dVis;
		var pdbProxy = self.options.pdbProxy;

		var mapCallback = function(positionMap) {
			// update position map of the chain
			chain.positionMap = positionMap;

			// reload the selected pdb and chain data
			mut3dVis.show();
			self.refreshView(pdbId, chain);

			// store pdb id and chain for future reference
			self.pdbId = pdbId;
			self.chain = chain;
		};

		var infoCallback = function(pdbInfo) {
			var model = {pdbId: pdbId,
				chainId: chain.chainId,
				pdbInfo: "",
				molInfo: ""};

			if (pdbInfo && pdbInfo[pdbId])
			{
				var summary = PdbDataUtil.generatePdbInfoSummary(
					pdbInfo[pdbId], chain.chainId);

				model.pdbInfo = summary.title;
				model.molInfo = summary.molecule;
			}

			// init info view
			var infoView = new Mutation3dVisInfoView(
				{el: self.$el.find(".mutation-3d-info"), model: model});
			infoView.render();

			// update positionMap for the chain
			// (retrieve data only once)
			pdbProxy.getPositionMap(geneSymbol, chain, mapCallback);
		};

		pdbProxy.getPdbInfo(pdbId, infoCallback);
	},
	/**
	 * Refreshes (reloads) the 3D visualizer for the given
	 * pdb id and chain.
	 *
	 * If no pdb id and chain provided, then reloads with
	 * the last known pdb id and chain.
	 *
	 * @param pdbId     pdb id
	 * @param chain     PdbChainModel instance
	 */
	refreshView: function(pdbId, chain)
	{
		var self = this;
		var mut3dVis = self.options.mut3dVis;

		// hide warning messages
		self.hideResidueWarning();
		self.hideNoMapWarning();

		// helper function to show/hide mapping information
		var showMapInfo = function(mapped)
		{
			if (mapped.length == 0)
			{
				// show the warning text
				self.showNoMapWarning();
			}
			else
			{
				// TODO display exactly what is mapped?
//				var proxy = self.options.mutationProxy;
//				var types = [];
//
//				_.each(mapped, function(id, idx) {
//					var mutation = proxy.getMutationUtil().getMutationIdMap()[id];
//					types.push(mutation.mutationType);
//				});
//
//				types = _.unique(types);

				// hide the warning text
				self.hideNoMapWarning();
			}
		};

		// do not reload (just refresh) if no pdb id or chain is provided,
		// or the provided chain and the previous chain are the same
		if ((pdbId == null && chain == null) ||
		    (pdbId == self.pdbId && chain == self.chain))
		{
			// just refresh
			var mapped = mut3dVis.refresh();

			// update mapping info
			showMapInfo(mapped);

			// trigger corresponding event
			self.dispatcher.trigger(
				MutationDetailsEvents.VIEW_3D_STRUCTURE_RELOADED);
		}
		// reload the new pdb structure
		else
		{
			// reset zoom slider
			//var zoomSlider = self.$el.find(".mutation-3d-zoom-slider");
			//zoomSlider.slider("value", 0);

			// show loader image
			self.showLoader();

			// set a short delay to allow loader image to appear
			setTimeout(function() {
				// reload the visualizer
				var mapped = mut3dVis.reload(pdbId, chain, function() {
					// hide the loader image after reload complete
					self.hideLoader();
					// trigger corresponding event
					self.dispatcher.trigger(
						MutationDetailsEvents.VIEW_3D_STRUCTURE_RELOADED);
				});
				// update mapping info if necessary
				showMapInfo(mapped);
			}, 50);
		}
	},
	/**
	 * Initializes the mutation color information as a tooltip
	 * for the corresponding checkbox.
	 */
	_initMutationColorInfo: function()
	{
		var self = this;

		var info = self.$el.find(".mutation-type-color-help");

		var templateFn = BackboneTemplateCache.getTemplateFn("mutation_3d_type_color_tip_template");
		var content = templateFn({});
		var options = self._generateTooltipOpts(content);

		// make it wider
		options.style.classes += " qtip-wide";

		info.qtip(options);
	},
	/**
	 * Initializes the protein structure color information as a tooltip
	 * for the corresponding selection menu.
	 */
	_initProteinColorInfo: function()
	{
		var self = this;

		var info = self.$el.find(".protein-struct-color-help");

		var templateFn = BackboneTemplateCache.getTemplateFn("mutation_3d_structure_color_tip_template");
		var content = templateFn({});
		var options = self._generateTooltipOpts(content);

		// make it wider
		options.style.classes += " qtip-wide";

		info.qtip(options);
	},
	/**
	 * Initializes the side chain information as a tooltip
	 * for the corresponding checkbox.
	 */
	_initSideChainInfo: function()
	{
		var self = this;

		var info = self.$el.find(".display-side-chain-help");

		var templateFn = BackboneTemplateCache.getTemplateFn("mutation_3d_side_chain_tip_template");
		var content = templateFn({});

		var options = self._generateTooltipOpts(content);
		info.qtip(options);
	},
	/**
	 * Initializes the side chain information as a tooltip
	 * for the corresponding checkbox.
	 */
	_initHideNonProteinInfo: function()
	{
		var self = this;

		var info = self.$el.find(".display-non-protein-help");

		var templateFn = BackboneTemplateCache.getTemplateFn("mutation_3d_non_protein_tip_template");
		var content = templateFn({});

		var options = self._generateTooltipOpts(content);
		info.qtip(options);
	},
	/**
	 * Generates the default tooltip (qTip) options for the given
	 * tooltip content.
	 *
	 * @param content  actual tooltip content
	 * @return {Object}    qTip options for the given content
	 */
	_generateTooltipOpts: function(content)
	{
		return {content: {text: content},
			hide: {fixed: true, delay: 100, event: 'mouseout'},
			show: {event: 'mouseover'},
			style: {classes: 'qtip-light qtip-rounded qtip-shadow'},
			position: {my:'top right', at:'bottom center', viewport: $(window)}};
	},
	/**
	 * Minimizes the 3D visualizer panel.
	 */
	minimizeView: function()
	{
		var self = this;
		var mut3dVis = self.options.mut3dVis;

		if (mut3dVis)
		{
			mut3dVis.minimize();
		}
	},
	/**
	 * Restores the 3D visualizer panel to its full size.
	 */
	maximizeView: function()
	{
		var self = this;
		var mut3dVis = self.options.mut3dVis;

		if (mut3dVis)
		{
			mut3dVis.maximize();
		}
	},
	/**
	 * Resets the position of the 3D panel to its initial state.
	 */
	resetPanelPosition: function()
	{
		var self = this;
		var container3d = self.$el;

		container3d.css({"left": "", position: "", "top": 0});
	},
	/**
	 * Hides the 3D visualizer panel.
	 */
	hideView: function()
	{
		var self = this;
		var mut3dVis = self.options.mut3dVis;

		// hide the vis pane
		if (mut3dVis != null)
		{
			mut3dVis.hide();
		}

		// trigger corresponding event
		self.dispatcher.trigger(
			MutationDetailsEvents.VIEW_3D_PANEL_CLOSED);
	},
	isVisible: function()
	{
		var self = this;
		var mut3dVis = self.options.mut3dVis;

		return mut3dVis.isVisible();
	},
	/**
	 * Focuses the 3D visualizer on the residue
	 * corresponding to the given pileup of mutations.
	 *
	 * If this function is invoked without a parameter,
	 * then resets the focus to the default state.
	 *
	 * @param pileup    Pileup instance
	 * @return {boolean} true if focus successful, false otherwise
	 */
	focusView: function(pileup)
	{
		var self = this;
		var mut3dVis = self.options.mut3dVis;

		if (pileup)
		{
			return mut3dVis.focusOn(pileup);
		}
		else
		{
			mut3dVis.resetFocus();
			return true;
		}
	},
	/**
	 * Highlights the 3D visualizer for the residue
	 * corresponding to the given array of pileups of mutations.
	 *
	 * @param pileups   an array of Pileup instances
	 * @param reset     whether to reset previous highlights
	 * @return {Number} number of mapped residues
	 */
	highlightView: function(pileups, reset)
	{
		var self = this;
		var mut3dVis = self.options.mut3dVis;

		return mut3dVis.highlight(pileups, reset);
	},
	/**
	 * Resets all residue highlights.
	 */
	resetHighlight: function()
	{
		var self = this;
		var mut3dVis = self.options.mut3dVis;

		mut3dVis.resetHighlight();
	},
	/**
	 * Shows the loader image for the 3D vis container.
	 */
	showLoader: function()
	{
		var self = this;
		var loaderImage = self.$el.find(".mutation-3d-vis-loader");
		var container = self.$el.find(".mutation-3d-vis-container");

		// hide actual vis container
		// (jQuery.hide function is problematic with 3D visualizer,
		// instead we are changing height)
		var height = container.css("height");

		if (!(height === 0 || height === "0px"))
		{
			self._actualHeight = height;
			container.css("height", 0);
		}

		// show image
		loaderImage.show();
	},
	/**
	 * Hides the loader image and shows the actual 3D visualizer content.
	 */
	hideLoader: function()
	{
		var self = this;
		var loaderImage = self.$el.find(".mutation-3d-vis-loader");
		var container = self.$el.find(".mutation-3d-vis-container");

		// hide image
		loaderImage.hide();

		// show actual vis container
		container.css("height", self._actualHeight);
	},
	/**
	 * Shows a warning message for unmapped residues.
	 *
	 * @param unmappedCount  number of unmapped selections
	 * @param selectCount    total number of selections
	 */
	showResidueWarning: function(unmappedCount, selectCount)
	{
		var self = this;
		var warning = self.$el.find(".mutation-3d-residue-warning");
		var unmapped = self.$el.find(".mutation-3d-unmapped-info");

		// show warning only if no other warning is visible
		if (!self.$el.find(".mutation-3d-nomap-warning").is(":visible"))
		{
			if (selectCount > 1)
			{
				unmapped.text(unmappedCount + " of the selections");
			}
			else
			{
				unmapped.text("Selected mutation");
			}

			warning.show();
		}
	},
	/**
	 * Hides the residue warning message.
	 */
	hideResidueWarning: function()
	{
		var self = this;
		var warning = self.$el.find(".mutation-3d-residue-warning");

		warning.hide();
	},
	/**
	 * Shows a warning message for unmapped residues.
	 */
	showNoMapWarning: function()
	{
		var self = this;
		var warning = self.$el.find(".mutation-3d-nomap-warning");

		warning.show();
	},
	/**
	 * Hides the residue warning message.
	 */
	hideNoMapWarning: function()
	{
		var self = this;
		var warning = self.$el.find(".mutation-3d-nomap-warning");

		warning.hide();
	}
});
/**
 * Mutation Details Customization Panel View.
 *
 * This view is designed to provide a customization panel for Mutation Details page.
 *
 * options: {el: [target container],
 *           model: {},
 *           diagram: reference to the MutationDiagram instance
 *          }
 *
 * @author Selcuk Onur Sumer
 */
var MutationCustomizePanelView = Backbone.View.extend({
	initialize : function (options) {
		this.options = options || {};
	},
	render: function()
	{
		var self = this;
		var diagram = self.options.diagram;

		// template vars
		var variables = {minY: 2,
			maxY: diagram.getMaxY()};

		// compile the template using underscore
		var templateFn = BackboneTemplateCache.getTemplateFn("mutation_customize_panel_template");
		var template = templateFn(variables);

		// load the compiled HTML into the Backbone "el"
		self.$el.html(template);

		// format after rendering
		self.format();
	},
	format: function()
	{
		var self = this;
		var diagram = self.options.diagram;

		// hide the view initially
		self.$el.hide();

		// format panel controls

		var customizeClose = self.$el.find(".diagram-customize-close");
		var yAxisSlider = self.$el.find(".diagram-y-axis-slider");
		var yAxisInput = self.$el.find(".diagram-y-axis-limit-input");

		// add listener to close button
		customizeClose.click(function(event) {
			event.preventDefault();
			self.toggleView();
		});

		// set initial value of the input field
		var maxValY = diagram.getMaxY();
		yAxisInput.val(maxValY);

		// init y-axis slider controls
		yAxisSlider.slider({value: maxValY,
			min: 2,
			max: maxValY,
			change: function(event, ui) {
				// update input field
				yAxisInput.val(ui.value);

				// update diagram
				diagram.updateOptions({maxLengthY: ui.value});
				diagram.rescaleYAxis();
			},
			slide: function(event, ui) {
				// update input field only
				yAxisInput.val(ui.value);
			}
		});

		yAxisInput.keypress(function(event) {
			var enterCode = 13;

			if (event.keyCode == enterCode)
			{
				var input = yAxisInput.val();

				// not a valid value, update with defaults
				if (isNaN(input) ||
				    input > maxValY ||
				    input < 2)
				{
					yAxisInput.val(diagram.getMaxY());
				}
				// update weight slider position only if input is valid
				else
				{
					yAxisSlider.slider("option", "value", Math.floor(input));
				}
			}
		});
	},
	toggleView: function() {
		var self = this;
		self.$el.slideToggle();
	}
});

/**
 * Default table view for the mutations.
 *
 * options: {el: [target container],
 *           model: {mutations: mutation data as an array of JSON objects,
 *                   dataProxies: all available data proxies,
 *                   geneSymbol: hugo gene symbol as a string,
 *                   tableOpts: mutation table options (optional)}
 *          }
 *
 * @author Selcuk Onur Sumer
 */
var MutationDetailsTableView = Backbone.View.extend({
	initialize : function (options) {
		this.options = options || {};

		// custom event dispatcher
		this.dispatcher = {};
		_.extend(this.dispatcher, Backbone.Events);
	},
	render: function()
	{
		var self = this;

		// compile the template using underscore
		var templateFn = BackboneTemplateCache.getTemplateFn("mutation_details_table_template");
		// TODO customize loader image
		var template = templateFn({loaderImage: "images/ajax-loader.gif"});

		// load the compiled HTML into the Backbone "el"
		self.$el.html(template);

		// init mutation table
		self._initMutationTable();

		// format after rendering
		self.format();
	},
	/**
	 * Initializes the PDB chain table.
	 *
	 * @return {MutationDetailsTable}   table instance
	 */
	_initMutationTable: function(callback)
	{
		var self = this;

		var options = jQuery.extend(true, {}, self.model.tableOpts);
		options.el = options.el || self.$el.find(".mutation_details_table");

		var mutationColl = new MutationCollection(self.model.mutations);
		var mutationUtil = new MutationDetailsUtil(mutationColl);

		var table = new MutationDetailsTable(
			options,
			self.model.geneSymbol,
			mutationUtil,
			self.model.dataProxies);

		// TODO self.mutationTable = table;
		self.tableUtil = table;

		if (_.isFunction(callback))
		{
			callback(self, table);
		}

		self._generateRowData(table.getColumnOptions(), mutationColl, function(rowData) {
			// init table with the row data
			table.renderTable(rowData);
			// hide loader image
			//self.$el.find(".mutation-details-table-loader").hide();
		});

		return table;
	},
	_generateRowData: function(headers, mutationColl, callback)
	{
		// TODO make all additional ajax calls here?

		var rows = [];

		mutationColl.each(function(mutation) {
			// only set the datum
			var datum = {mutation: mutation};
			var row = [datum];

			// set everything else to null...
			for (var i=0; i < _.size(headers) - 1; i++)
			{
				row.push(null);
			}

			rows.push(row);
		});

		callback(rows);
	},
	format: function()
	{
		// TODO format table if required
	},
	hideView: function()
	{
		var self = this;
		self.$el.hide();
	},
	showView: function()
	{
		var self = this;
		self.$el.show();
	},
	/**
	 * Highlights the given mutations in the table.
	 *
	 * @param mutations mutations to highlight
	 */
	highlight: function(mutations)
	{
		var self = this;
		var tableSelector = self.$el.find('.mutation_details_table');

		for (var i = 0; i < mutations.length; i++)
		{
			//var row = tableSelector.find("#" + mutations[i].mutationId);
            var row = tableSelector.find("tr." + mutations[i].mutationSid);
            row.addClass("mutation-table-highlight");
		}
	},
	/**
	 * Clears all highlights from the mutation table.
	 */
	clearHighlights: function()
	{
		var self = this;
		var tableSelector = self.$el.find('.mutation_details_table');

		// TODO this depends on highlight function
		tableSelector.find('tr').removeClass("mutation-table-highlight");
	},
	/**
	 * Filters out all other mutations than the given mutations.
	 *
	 * @param mutations mutations to keep
	 * @param updateBox [optional] show the filter text in the search box
	 * @param limit     [optional] column to limit filtering to
	 */
	filter: function(mutations, updateBox, limit)
	{
		var self = this;
		var oTable = self.tableUtil.getDataTable();

		// construct regex
		var ids = [];

		for (var i = 0; i < mutations.length; i++)
		{
			ids.push(mutations[i].mutationSid);
		}

		var regex = "(" + ids.join("|") + ")";
		var asRegex = true;

		// empty mutation list, just show everything
		if (ids.length == 0)
		{
			regex = "";
			asRegex = false;
		}

		// disable event triggering before filtering, otherwise it creates a chain reaction
		self.tableUtil.setEventActive(false);

		// apply filter
		self._applyFilter(oTable, regex, asRegex, updateBox, limit);

		// enable events after filtering
		self.tableUtil.setEventActive(true);
	},
	/**
	 * Resets all table filters (rolls back to initial state)
	 */
	resetFilters: function()
	{
		var self = this;
		// pass an empty array to show everything
		self.filter([], true);
		// also clean filter related variables
		self.tableUtil.cleanFilters();
	},
	/**
	 * Rolls back the table to the last state where a manual search
	 * (manual filtering) performed. This function is required since
	 * we also filter the table programmatically.
	 */
	rollBack: function()
	{
		var self = this;
		var oTable = self.tableUtil.getDataTable();

		// disable event triggering before filtering, otherwise it creates a chain reaction
		self.tableUtil.setEventActive(false);

		// re-apply last manual filter string
		var searchStr = self.tableUtil.getManualSearch();
		self._applyFilter(oTable, searchStr, false);

		// enable events after filtering
		self.tableUtil.setEventActive(true);
	},
	/**
	 * Filters the given data table with the provided filter string.
	 *
	 * @param oTable    target data table to be filtered
	 * @param filterStr filter string to apply with the filter
	 * @param asRegex   indicates if the given filterStr is a regex or not
	 * @param updateBox [optional] show the filter text in the search box
	 * @param limit     [optional] column to limit filtering to
	 * @private
	 */
	_applyFilter: function(oTable, filterStr, asRegex, updateBox, limit)
	{
		var self = this;

		if (limit == undefined)
		{
			limit = null;
		}

		// TODO not updating the filter text in the box may be confusing
		if (updateBox == undefined)
		{
			updateBox = false;
		}

		var smartFilter = true;
		var caseInsensitive = true;

		var prevValue = self.$el.find(".mutation_datatables_filter input[type=search]").val();

		oTable.fnFilter(filterStr, limit, asRegex, smartFilter, updateBox, caseInsensitive);

		// reset to previous value if updateBox is set to false
		if (!updateBox)
		{
			self.$el.find(".mutation_datatables_filter input[type=search]").val(prevValue);
		}
	}
});

/**
 * Default mutation details view for the entire mutation details tab.
 * Creates a separate MainMutationView (another Backbone view) for each gene.
 *
 * options: {el: [target container],
 *           model: {mutationProxy: [mutation data proxy],
 *                   sampleArray: [list of case ids as an array of strings],
 *                   diagramOpts: [mutation diagram options -- optional],
 *                   tableOpts: [mutation table options -- optional]}
 *           mut3dVis: [optional] reference to the 3d structure visualizer
 *          }
 *
 * @author Selcuk Onur Sumer
 */
var MutationDetailsView = Backbone.View.extend({
	initialize : function (options) {
		this.options = options || {};

		// custom event dispatcher
		this.dispatcher = {};
		_.extend(this.dispatcher, Backbone.Events);
	},
	render: function() {
		var self = this;

		// init tab view flags (for each gene)
		self.geneTabView = {};

		var content = self._generateContent();

		// TODO make the image customizable?
		var variables = {loaderImage: "images/ajax-loader.gif",
			listContent: content.listContent,
			mainContent: content.mainContent};

		// compile the template using underscore
		var templateFn = BackboneTemplateCache.getTemplateFn("default_mutation_details_template");
		var template = templateFn(variables);

		// load the compiled HTML into the Backbone "el"
		self.$el.html(template);

		if (self.model.mutationProxy.hasData())
		{
			self._initDefaultView();
		}

		// format after render
		self.format();
	},
	/**
	 * Formats the contents of the view after the initial rendering.
	 */
	format: function()
	{
		var self = this;

		if (self.model.mutationProxy.hasData())
		{
			var mainContent = self.$el.find(".mutation-details-content");
			mainContent.tabs();
			mainContent.tabs('paging', {tabsPerPage: 10, follow: true, cycle: false});
			mainContent.tabs("option", "active", 0);
			self.$el.find(".mutation-details-tabs-ref").tipTip(
				{defaultPosition: "bottom", delay:"100", edgeOffset: 10, maxWidth: 200});
		}
	},
	/**
	 * Refreshes the genes tab.
	 * (Intended to fix a resize problem with ui.tabs.paging plugin)
	 */
	refreshGenesTab: function()
	{
		// tabs("refresh") is problematic...
//		var self = this;
//		var mainContent = self.$el.find(".mutation-details-content");
//		mainContent.tabs("refresh");

        // just trigger the window resize event,
        // rest is handled by the resize handler in ui.tabs.paging plugin.
		// it would be better to directly call the resize handler of the plugin,
		// but the function doesn't have public access...
		$(window).trigger('resize');
	},
	/**
	 * Generates the content structure by creating div elements for each
	 * gene.
	 *
	 * @return {Object} content backbone with div elements for each gene
	 */
	_generateContent: function()
	{
		var self = this;
		var mainContent = "";
		var listContent = "";

		// create a div for for each gene
		_.each(self.model.mutationProxy.getGeneList(), function(gene, idx) {
			var templateFn = BackboneTemplateCache.getTemplateFn("default_mutation_details_main_content_template");

			mainContent += templateFn(
					{loaderImage: "images/ajax-loader.gif",
						geneSymbol: gene,
						geneId: cbio.util.safeProperty(gene)});

			templateFn = BackboneTemplateCache.getTemplateFn("default_mutation_details_list_content_template");

			listContent += templateFn(
				{geneSymbol: gene,
					geneId: cbio.util.safeProperty(gene)});
		});

		return {mainContent: mainContent,
			listContent: listContent};
	},
	/**
	 * Initializes the mutation view for the current mutation data.
	 * Use this function if you want to have a default view of mutation
	 * details composed of different backbone views (by default params).
	 *
	 * If you want to have more customized components, it is better
	 * to initialize all the component separately.
	 */
	_initDefaultView: function()
	{
		var self = this;

		var contentSelector = self.$el.find(".mutation-details-content");

		// reset all previous tabs related listeners (if any)
		contentSelector.bind('tabscreate', false);
		contentSelector.bind('tabsactivate', false);

		// init view for the first gene only
		contentSelector.bind('tabscreate', function(event, ui) {
			// hide loader image
			self.$el.find(".mutation-details-loader").hide();

			// trigger corresponding event
			self.dispatcher.trigger(
				MutationDetailsEvents.GENE_TABS_CREATED);
		});

		// init other views upon selecting the corresponding tab
		contentSelector.bind('tabsactivate', function(event, ui) {
			// note: ui.index is replaced with ui.newTab.index() after jQuery 1.9
			//var gene = genes[ui.newTab.index()];

			// using index() causes problems with ui.tabs.paging plugin,
			// get the gene name directly from the html content
			var gene = ui.newTab.text().trim();

			// trigger corresponding event
			self.dispatcher.trigger(
				MutationDetailsEvents.GENE_TAB_SELECTED,
				gene);
		});
	}
});

/**
 * Mutation Diagram view.
 *
 * options: {el: [target container],
 *           model: {mutations: [mutation data as an array of JSON objects],
 *                   sequence: [sequence data as an array of JSON objects],
 *                   geneSymbol: [hugo gene symbol as a string],
 *                   diagramOpts: [mutation diagram options -- optional]}
 *          }
 *
 * @author Selcuk Onur Sumer
 */
var MutationDiagramView = Backbone.View.extend({
	initialize : function (options) {
		this.options = options || {};

		// custom event dispatcher
		this.dispatcher = {};
		_.extend(this.dispatcher, Backbone.Events);
	},
	render: function()
	{
		var self = this;

		// pass variables in using Underscore.js template
		var variables = {geneSymbol: self.model.geneSymbol,
			uniprotId: self.model.sequence.metadata.identifier};

		// compile the template using underscore
		var templateFn = BackboneTemplateCache.getTemplateFn("mutation_diagram_view_template");
		var template = templateFn(variables);

		// load the compiled HTML into the Backbone "el"
		self.$el.html(template);

		// init the actual diagram component
		self.mutationDiagram = self._initMutationDiagram(
			self.model.geneSymbol,
			self.model.mutations,
			self.model.sequence,
			self.model.diagramOpts);

		self.format();
	},
	/**
	 * Formats the contents of the view after the initial rendering.
	 */
	format: function()
	{
		var self = this;

		// hide the toolbar & customization panel by default
		self.$el.find(".mutation-diagram-toolbar").hide();
		self.$el.find(".mutation-diagram-customize").hide();
		self.$el.find(".mutation-diagram-help").hide();
		self.$el.find(".mutation-diagram-toolbar-buttons").css("visibility", "hidden");

		// init toolbar if the diagram is initialized successfully
		if (self.mutationDiagram)
		{
			// init diagram toolbar
			self._initToolbar(self.mutationDiagram,
			                  self.model.geneSymbol);
		}
	},
	/**
	 * Initializes the mutation diagram view.
	 *
	 * @param gene          hugo gene symbol
	 * @param mutationData  mutation data (array of JSON objects)
	 * @param sequenceData  sequence data (as a JSON object)
	 * @param options       [optional] diagram options
	 * @return {Object}     initialized mutation diagram view
	 */
	_initMutationDiagram: function (gene, mutationData, sequenceData, options)
	{
		var self = this;

		// use defaults if no options provided
		if (!options)
		{
			options = {};
		}

		// do not draw the diagram if there is a critical error with
		// the sequence data
		if (sequenceData["length"] == "" ||
		    parseInt(sequenceData["length"]) <= 0)
		{
			// return null to indicate an error
			return null;
		}

		// overwrite container in any case (for consistency with the default view)
		options.el = self.$el.find(".mutation-diagram-container");

		// create a backbone collection for the given data
		var mutationColl = new MutationCollection(mutationData);

		// create a data object
		var diagramData = {
			pileups: PileupUtil.convertToPileups(mutationColl),
			sequence: sequenceData
		};

		var mutationDiagram = new MutationDiagram(gene, options, diagramData);

		// if no sequence data is provided, try to get it from the servlet
		if (sequenceData == null)
		{
			// TODO use PfamDataProxy instance!!
			$.getJSON("getPfamSequence.json",
			{geneSymbol: self.geneSymbol},
				function(data) {
					if (data)
					{
						mutationDiagram.updateSequenceData(data[0]);
					}

					mutationDiagram.initDiagram();
			});
		}
		// if data is already there just init the diagram
		else
		{
			mutationDiagram.initDiagram();
		}

		return mutationDiagram;
	},
	/**
	 * Initializes the toolbar over the mutation diagram.
	 *
	 * @param diagram       the mutation diagram instance
	 * @param geneSymbol    gene symbol as a string
	 */
	_initToolbar: function(diagram, geneSymbol) {
		var self = this;

		var toolbar = self.$el.find(".mutation-diagram-toolbar");
		var pdfButton = self.$el.find(".diagram-to-pdf");
		var svgButton = self.$el.find(".diagram-to-svg");
		var customizeButton = self.$el.find(".diagram-customize");
		var helpButton = self.$el.find(".diagram-help");

		// helper function to trigger submit event for the svg and pdf button clicks
		var submitForm = function(alterFn, diagram, type)
		{
			var filename = "mutation_diagram_" + geneSymbol + "." + type;

			// alter diagram to have the desired output
			alterFn(diagram, false);

			if (type == "svg")
			{
				cbio.download.initDownload(diagram.svg[0][0], {filename: filename});
			}
			else if (type == "pdf")
			{
				var params = {filename: filename,
					contentType: "application/pdf",
					servletName: "svgtopdf.do"
				};

				cbio.download.initDownload(diagram.svg[0][0], params);
			}

			// restore previous settings after generating xml string
			alterFn(diagram, true);

//			// set actual value of the form element (svgelement)
//			var form = self.$el.find("." + formClass);
//			form.find('input[name="svgelement"]').val(svgString);
//
//			// submit form
//			form.submit();
		};

		// helper function to adjust SVG for file output
		var alterDiagramForSvg = function(diagram, rollback)
		{
			var topLabel = geneSymbol;

			if (rollback)
			{
				topLabel = "";
			}

			// adding a top left label (to include a label in the file)
			diagram.updateTopLabel(topLabel);
		};

		// helper function to adjust SVG for PDF output
		var alterDiagramForPdf = function(diagram, rollback)
		{
			// we also need the same changes (top label) in pdf
			alterDiagramForSvg(diagram, rollback);
		};

		//add listener to the svg button
		svgButton.click(function (event) {
			// submit svg form
			//submitForm(alterDiagramForSvg, diagram, "svg-to-file-form");
			submitForm(alterDiagramForSvg, diagram, "svg");
		});

		// add listener to the pdf button
		pdfButton.click(function (event) {
			// submit pdf form
			//submitForm(alterDiagramForPdf, diagram, "svg-to-pdf-form");
			submitForm(alterDiagramForPdf, diagram, "pdf");
		});

		// add listeners to customize button
		customizeButton.click(function(event) {
			var panel = self.customizePanelView;

			// init view if not init yet
			if (!panel)
			{
				panel = new MutationCustomizePanelView({
					el: self.$el.find(".mutation-diagram-customize"),
					diagram: diagram});
				panel.render();

				self.customizePanelView = panel;
			}

			// toggle view
			panel.toggleView();
		});

		// add listeners to customize button
		helpButton.click(function(event) {
			var panel = self.helpPanelView;

			// init view if not init yet
			if (!panel)
			{
				panel = new MutationHelpPanelView({
					el: self.$el.find(".mutation-diagram-help")});
				panel.render();

				self.helpPanelView = panel;
			}

			// toggle view
			panel.toggleView();
		});

		// hide buttons initially, show on mouse over
		self._autoHideToolbarButtons();

		toolbar.show();
	},
	/**
	 * Shows the toolbar buttons only on mouse over.
	 * And hides them on mouse out.
	 */
	_autoHideToolbarButtons: function()
	{
		var self = this;
		var buttons = self.$el.find(".mutation-diagram-toolbar-buttons");

		cbio.util.autoHideOnMouseLeave(self.$el, buttons);
	}
});

/**
 * Mutation Details Legend Panel View.
 *
 * This view is designed to provide a legend panel for Mutation Details page.
 *
 * options: {el: [target container],
 *           model: {},
 *           diagram: reference to the MutationDiagram instance
 *          }
 *
 * @author Selcuk Onur Sumer
 */
var MutationHelpPanelView = Backbone.View.extend({
	initialize : function (options) {
		this.options = options || {};
	},
	render: function()
	{
		var self = this;

		// compile the template using underscore
		var templateFn = BackboneTemplateCache.getTemplateFn("mutation_help_panel_template");
		var template = templateFn({});

		// load the compiled HTML into the Backbone "el"
		self.$el.html(template);

		// format after rendering
		self.format();
	},
	format: function()
	{
		var self = this;

		// format panel controls
		var helpClose = self.$el.find(".diagram-help-close");

		// add listener to close button
		helpClose.click(function(event) {
			event.preventDefault();
			self.toggleView();
		});
	},
	toggleView: function() {
		var self = this;
		self.$el.slideToggle();
	}
});

/**
 * Tooltip view for the mutation table's cosmic column.
 *
 * options: {el: [target container],
 *           model: {pancanMutationFreq: [pancan mutation frequency map]
 *                   cancerStudyMetaData: [cancer study meta data],
 *                   cancerStudyName: [cancer study name],
 *                   geneSymbol: [hugo gene symbol],
 *                   keyword: [mutation keyword],
 *                   qtipApi: [api reference for the rendered qtip]}
 *          }
 *
 * @author Selcuk Onur Sumer
 */
var PancanMutationHistTipView = Backbone.View.extend({
	render: function()
	{
//		var gene = $thumbnail.attr('gene');
//		var keyword = $thumbnail.attr('keyword');
//		var metaData = window.cancer_study_meta_data;
//		var cancerStudy = window.cancerStudyName;
//		var byKeywordData = genomicEventObs.pancan_mutation_frequencies[keyword];
//		var byHugoData = genomicEventObs.pancan_mutation_frequencies[gene];

		var self = this;

		var variables = {
			gene: self.model.geneSymbol
		};

		// render view
		var templateFn = BackboneTemplateCache.getTemplateFn("pancan_mutation_hist_tip_template");
		var content = templateFn(variables);

		self.model.qtipApi.set('content.text', content);

		// format after rendering
		this.format();
	},
	format: function()
	{
		var self = this;

		var gene = self.model.geneSymbol;
		//var keyword = self.model.keyword;
		var proteinPosStart = self.model.proteinPosStart;
		var metaData = self.model.cancerStudyMetaData;
		var cancerStudy = self.model.cancerStudyName;

		//var byKeywordData = self.model.pancanMutationFreq[keyword];
		var byProteinPosData = self.model.pancanMutationFreq[proteinPosStart];
		var byHugoData = self.model.pancanMutationFreq[gene];

		var container = self.$el.find(".pancan-histogram-container");

		// init the histogram
		var histogram = PancanMutationHistogram(byProteinPosData,
		                                        byHugoData,
		                                        metaData,
		                                        container[0],
		                                        {this_cancer_study: cancerStudy});

		// update the overall count text
		self.$el.find(".overall-count").html(histogram.overallCountText());

		// correct the qtip width
		var svgWidth = $(container).find('svg').attr('width');
		self.$el.css('max-width', parseInt(svgWidth));

		// add histogram tooltips (inner tooltips)
		var svg = self.$el.find('svg')[0];
		histogram.qtip(svg);

		// add click functionality for the buttons
		$(".cross-cancer-download").click(function() {
			var fileType = $(this).attr("file-type");
			var filename = gene + "_mutations." + fileType;

			if (fileType == "pdf")
			{
				cbio.download.initDownload(svg, {
					filename: filename,
					contentType: "application/pdf",
					servletName: "svgtopdf.do"
				});
			}
			else // svg
			{
				cbio.download.initDownload(svg, {
					filename: filename
				});
			}
		});
	}
});

/**
 * Tooltip view for the PDB panel chain rectangles.
 *
 * options: {el: [target container],
 *           model: {pdbId, chain, pdbInfo, molInfo}
 *          }
 *
 * @author Selcuk Onur Sumer
 */
var PdbChainTipView = Backbone.View.extend({
	render: function()
	{
		// compile the template
		var template = this.compileTemplate();

		// load the compiled HTML into the Backbone "el"
		this.$el.html(template);
		this.format();
	},
	format: function()
	{
		// implement if necessary...
	},
	compileTemplate: function()
	{
		var self = this;
		var pdbInfo = self.model.pdbInfo;
		var molInfo = self.model.molInfo;

		// pass variables in using Underscore.js template
		var variables = {pdbId: self.model.pdbId,
			chainId: self.model.chain.chainId,
			pdbInfo: "",
			molInfo: ""};

		// TODO this can be implemented in a better way

		if (pdbInfo != null ||
		    pdbInfo.length > 0)
		{
			variables.pdbInfo = ": " + pdbInfo;
		}

		if (molInfo != null ||
		    molInfo.length > 0)
		{
			variables.molInfo = ": " + molInfo;
		}

		// compile the template using underscore
		var templateFn = BackboneTemplateCache.getTemplateFn("mutation_details_pdb_chain_tip_template");
		return templateFn(variables);
	}
});
/**
 * PDB Panel View.
 *
 * This view is designed to function in parallel with the 3D visualizer.
 *
 * options: {el: [target container],
 *           model: {geneSymbol: hugo gene symbol,
 *                   pdbColl: collection of PdbModel instances,
 *                   pdbProxy: pdb data proxy},
 *           diagram: [optional] reference to the MutationDiagram instance
 *          }
 *
 * @author Selcuk Onur Sumer
 */
var PdbPanelView = Backbone.View.extend({
	initialize : function (options) {
		this.options = options || {};
		this.collapseTimer = null;
		this.expandTimer = null;
	},
	render: function()
	{
		var self = this;

		// compile the template using underscore
		var templateFn = BackboneTemplateCache.getTemplateFn("pdb_panel_view_template");
		var template = templateFn({});

		// load the compiled HTML into the Backbone "el"
		self.$el.html(template);

		// init pdb panel
		self.pdbPanel = self._initPdbPanel();

		// format after rendering
		self.format();
	},
	format: function()
	{
		var self = this;

		// hide view initially
		self.$el.hide();

		// format panel controls
		var expandButton = self.$el.find(".expand-collapse-pdb-panel");
		var pdbTableInit = self.$el.find(".init-pdb-table");
		var pdbTableControls = self.$el.find(".pdb-table-controls");
		var triangleDown = self.$el.find(".triangle-down");
		var triangle = self.$el.find(".triangle");

		// format the expand button if there are more chains to show
		if (self.pdbPanel.hasMoreChains())
		{
			expandButton.button({
				icons: {primary: "ui-icon-triangle-2-n-s"},
				text: false});
			expandButton.css({width: "300px", height: "12px"});

			expandButton.click(function() {
				self.pdbPanel.toggleHeight();
			});
		}

		// initially hide controls
		expandButton.hide();
		pdbTableControls.hide();

		triangleDown.hide();

		// make triangles clickable
		triangle.click(function(event) {
			// same as clicking on the link
			pdbTableInit.click();
		});

		self.$el.find(".mutation-pdb-main-container").mouseenter(function(evt) {
			self.autoExpand();
		});

		self.$el.find(".mutation-pdb-main-container").mouseleave(function(evt) {
			self.autoCollapse();
		});
	},
	hideView: function()
	{
		var self = this;
		self.$el.slideUp();
	},
	showView: function()
	{
		var self = this;
		self.$el.slideDown();
	},
	initPdbTableView: function(pdbColl, callback)
	{
		var self = this;

		var tableOpts = {
			el: self.$el.find(".mutation-pdb-table-view"),
			model: {geneSymbol: self.model.geneSymbol,
				pdbColl: pdbColl,
				pdbProxy: self.model.pdbProxy}
		};

		var pdbTableView = new PdbTableView(tableOpts);
		self.pdbTableView = pdbTableView;

		pdbTableView.render(callback);

		return pdbTableView;
	},
	/**
	 * Adds a callback function for the PDB panel init button.
	 *
	 * @param callback  function to be invoked on click
	 */
	addInitCallback: function(callback) {
		var self = this;
		var pdbTableInit = self.$el.find(".init-pdb-table");

		// add listener to pdb table init button
		pdbTableInit.click(function(event) {
			event.preventDefault();
			callback(event);
		});
	},
	toggleTableControls: function()
	{
		var self = this;

		// just toggle triangle orientation
		self.$el.find(".triangle").toggle();
	},
	/**
	 * Selects the default pdb and chain for the 3D visualizer.
	 * Default chain is one of the chains in the first row.
	 */
	selectDefaultChain: function()
	{
		var self = this;
		var panel = self.pdbPanel;
		var gChain = panel.getDefaultChainGroup();

		// clear previous timers
		self.clearTimers();

		// restore chain positions
		panel.restoreChainPositions(function() {
			// highlight the default chain
			panel.highlight(gChain);
		});
	},
	/**
	 * Selects the given pdb and chain for the 3D visualizer.
	 *
	 * @param pdbId     pdb to be selected
	 * @param chainId   chain to be selected
	 */
	selectChain: function(pdbId, chainId)
	{
		var self = this;
		var panel = self.pdbPanel;

		// clear previous timers
		self.clearTimers();

		// restore to original positions & highlight the chain
		panel.restoreChainPositions(function() {
			// expand the panel up to the level of the given chain
			panel.expandToChainLevel(pdbId, chainId);

			// get the chain group
			var gChain = panel.getChainGroup(pdbId, chainId);

			// highlight the chain group
			if (gChain)
			{
				panel.highlight(gChain);
			}
		});
	},
	getSelectedChain: function()
	{
		var self = this;
		var panel = self.pdbPanel;

		return panel.getHighlighted();
	},
	/**
	 * Initializes the auto collapse process.
	 *
	 * @delay time to minimization
	 */
	autoCollapse: function(delay)
	{
		if (delay == null)
		{
			delay = 2000;
		}

		var self = this;
		var expandButton = self.$el.find(".expand-collapse-pdb-panel");
		var pdbTableControls = self.$el.find(".pdb-table-controls");
		var pdbTableWrapper = self.$el.find(".pdb-table-wrapper");

		// clear previous timers
		self.clearTimers();

		// set new timer
		self.collapseTimer = setTimeout(function() {
			self.pdbPanel.minimizeToHighlighted();
			expandButton.slideUp();
			pdbTableControls.slideUp();
			pdbTableWrapper.slideUp();
		}, delay);
	},
	/**
	 * Initializes the auto expand process.
	 *
	 * @delay time to minimization
	 */
	autoExpand: function(delay)
	{
		if (delay == null)
		{
			delay = 400;
		}

		var self = this;
		var expandButton = self.$el.find(".expand-collapse-pdb-panel");
		var pdbTableControls = self.$el.find(".pdb-table-controls");
		var pdbTableWrapper = self.$el.find(".pdb-table-wrapper");

		// clear previous timers
		self.clearTimers();

		// set new timer
		self.expandTimer = setTimeout(function() {
			self.pdbPanel.restoreToFull();

			if (self.pdbPanel.hasMoreChains())
			{
				expandButton.slideDown();
			}

			pdbTableControls.slideDown();
			pdbTableWrapper.slideDown();

			if (self.pdbTableView != null)
			{
				self.pdbTableView.refreshView();
			}
		}, delay);
	},
	/**
	 * Limits the size of the panel by the given max height value,
	 * and adds a scroll bar for the y-axis. If max height is not
	 * a valid value, then disables the scroll bar.
	 *
	 * @param maxHeight desired max height value
	 */
	toggleScrollBar: function(maxHeight)
	{
		var self = this;
		var container = self.$el.find(".mutation-pdb-panel-container");

		if (maxHeight > 0)
		{
			container.css("max-height", maxHeight);
			container.css("overflow", "");
			container.css("overflow-y", "scroll");
		}
		else
		{
			container.css("max-height", "");
			container.css("overflow-y", "");
			container.css("overflow", "hidden");
		}
	},
	/**
	 * Moves the scroll bar to the selected chain's position.
	 */
	scrollToSelected: function()
	{
		var self = this;
		var container = self.$el.find(".mutation-pdb-panel-container");

		// TODO make scroll parameters customizable?
		container.scrollTo($(".pdb-selection-rectangle-group"),
		                   {axis: 'y', duration: 800, offset: -150});
	},
	clearTimers: function()
	{
		var self = this;

		if (self.collapseTimer != null)
		{
			clearTimeout(self.collapseTimer);
		}

		if (self.expandTimer != null)
		{
			clearTimeout(self.expandTimer);
		}
	},
	/**
	 * Initializes the PDB chain panel.
	 *
	 * @return {MutationPdbPanel}   panel instance
	 */
	_initPdbPanel: function()
	{
		var self = this;
		var panel = null;

		var pdbColl = self.model.pdbColl;
		var pdbProxy = self.model.pdbProxy;
		var mutationDiagram = self.options.diagram;

		if (mutationDiagram != null)
		{
			var xScale = mutationDiagram.xScale;

			// set margin same as the diagram margin for correct alignment with x-axis
			var options = {el: self.$el.find(".mutation-pdb-panel-container"),
				marginLeft: mutationDiagram.options.marginLeft,
				marginRight: mutationDiagram.options.marginRight,
				maxHeight: 200};

			// init panel
			panel = new MutationPdbPanel(options, pdbColl, pdbProxy, xScale);
			panel.init();
		}

		return panel;
	}
});

/**
 * PDB Table View.
 *
 * This view is designed to function in parallel with the 3D visualizer.
 *
 * options: {el: [target container],
 *           model: {geneSymbol: hugo gene symbol,
 *                   pdbColl: collection of PdbModel instances,
 *                   pdbProxy: pdb data proxy,
 *                   tableOpts: pdb table options (optional)},
 *          }
 *
 * @author Selcuk Onur Sumer
 */
var PdbTableView = Backbone.View.extend({
	initialize : function (options) {
		this.options = options || {};
	},
	render: function(callback)
	{
		var self = this;

		// compile the template using underscore
		var templateFn = BackboneTemplateCache.getTemplateFn("pdb_table_view_template");
		// TODO customize loader image
		var template = templateFn({loaderImage: "images/ajax-loader.gif"});

		// load the compiled HTML into the Backbone "el"
		self.$el.html(template);

		// init pdb table
		self._initPdbTable(callback);

		// format after rendering
		self.format();
	},
	format: function()
	{
		var self = this;

		// hide view initially
		self.$el.hide();
	},
	hideView: function()
	{
		var self = this;
		self.$el.slideUp();
	},
	showView: function()
	{
		var self = this;
		self.$el.slideDown();
	},
	toggleView: function()
	{
		var self = this;
		self.$el.slideToggle();
	},
	refreshView: function()
	{
		var self = this;
		self.pdbTable.getDataTable().fnAdjustColumnSizing();
	},
	/**
	 * Resets all table filters (rolls back to initial state)
	 */
	resetFilters: function()
	{
		var self = this;

		// TODO do not clean filters if not filtered
		self.pdbTable.cleanFilters();
	},
	selectChain: function(pdbId, chainId)
	{
		var self = this;

		if (self.pdbTable != null)
		{
			self.pdbTable.selectRow(pdbId, chainId);
		}
	},
	/**
	 * Moves the scroll bar to the selected chain's position.
	 */
	scrollToSelected: function()
	{
		var self = this;
		var selected = self.pdbTable.getSelectedRow();

		var container = self.$el.find(".dataTables_scrollBody");

		// TODO make scroll parameters customizable?
		container.scrollTo($(selected),
		                   {axis: 'y', duration: 800});
	},
	/**
	 * Initializes the PDB chain table.
	 *
	 * @return {MutationPdbTable}   table instance
	 */
	_initPdbTable: function(callback)
	{
		var self = this;

		var pdbColl = self.model.pdbColl;
		var pdbProxy = self.model.pdbProxy;

		var options = jQuery.extend(true, {}, self.model.tableOpts);
		options.el = options.el || self.$el.find(".pdb-chain-table");

		var table = new MutationPdbTable(options);
		self.pdbTable = table;

		if (_.isFunction(callback))
		{
			callback(self, table);
		}

		self._generateRowData(table.getColumnOptions(), pdbColl, pdbProxy, function(rowData) {
			// init table with the row data
			table.renderTable(rowData);
			// hide loader image
			self.$el.find(".pdb-chain-table-loader").hide();
		});

		return table;
	},
	_generateRowData: function(headers, pdbColl, pdbProxy, callback)
	{
		var rows = [];
		var pdbIds = [];

		pdbColl.each(function(pdb) {
			pdbIds.push(pdb.pdbId);
		});

		pdbProxy.getPdbInfo(pdbIds.join(" "), function(data) {
			pdbColl.each(function(pdb) {
				pdb.chains.each(function(chain) {
					// this is the data of the hidden column "datum"
					var datum = {
						pdbId: pdb.pdbId,
						chain: chain,
						organism: PdbDataUtil.getOrganism(data[pdb.pdbId], chain.chainId),
						summary: PdbDataUtil.generatePdbInfoSummary(data[pdb.pdbId], chain.chainId)
					};

					// only set the datum
					var row = [datum];

					// set everything else to null...
					for (var i=0; i < _.size(headers) - 1; i++)
					{
						row.push(null);
					}

					rows.push(row);
				})
			});

			callback(rows);
		});
	}
});


/**
 * Tooltip view for the mutation table's FIS column.
 *
 * options: {el: [target container],
 *           model: {xvia: [link to Mutation Assessor],
 *                   impact: [impact text or value]}
 *          }
 *
 * @author Selcuk Onur Sumer
 */
var PredictedImpactTipView = Backbone.View.extend({
	render: function()
	{
		// compile the template
		var template = this.compileTemplate();

		// load the compiled HTML into the Backbone "el"
		this.$el.html(template);
		this.format();
	},
	format: function()
	{
		var isValidLink = function(url)
		{
			var valid = true;

			if (url == null || url == "NA" || url.length == 0)
			{
				valid = false;
			}

			return valid;
		};

		var xvia = this.model.xvia;

		if (!isValidLink(xvia))
		{
			this.$el.find(".mutation-assessor-main-link").hide();
		}

		var pdbLink = this.model.pdbLink;

		if (!isValidLink(pdbLink))
		{
			this.$el.find(".mutation-assessor-3d-link").hide();
		}

		var msaLink = this.model.msaLink;

		if (!isValidLink(msaLink))
		{
			this.$el.find(".mutation-assessor-msa-link").hide();
		}
	},
	compileTemplate: function()
	{
		// pass variables in using Underscore.js template
		var variables = {linkOut: this.model.xvia,
			msaLink: this.model.msaLink,
			pdbLink: this.model.pdbLink,
			impact: this.model.impact};

		// compile the template using underscore
		var templateFn = BackboneTemplateCache.getTemplateFn("mutation_details_fis_tip_template");
		return templateFn(variables);
	}
});


/**
 * Tooltip view for the mutation diagram's region rectangles.
 *
 * options: {el: [target container],
 *           model: {identifier: [region identifier],
 *                   type: [region type],
 *                   description: [region description],
 *                   start: [start position],
 *                   end: [end position]}
 *          }
 *
 * @author Selcuk Onur Sumer
 */
var RegionTipView = Backbone.View.extend({
	render: function()
	{
		// compile the template
		var template = this.compileTemplate();

		// load the compiled HTML into the Backbone "el"
		this.$el.html(template);
		this.format();
	},
	format: function()
	{
		// implement if necessary...
	},
	compileTemplate: function()
	{
		// pass variables in using Underscore.js template
		var variables = {identifier: this.model.identifier,
			type: this.model.type.toLowerCase(),
			description: this.model.description,
			start: this.model.start,
			end: this.model.end};

		// compile the template using underscore
		var templateFn = BackboneTemplateCache.getTemplateFn("mutation_details_region_tip_template");
		return templateFn(variables);
	}
});

/**
 * This class is designed to retrieve mutation data on demand, but it can be also
 * initialized with the full mutation data already retrieved from the server.
 *
 * @param options  additional options
 *
 * @author Selcuk Onur Sumer
 */
function MutationDataProxy(options)
{
	// default options
	var _defaultOpts = {
		geneList: "", // list of target genes (genes of interest) as a string
		params: {} // fixed servlet params
	};

	// merge options with default options to use defaults for missing values
	var _options = jQuery.extend(true, {}, _defaultOpts, options);

	// MutationDetailsUtil instance
	var _util = new MutationDetailsUtil();
	// list of target genes as an array of strings (in the exact input order)
	var _unsortedGeneList = _options.geneList.trim().split(/\s+/);
	// alphabetically sorted list of target genes as an array of strings
	var _geneList = _options.geneList.trim().split(/\s+/).sort();
	// name of the mutation data servlet
	var _servletName;
	// flag to indicate if the initialization is full or lazy
	var _fullInit;

	/**
	 * Initializes the proxy without actually grabbing anything from the server.
	 * Provided servlet name and servlet parameters will be used for later invocation
	 * of getMutationData function.
	 *
	 * @param servletName   name of the mutation data servlet (used for AJAX query)
	 */
	function lazyInit(servletName)
	{
		_servletName = servletName;
		_fullInit = false;
	}

	/**
	 * Initializes with full mutation data. Once initialized with full data,
	 * this proxy class assumes that there will be no additional mutation data.
	 *
	 * @param mutationData  full mutation data
	 */
	function fullInit(mutationData)
	{
		var mutations = new MutationCollection(mutationData);
		_util.processMutationData(mutations);
		_fullInit = true;
	}

	function getGeneList()
	{
		// TODO lazy init: to find out genes with mutation data ONLY,
		// we need to query the server before hand. Otherwise,
		// we cannot remove the genes without data from the list until
		// the corresponding gene tab is clicked.
		return _geneList;
	}

	function getUnsortedGeneList()
	{
		return _unsortedGeneList;
	}

	function getRawGeneList()
	{
		return _options.geneList;
	}

	function getMutationUtil()
	{
		return _util;
	}

	/**
	 * Returns the mutation data for the given gene(s).
	 *
	 * @param geneList  list of hugo gene symbols as a whitespace delimited string
	 * @param callback  callback function to be invoked after retrieval
	 */
	function getMutationData(geneList, callback)
	{
		var genes = geneList.trim().split(/\s+/);
		var genesToQuery = [];

		// get previously grabbed data (if any)
		var mutationData = [];
		var mutationMap = _util.getMutationGeneMap();

		// process each gene in the given list
		_.each(genes, function(gene, idx) {
			gene = gene.toUpperCase();

			var data = mutationMap[gene];

			if (data == undefined ||
			    data.length == 0)
			{
				// mutation data does not exist for this gene, add it to the list
				genesToQuery.push(gene);
			}
			else
			{
				// data is already cached for this gene, update the data array
				mutationData = mutationData.concat(data);
			}
		});

		// all data is already retrieved (full init)
		if (_fullInit)
		{
			// just forward the call the callback function
			callback(mutationData);
		}
		// we need to retrieve missing data (lazy init)
		else
		{
			var process = function(data) {
				// process new data retrieved from server
				var mutations = new MutationCollection(data);
				_util.processMutationData(mutations);

				// concat new data with already cached data,
				// and forward it to the callback function
				mutationData = mutationData.concat(data);
				callback(mutationData);
			};

			// some (or all) data is missing,
			// send ajax request for missing genes
			if (genesToQuery.length > 0)
			{
				var servletParams = _options.params;

				// add genesToQuery to the servlet params
				servletParams.geneList = genesToQuery.join(" ");

				// retrieve data from the server
				//$.post(_servletName, servletParams, process, "json");
				$.ajax({
					type: "POST",
					url: _servletName,
					data: servletParams,
					success: process,
					error: function() {
						console.log("[MutationDataProxy.getMutationData] " +
							"error retrieving mutation data for genetic profiles: " + servletParams.geneticProfiles);
						process([]);
					},
					dataType: "json"
				});
			}
			// data for all requested genes already cached
			else
			{
				// just forward the data to the callback function
				callback(mutationData);
			}
		}
	}

	/**
	 * Checks if there is mutation data for the current query
	 * (For the current gene list, case list, and cancer study).
	 *
	 * @return {boolean} true if there is mutation data, false otherwise.
	 */
	function hasData()
	{
		// TODO returning true in any case for now
		// we need to query server side for lazy init
		// since initially there is definitely no data
		//return (_util.getMutations().length > 0);
		return true;
	}

	return {
		initWithData : fullInit,
		initWithoutData: lazyInit,
		getMutationData: getMutationData,
		getGeneList: getGeneList,
		getRawGeneList: getRawGeneList,
		getUnsortedGeneList: getUnsortedGeneList,
		getMutationUtil: getMutationUtil,
		hasData: hasData
	};
}
/**
 * This class is designed to retrieve PFAM data on demand.
 *
 * @param options  additional options
 *
 * @author Selcuk Onur Sumer
 */
function PancanMutationDataProxy(options)
{
	// default options
	var _defaultOpts = {};

	// merge options with default options to use defaults for missing values
	var _options = jQuery.extend(true, {}, _defaultOpts, options);

	// name of the PFAM data servlet
	var _servletName;

	// flag to indicate if the initialization is full or lazy
	var _fullInit;

	// map of <keyword, data> pairs
	var _cacheByKeyword = {};
	// map of <proteinChange, data> pairs
	var _cacheByProteinChange = {};
	// map of <proteinPosStart, data> pairs
	var _cacheByProteinPosition = {};
	// map of <gene, data> pairs
	var _cacheByGeneSymbol = {};

	/**
	 * Initializes the proxy without actually grabbing anything from the server.
	 * Provided servlet name will be used later.
	 *
	 * @param servletName   name of the data servlet (used for AJAX query)
	 */
	function lazyInit(servletName)
	{
		_servletName = servletName;
		_fullInit = false;
	}

	/**
	 * Initializes with full data. Once initialized with full data,
	 * this proxy class assumes that there will be no additional data.
	 *
	 * @param data
	 */
	function fullInit(data)
	{
		_cacheByKeyword = data.byKeyword;
		_cacheByProteinChange = data.byProteinChange;
		_cacheByGeneSymbol = data.byGeneSymbol;
		_cacheByProteinPosition = data.byProteinPosition;
		_fullInit = true;
	}

	function getPancanData(servletParams, mutationUtil, callback)
	{
		var cmd = servletParams.cmd;
		var q = servletParams.q;

		var data = null;
		var toQuery = null;

		if (cmd == null)
		{
			// no command provided, nothing to retrieve
			callback(null);
		}
		else if (cmd == "byKeywords")
		{
			// if no query params (keywords) provided, use all available
			var keywords = (q == null) ? mutationUtil.getAllKeywords() : q.split(",");
			getData(cmd, keywords, _cacheByKeyword, ["keyword"], callback);
		}
		else if (cmd == "byHugos")
		{
			// if no query params (genes) provided, use all available
			var genes = (q == null) ? mutationUtil.getAllGenes() : q.split(",");
			getData(cmd, genes, _cacheByGeneSymbol, ["hugo"], callback);
		}
		else if (cmd == "byProteinChanges")
		{
			// if no query params (genes) provided, use all available
			var proteinChanges = (q == null) ? mutationUtil.getAllProteinChanges() : q.split(",");
			getData(cmd, proteinChanges, _cacheByProteinChange, ["protein_change"], callback);
		}
		else if (cmd == "byProteinPos")
		{
			// if no query params (genes) provided, use all available
			var proteinPositions = (q == null) ? mutationUtil.getAllProteinPosStarts() : q.split(",");
			getData(cmd, proteinPositions, _cacheByProteinPosition, ["hugo", "protein_pos_start"], callback);
		}
		else
		{
			// invalid command
			callback(null);
		}
	}

	/**
	 * Retrieves the data from the cache and/or server.
	 *
	 * @param cmd       cmd (byHugos or byKeyword)
	 * @param keys      keys used to get cached data
	 * @param cache     target cache (byKeyword or byGeneSymbol)
	 * @param fields     field names to be used as a cache key
	 * @param callback  callback function to forward the data
	 */
	function getData(cmd, keys, cache, fields, callback)
	{
		// get cached data
		var data = getCachedData(keys, cache);
		// get keywords to query
		var toQuery = getQueryContent(data);

		if (toQuery.length > 0 &&
		    !_fullInit)
		{
			// retrieve missing data from the servlet
			$.getJSON(_servletName,
			          {cmd: cmd, q: toQuery.join(",")},
			          function(response) {
				          processData(response, data, cache, fields, callback);
			          }
			);
		}
		// everything is already cached (or full init)
		else
		{
			processData([], data, cache, fields, callback);
		}
	}

	/**
	 * Processes and caches the raw data.
	 *
	 * @param response  raw data
	 * @param data      previously cached data (for provided keys)
	 * @param cache     target cache (byKeyword or byGeneSymbol)
	 * @param fields     field names to be used as a cache key
	 * @param callback  callback function to forward the processed data
	 */
	function processData (response, data, cache, fields, callback) {
		_.each(response, function(ele, idx) {
			var keyValues = [];

			_.each(fields, function(field, idx){
				keyValues.push(ele[field]);
			});

			var key = keyValues.join("_");

			// init the list if not init yet
			if (cache[key] == null)
			{
				cache[key] = [];
			}

			if (data[key] == null)
			{
				data[key] = [];
			}

			// add data to the cache
			cache[key].push(ele);
			data[key].push(ele);
		});

		var dataArray = [];
		_.each(data, function(ele) {
			dataArray = dataArray.concat(ele);
		});

		// forward the processed data to the provided callback function
		callback(dataArray);
	}

	/**
	 * Get already cached data for the given keys.
	 * Returned object has null data for not-yet-cached keys.
	 *
	 * @param keys      cache keys
	 * @param cache     data cache
	 * @returns {Object} cached data as a map
	 */
	function getCachedData(keys, cache)
	{
		var data = {};

		_.each(keys, function(key) {
			data[key] = cache[key];
		});

		return data;
	}

	/**
	 * Returns the list of keys to query.
	 *
	 * @param data  map of <key, data> pairs
	 * @returns {Array}     list of keys to query
	 */
	function getQueryContent(data)
	{
		// keys to query
		var toQuery = [];

		_.each(_.keys(data), function(key) {
			// data not cached yet for the given key
			if (data[key] == null)
			{
				toQuery.push(key);
			}
		});

		return toQuery
	}

	return {
		initWithData: fullInit,
		initWithoutData: lazyInit,
		getPancanData: getPancanData
	};
}

/**
 * This class is designed to retrieve PDB data on demand.
 *
 * @param options  additional options
 *
 * @author Selcuk Onur Sumer
 */
function PdbDataProxy(options)
{
	// default options
	var _defaultOpts = {
		mutationUtil: {} // an instance of MutationDetailsUtil class
	};

	// merge options with default options to use defaults for missing values
	var _options = jQuery.extend(true, {}, _defaultOpts, options);

	// name of the PDB data servlet
	var _servletName;

	// flag to indicate if the initialization is full or lazy
	var _fullInit;

	var _util = _options.mutationUtil;

	// cache for PDB data:

	// map of <uniprot id, PdbCollection> pairs
	var _pdbDataCache = {};

	// map of <uniprot id, PdbChain[][]> pairs
	var _pdbRowDataCache = {};

	// map of <pdb id, pdb info> pairs
	var _pdbInfoCache = {};

	// map of <uniprot id, pdb data summary> pairs
	var _pdbDataSummaryCache = {};

	// map of <gene_pdbId_chainId, positionMap> pairs
	var _positionMapCache = {};

	function lazyInit(servletName)
	{
		_servletName = servletName;
		_fullInit = false;
	}

	function fullInit(data)
	{
		// process pdb data
		_.each(_.keys(data.pdbData), function(uniprotId) {
			var pdbColl = PdbDataUtil.processPdbData(data.pdbData[uniprotId]);
			_pdbDataCache[uniprotId] = pdbColl;
			_pdbRowDataCache[uniprotId] = PdbDataUtil.allocateChainRows(pdbColl);
		});

		// set info data
		_pdbInfoCache = data.infoData;

		// set summary data
		_pdbDataSummaryCache = data.summaryData;

		// process position data
//		_.each(_.keys(data.positionData), function(key) {
//			// TODO this is a bit tricky so let the user provide whole cache for now...
//		});

		// set position data
		_positionMapCache = data.positionData;

		_fullInit = true;
	}

	/**
	 * Retrieves the position map for the given gene and chain.
	 * Invokes the given callback function after retrieving the data.
	 *
	 * @param gene          hugo gene symbol
	 * @param chain         a PdbChainModel instance
	 * @param callbackFn    function to be invoked after data retrieval
	 */
	function getPositionMap(gene, chain, callbackFn)
	{
		// collection of alignments (PdbAlignmentCollection)
		var alignments = chain.alignments;
		var cacheKey = generatePositionMapCacheKey(gene, chain);

		// do not retrieve data if it is already there
		if (_fullInit || _positionMapCache[cacheKey] != null)
		{
			callbackFn(_positionMapCache[cacheKey] || {});
			return;
		}

		// get protein positions for current mutations
		var positions = _util.getProteinPositions(gene);

		// populate position data array
		// first create as an object (map),
		// then convert to an array to avoid duplicate positions
		var positionObj = {};

		// only add positions which fall between chain start & end positions
		_.each(positions, function(ele, i) {
			if (ele.start > -1 &&
			    ele.start >= chain.mergedAlignment.uniprotFrom &&
			    ele.start <= chain.mergedAlignment.uniprotTo)
			{
				positionObj[ele.start] = ele.start;
			}

			if (ele.end > ele.start &&
			    ele.end >= chain.mergedAlignment.uniprotFrom &&
			    ele.end <= chain.mergedAlignment.uniprotTo)
			{
				positionObj[ele.end] = ele.end;
			}
		});

		// convert object to array
		var positionData = [];

		for (var key in positionObj)
		{
			positionData.push(positionObj[key]);
		}

		// populate alignment data array
		var alignmentData = [];

		alignments.each(function(ele, i) {
			alignmentData.push(ele.alignmentId);
		});

		// callback function for the AJAX call
		var processData = function(data) {
			var positionMap = {};
			var mutations = _util.getMutationGeneMap()[gene];

			if (data.positionMap != null)
			{
				// re-map mutation ids with positions by using the raw position map
				for(var i=0; i < mutations.length; i++)
				{
					var start = data.positionMap[mutations[i].getProteinStartPos()];
					var end = start;

					var type = mutations[i].mutationType;

					// ignore end position for mutation other than in frame del
					if (type != null &&
						type.toLowerCase() === "in_frame_del")
					{
						end = data.positionMap[mutations[i].proteinPosEnd] || end;
					}

					// if no start and end position found for this mutation,
					// then it means this mutation position is not in this chain
					if (start != null &&
					    end != null)
					{
						positionMap[mutations[i].mutationId] =
							{start: start, end: end};
					}
				}
			}

			// cache the map
			if (cacheKey)
			{
				_positionMapCache[cacheKey] = positionMap;
				//console.log("%s", JSON.stringify(_positionMapCache));
			}

			// call the callback function with the updated position map
			callbackFn(positionMap);
		};

		// check if there are positions to map
		if (positionData.length > 0)
		{
			// get pdb data for the current mutations
			$.getJSON(_servletName,
		          {positions: positionData.join(" "),
			          alignments: alignmentData.join(" ")},
		          processData);
		}
		// no position data: no need to query the server
		else
		{
			// just forward to callback with empty data
			callbackFn({});
		}
	}

	/**
	 * Generates a cache key for the position map
	 * by the given gene and chain information.
	 *
	 * @param gene  hugo gene symbol
	 * @param chain a PdbChainModel instance
	 * @returns {String} cache key as a string
	 */
	function generatePositionMapCacheKey(gene, chain)
	{
		var key = null;

		if (chain.alignments.length > 0)
		{
			// TODO make sure that the key is unique!
			key = gene + "_" + chain.alignments.at(0).pdbId + "_" + chain.chainId;
		}

		return key;
	}

	/**
	 * Retrieves the PDB data for the provided uniprot id. Passes
	 * the retrieved data as a parameter to the given callback function
	 * assuming that the callback function accepts a single parameter.
	 *
	 * @param uniprotId     uniprot id
	 * @param callback      callback function to be invoked
	 */
	function getPdbData(uniprotId, callback)
	{
		if (_fullInit)
		{
			callback(_pdbDataCache[uniprotId]);
			return;
		}

		// retrieve data from the server if not cached
		if (_pdbDataCache[uniprotId] == undefined)
		{
			// process & cache the raw data
			var processData = function(data) {
				var pdbColl = PdbDataUtil.processPdbData(data);
				_pdbDataCache[uniprotId] = pdbColl;

				// forward the processed data to the provided callback function
				callback(pdbColl);
			};

			// retrieve data from the servlet
			$.getJSON(_servletName,
					{uniprotId: uniprotId},
					processData);
		}
		else
		{
			// data is already cached, just forward it
			callback(_pdbDataCache[uniprotId]);
		}
	}

	/**
	 * Retrieves the PDB data for the provided uniprot id, and creates
	 * a 2D-array of pdb chains ranked by length and other criteria.
	 *
	 * Forwards the processed data to the given callback function
	 * assuming that the callback function accepts a single parameter.
	 *
	 * @param uniprotId     uniprot id
	 * @param callback      callback function to be invoked
	 */
	function getPdbRowData(uniprotId, callback)
	{
		// retrieve data if not cached yet
		if (!_fullInit &&
		    _pdbRowDataCache[uniprotId] == undefined)
		{
			getPdbData(uniprotId, function(pdbColl) {
				// get the data & cache
				var rowData = PdbDataUtil.allocateChainRows(pdbColl);
				_pdbRowDataCache[uniprotId] = rowData;

				// forward to the callback
				callback(rowData);
			});
		}
		else
		{
			// data is already cached, just forward it
			callback(_pdbRowDataCache[uniprotId]);
		}
	}

	/**
	 * Retrieves the PDB data summary for the provided uniprot id. Passes
	 * the retrieved data as a parameter to the given callback function
	 * assuming that the callback function accepts a single parameter.
	 *
	 * @param uniprotId     uniprot id
	 * @param callback      callback function to be invoked
	 */
	function getPdbDataSummary(uniprotId, callback)
	{
		// retrieve data from the server if not cached
		if (!_fullInit &&
			_pdbDataSummaryCache[uniprotId] == undefined)
		{
			// process & cache the raw data
			var processData = function(data) {
				_pdbDataSummaryCache[uniprotId] = data;

				// forward the processed data to the provided callback function
				callback(data);
			};

			// retrieve data from the servlet
			$.getJSON(_servletName,
					{uniprotId: uniprotId, type: "summary"},
					processData);
		}
		else
		{
			// data is already cached, just forward it
			callback(_pdbDataSummaryCache[uniprotId]);
		}
	}

	/**
	 * Checks if there is structure (PDB) data available for the provided
	 * uniprot id. Passes a boolean parameter to the given callback function
	 * assuming that the callback function accepts a single parameter.
	 *
	 * @param uniprotId     uniprot id
	 * @param callback      callback function to be invoked
	 */
	function hasPdbData(uniprotId, callback)
	{
		var processData = function(data) {
			var hasData = data && (data.alignmentCount > 0);
			callback(hasData);
		};

		getPdbDataSummary(uniprotId, processData);
	}

	/**
	 * Retrieves the PDB information for the provided PDB id(s). Passes
	 * the retrieved data as a parameter to the given callback function
	 * assuming that the callback function accepts a single parameter.
	 *
	 * @param pdbIdList list of PDB ids as a white-space delimited string
	 * @param callback  callback function to be invoked
	 */
	function getPdbInfo(pdbIdList, callback)
	{
		var pdbIds = pdbIdList.trim().split(/\s+/);
		var pdbToQuery = [];

		// get previously grabbed data (if any)

		var pdbData = {};

		// process each pdb id in the given list
		_.each(pdbIds, function(pdbId, idx) {
			//pdbId = pdbId.toLowerCase();

			var data = _pdbInfoCache[pdbId];

			if (data == undefined ||
			    data.length == 0)
			{
				// data does not exist for this pdb, add it to the list
				pdbToQuery.push(pdbId);
			}
			else
			{
				// data is already cached for this pdb id, update the data object
				pdbData[pdbId] = data;
			}
		});

		if (_fullInit)
		{
			// no additional data to retrieve
			callback(pdbData);
			return;
		}

		var servletParams = {};

		// some (or all) data is missing,
		// send ajax request for missing ids
		if (pdbToQuery.length > 0)
		{
			// process & cache the raw data
			var processData = function(data) {

				_.each(pdbIds, function(pdbId, idx) {
					if (data[pdbId] != null)
					{
						_pdbInfoCache[pdbId] = data[pdbId];

						// concat new data with already cached data
						pdbData[pdbId] = data[pdbId];
					}
				});

				// forward the final data to the callback function
				callback(pdbData);
			};

			// add pdbToQuery to the servlet params
			servletParams.pdbIds = pdbToQuery.join(" ");

			// retrieve data from the server
			$.post(_servletName, servletParams, processData, "json");
			//$.getJSON(_servletName, servletParams, processData, "json");
		}
		// data for all requested chains already cached
		else
		{
			// just forward the data to the callback function
			callback(pdbData);
		}
	}

	return {
		hasPdbData: hasPdbData,
		initWithData: fullInit,
		initWithoutData: lazyInit,
		getPdbData: getPdbData,
		getPdbRowData: getPdbRowData,
		getPdbInfo: getPdbInfo,
		getPositionMap: getPositionMap
	};
}

/**
 * This class is designed to retrieve PFAM data on demand.
 *
 * @param options  additional options
 *
 * @author Selcuk Onur Sumer
 */
function PfamDataProxy(options)
{
	// default options
	var _defaultOpts = {};

	// merge options with default options to use defaults for missing values
	var _options = jQuery.extend(true, {}, _defaultOpts, options);

	// name of the PFAM data servlet
	var _servletName;

	// flag to indicate if the initialization is full or lazy
	var _fullInit;

	// map of <gene, data> pairs
	var _pfamDataCache = {};

	/**
	 * Initializes the proxy without actually grabbing anything from the server.
	 * Provided servlet name will be used later.
	 *
	 * @param servletName   name of the PFAM data servlet (used for AJAX query)
	 */
	function lazyInit(servletName)
	{
		_servletName = servletName;
		_fullInit = false;
	}

	/**
	 * Initializes with full PFAM data. Once initialized with full data,
	 * this proxy class assumes that there will be no additional data.
	 *
	 * @param pfamData  full PFAM data
	 */
	function fullInit(pfamData)
	{
		//assuming the given data is a map of <gene, sequence data> pairs
		_pfamDataCache = pfamData;

		_fullInit = true;
	}

	function getPfamData(servletParams, callback)
	{
		// TODO allow more than one gene at a time? (see MutationDataProxy)
		var gene = servletParams.geneSymbol;

		if (gene == null)
		{
			// no gene symbol provided, nothing to retrieve
			callback(null);
			return;
		}

		// retrieve data from the server if not cached
		if (_pfamDataCache[gene] == undefined)
		{
			if (_fullInit)
			{
				callback(null);
				return;
			}

			// process & cache the raw data
			var processData = function(data) {
				_pfamDataCache[gene] = data;

				// forward the processed data to the provided callback function
				callback(data);
			};

			// retrieve data from the servlet
			$.getJSON(_servletName,
			          servletParams,
			          processData);
		}
		else
		{
			// data is already cached, just forward it
			callback(_pfamDataCache[gene]);
		}
	}

	return {
		initWithData: fullInit,
		initWithoutData: lazyInit,
		getPfamData: getPfamData
	};
}

/**
 * This class is designed to retrieve cBio Portal specific data on demand.
 *
 * @param options  additional options
 *
 * @author Selcuk Onur Sumer
 */
function PortalDataProxy(options)
{
	// default options
	var _defaultOpts = {};

	// merge options with default options to use defaults for missing values
	var _options = jQuery.extend(true, {}, _defaultOpts, options);

	var _servletName;
	var _fullInit;

	// cache
	var _data = {};

	/**
	 * Initializes the proxy without actually grabbing anything from the server.
	 * Provided servlet name will be used later.
	 *
	 * @param servletName   name of the portal data servlet (used for AJAX query)
	 */
	function lazyInit(servletName)
	{
		_servletName = servletName;
		_fullInit = false;
	}

	/**
	 * Initializes with full portal data. Once initialized with full data,
	 * this proxy class assumes that there will be no additional data.
	 *
	 * @param portalData  full portal data
	 */
	function fullInit(portalData)
	{
		//assuming the given data is a map of <gene, sequence data> pairs
		_data = portalData;

		_fullInit = true;
	}

	function getPortalData(servletParams, callback)
	{
		// for each servlet param, retrieve data (if not cached yet)
		var metadata = {};
		var queryParams = {};

		_.each(_.keys(servletParams), function(key, idx) {
			// not cached yet
			if (_data[key] == null)
			{
				// update query params
				queryParams[key] = servletParams[key];
			}
			// already cached
			else
			{
				// get data from cache
				metadata[key] = _data[key];
			}
		});

		var processData = function(data)
		{
			// update the cache
			_.each(_.keys(data), function(key, idx) {
				_data[key] = data[key];
			});

			// forward data to the callback function
			if(_.isFunction(callback))
			{
				callback(jQuery.extend(true, {}, metadata, data));
			}
		};

		// TODO full init...

		// everything is cached
		if (_.isEmpty(queryParams))
		{
			// just forward
			processData(metadata);
		}
		else
		{
			// retrieve data from the servlet
			$.getJSON(_servletName,
			          queryParams,
			          processData);
		}
	}

	return {
		initWithData: fullInit,
		initWithoutData: lazyInit,
		getPortalData: getPortalData
	};
}

/**
 * Designed as a base (abstract) class for an advanced implementation of data tables
 * with additional and more flexible options.
 *
 * @param options   table options
 * @constructor
 *
 * @author Selcuk Onur Sumer
 */
function AdvancedDataTable(options)
{
	// global reference to this instance
	// (using "this" is sometimes dangerous)
	var self = this;

	// column index map
	var _indexMap = null;

	self._defaultOpts = {
		// target container
		el: "",
		// default column options
		//
		// sTitle: display value
		// tip: tooltip value of the column header
		//
		// [data table options]: sType, sClass, sWidth, asSorting, ...
		columns: {},
		// display order of column headers
		columnOrder: [],
		// Indicates the visibility of columns
		//
		// - Valid string constants:
		// "visible": column will be visible initially
		// "hidden":  column will be hidden initially,
		// but user can unhide the column via show/hide option
		// "excluded": column will be hidden initially,
		// and the user cannot unhide the column via show/hide option
		//
		// - Custom function: It is also possible to set a custom function
		// to determine the visibility of a column. A custom function
		// should return one of the valid string constants defined above.
		// For any unknown visibility value, column will be hidden by default.
		//
		// All other columns will be initially hidden by default.
		columnVisibility: {},
		// Indicates whether a column is searchable or not.
		// Should be a boolean value or a function.
		//
		// All other columns will be initially non-searchable by default.
		columnSearch: {},
		// renderer functions:
		// returns the display value for a column (may contain html elements)
		// if no render function is defined for a column,
		// then we rely on a custom "mData" function.
		columnRender: {},
		// column sort functions:
		// returns the value to be used for column sorting purposes.
		// if no sort function is defined for a column,
		// then uses the render function for sorting purposes.
		columnSort: {},
		// column filter functions:
		// returns the value to be used for column sorting purposes.
		// if no filter function is defined for a column,
		// then uses the sort function value for filtering purposes.
		// if no sort function is defined either, then uses
		// the value returned by the render function.
		columnFilter: {},
		// native "mData" function for DataTables plugin. if this is implemented,
		// functions defined in columnRender and columnSort will be ignored.
		// in addition to the default source, type, and val parameters,
		// another parameter "indexMap" will also be passed to the function.
		columnData: {},
		// optional data retrieval functions for the additional data.
		// these functions can be used to retrieve more data via ajax calls,
		// to update the table on demand.
		additionalData: {},
		// default tooltip functions
		columnTooltips: {},
		// default event listener config
		eventListeners: {},
		// sort functions for custom types
		customSort: {},
		// delay amount before applying the user entered filter query
		filteringDelay: 0,
		// WARNING: overwriting advanced DataTables options such as
		// aoColumnDefs, oColVis, and fnDrawCallback may break column
		// visibility, sorting, and filtering. Proceed wisely ;)
		dataTableOpts: {}
	};

	// merge options with default options to use defaults for missing values
	self._options = jQuery.extend(true, {}, self._defaultOpts, options);

	// custom event dispatcher
	self._dispatcher = {};
	_.extend(self._dispatcher, Backbone.Events);

	// reference to the data table object
	self._dataTable = null;

	/**
	 * Determines the visibility value for the given column name
	 *
	 * @param columnName    name of the column (header)
	 * @return {String}     visibility value for the given column
	 */
	self._visibilityValue = function(columnName)
	{
		// method body should be overridden by subclasses
		return "hidden";
	};

	/**
	 * Determines the search value for the given column name
	 *
	 * @param columnName    name of the column (header)
	 * @return {Boolean}    whether searchable or not
	 */
	self._searchValue = function(columnName)
	{
		// method body should be overridden by subclasses
		return false;
	};

	/**
	 * Formats the table with data tables plugin for the given
	 * row data array (each element represents a single row).
	 *
	 * @rows    row data as an array
	 */
	self.renderTable = function(rows)
	{
		var columnOrder = self._options.columnOrder;

		// build a map, to be able to use string constants
		// instead of integer constants for table columns
		var indexMap = _indexMap = DataTableUtil.buildColumnIndexMap(columnOrder);
		var nameMap = DataTableUtil.buildColumnNameMap(self._options.columns);

		// build a visibility map for column headers
		var visibilityMap = DataTableUtil.buildColumnVisMap(columnOrder, self._visibilityValue);
		self._visiblityMap = visibilityMap;

		// build a map to determine searchable columns
		var searchMap = DataTableUtil.buildColumnSearchMap(columnOrder, self._searchValue);

		// determine hidden and excluded columns
		var hiddenCols = DataTableUtil.getHiddenColumns(columnOrder, indexMap, visibilityMap);
		var excludedCols = DataTableUtil.getExcludedColumns(columnOrder, indexMap, visibilityMap);

		// determine columns to exclude from filtering (through the search box)
		var nonSearchableCols = DataTableUtil.getNonSearchableColumns(columnOrder, indexMap, searchMap);

		// add custom sort functions for specific columns
		self._addSortFunctions();

		// actual initialization of the DataTables plug-in
		self._dataTable = self._initDataTable(
			$(self._options.el), rows, self._options.columns, nameMap,
			indexMap, hiddenCols, excludedCols, nonSearchableCols);

		//self._dataTable.css("width", "100%");

		self._addEventListeners(indexMap);

		// add a delay to the filter
		if (self._options.filteringDelay > 0)
		{
			self._dataTable.fnSetFilteringDelay(self._options.filteringDelay);
		}
	};

	/**
	 * Generates the data table options for the given parameters.
	 *
	 * @param tableSelector jQuery selector for the target table
	 * @param rows          data rows
	 * @param columnOpts    column options
	 * @param nameMap       map of <column display name, column name>
	 * @param indexMap      map of <column name, column index>
	 * @param hiddenCols    indices of the hidden columns
	 * @param excludedCols  indices of the excluded columns
	 * @param nonSearchableCols    indices of the columns excluded from search
	 * @return {object}     DataTable options
	 */
	self._initDataTableOpts = function(tableSelector, rows, columnOpts, nameMap,
		indexMap, hiddenCols, excludedCols, nonSearchableCols)
	{
		// method body should be overridden by subclasses
		return null;
	};

	/**
	 * Initializes the data tables plug-in for the given table selector.
	 *
	 * @param tableSelector jQuery selector for the target table
	 * @param rows          data rows
	 * @param columnOpts    column options
	 * @param nameMap       map of <column display name, column name>
	 * @param indexMap      map of <column name, column index>
	 * @param hiddenCols    indices of the hidden columns
	 * @param excludedCols  indices of the excluded columns
	 * @param nonSearchableCols    indices of the columns excluded from search
	 * @return {object}     DataTable instance
	 */
	self._initDataTable = function(tableSelector, rows, columnOpts, nameMap,
		indexMap, hiddenCols, excludedCols, nonSearchableCols)
	{
		var tableOpts = self._initDataTableOpts(tableSelector, rows, columnOpts, nameMap,
			indexMap, hiddenCols, excludedCols, nonSearchableCols);

		// also add mData definitions (rendering, sort, etc.)
		var mData = DataTableUtil.getColumnData(indexMap,
			self._options.columnRender,
			self._options.columnSort,
			self._options.columnFilter,
			self._options.columnData);

		tableOpts.aoColumnDefs = tableOpts.aoColumnDefs.concat(mData);

		// merge with the one in the main options object
		//tableOpts = jQuery.extend(true, {}, _defaultOpts.dataTableOpts, tableOpts);
		tableOpts = jQuery.extend(true, {}, self._options.dataTableOpts, tableOpts);

		// format the table with the dataTable plugin and return the table instance
		return tableSelector.dataTable(tableOpts);
	};

	/**
	 * Adds custom DataTables sort function for specific columns.
	 */
	self._addSortFunctions = function()
	{
		_.each(_.pairs(self._options.customSort), function(pair) {
			var fnName = pair[0];
			var sortFn = pair[1];

			jQuery.fn.dataTableExt.oSort[fnName] = sortFn;
		});
	};

	/**
	 * Adds event listeners provided within the options object.
	 *
	 * @param indexMap  map of <column name, column index>
	 */
	self._addEventListeners = function(indexMap)
	{
		// add listeners only if the data table is initialized
		if (self.getDataTable() != null)
		{
			_.each(self._options.eventListeners, function(listenerFn) {
				listenerFn(self.getDataTable(), self._dispatcher, indexMap);
			});
		}
	};

	/**
	 * Adds column (data) tooltips provided within the options object.
	 *
	 * @param helper    may contain additional info, functions, etc.
	 */
	self._addColumnTooltips = function(helper)
	{
		helper = helper || {};

		var tableSelector = $(self._options.el);

		_.each(_.keys(self._options.columnTooltips), function(key) {
			// do not add tooltip for excluded columns
			if (self._visiblityMap[key] != "excluded")
			{
				var tooltipFn = self._options.columnTooltips[key];

				if (_.isFunction(tooltipFn))
				{
					tooltipFn(tableSelector, helper);
				}
			}
		});
	};

	self._loadAdditionalData = function(helper)
	{
		helper = helper || {};

		var tableSelector = $(self._options.el);

		_.each(_.keys(self._options.additionalData), function(key) {
			// do not retrieve data for excluded columns
			if (self._visiblityMap[key] != "excluded")
			{
				var dataFn = self._options.additionalData[key];

				if (_.isFunction(dataFn))
				{
					dataFn(helper);
				}
			}
		});
	};

	self.getColumnOptions = function()
	{
		return self._options.columns;
	};

	self.getDataTable = function()
	{
		return self._dataTable;
	};

	self.getIndexMap = function()
	{
		return _indexMap;
	};
}

/**
 * 3D Mutation Visualizer, currently built on Jmol/JSmol lib.
 *
 * @param name      name of the visualizer (applet/application name)
 * @param options   visualization (Jmol) options
 * @constructor
 *
 * @author Selcuk Onur Sumer
 */
function Mutation3dVis(name, options)
{
	// main container -- html element
	var _container = null;

	// actual 3D application wrapper
	var _3dApp = null;

	// flag to indicate panel size minimization
	var _minimized = false;

	// current selection (mutation positions as Jmol script compatible strings)
	// this is a map of <color, position array> pairs
	var _selection = null;

	// map of mutation ids to corresponding residue positions
	var _highlighted = {};

	// current chain (PdbChainModel instance)
	var _chain = null;

	// current pdb id
	var _pdbId = null;

	// spin indicator (initially off)
	var _spin = "OFF";

	// used for show/hide option (workaround)
	var _prevTop = null;

	// used for glow effect on highlighted mutations
	var _glowInterval = null;

	// default visualization options
	var defaultOpts = {
		// applet/application (Jmol/JSmol) options
		appOptions: {
			width: 400,
			height: 300,
			debug: false,
			color: "white"
		},
		frame: "jsmol_frame.html",  // default JSmol frame target
		proteinScheme: "cartoon", // default style of the protein structure
		restrictProtein: false, // restrict to protein only (hide other atoms)
		defaultColor: "#DDDDDD", // default color of the whole structure
		structureColors: { // default colors for special structures
			alphaHelix: "#FFA500",
			betaSheet: "#0000FF",
			loop: "#DDDDDD"
		}, // structure color takes effect only when corresponding flag is set
		defaultTranslucency: 5, // translucency (opacity) of the whole structure
		chainColor: "#888888", // color of the selected chain
		chainTranslucency: 0, // translucency (opacity) of the selected chain
		colorProteins: "uniform", // "uniform": single color, effective for all schemes
		                          // "bySecondaryStructure": not effective for space-filling scheme
		                          // "byAtomType": effective only for space-filling scheme
		                          // "byChain": not effective for space-filling scheme
		colorMutations: "byMutationType", // "byMutationType": use mutation colors for type
		                                  // "uniform": use a single color
		                                  // "none": do not color (use default atom colors)
		mutationColor: "#8A2BE2",  // uniform color of the mutated residues
		highlightColor: "#FFDD00", // color of the user-selected mutations
		highlightGradient: ["#FFDD00", "#000000"], // gradient highlight colors used for glow effect
		addGlowEffect: false, // whether to add glow effect to highlighted mutations
		displaySideChain: "highlighted", // highlighted: display side chain for only selected mutations
		                                 // all: display side chain for all mapped mutations
		                                 // none: do not display side chain atoms
		defaultZoom: 100, // default (unfocused) zoom level
		focusZoom: 250, // focused zoom level
		containerPadding: 10, // padding for the vis container (this is to prevent overlapping)
		// TODO minimized length is actually depends on padding values, it might be better to calculate it
		minimizedHeight: 10, // minimized height of the container (assuming this will hide everything but the title)
		// color mapper function for mutations
		mutationColorMapper: function (mutationId, pdbId, chain) {
			return "#FF0000"; // just return the default color for all
		}
	};

	var _options = jQuery.extend(true, {}, defaultOpts, options);

	// main script generator for the embedded visualizer
	var _scriptGen = new JmolScriptGenerator();

	/**
	 * Initializes the visualizer.
	 */
	function init()
	{
		// init html5 version (Jsmol)
		_3dApp = new JmolWrapper(false);

		// init app
		//_3dApp.init(name, _options.appOptions, _options.frame);
		_3dApp.init(name, _options.appOptions);

		// TODO memory leak -- eventually crashes the browser
//		if (_options.addGlowEffect)
//		{
//			addGlowEffect();
//		}
	}

	/**
	 * Updates visualizer container.
	 *
	 * @param container html element
	 */
	function updateContainer(container)
	{
		// update reference
		_container = $(container);

		var appContainer = _container.find(".mutation-3d-vis-container");

		// set width
		appContainer.css("width", _options.appOptions.width);
		// set height (should be slightly bigger than the app height)
		appContainer.css("height", _options.appOptions.height + _options.containerPadding);
		// update app container
		_3dApp.updateContainer(appContainer);
	}

	/**
	 * Toggles the spin.
	 */
	function toggleSpin()
	{
		_spin == "ON" ? _spin = "OFF" : _spin = "ON";

		var script = _scriptGen.spin(_spin);

		_3dApp.script(script);
	}

	/**
	 * Reapply the visual style for the current options.
	 */
	function reapplyStyle()
	{
//		var script = "select all;" +
//		             _styleScripts[style];
		// regenerate visual style script
		var script = _scriptGen.generateVisualStyleScript(_selection, _chain, _options);

		// regenerate highlight script
		script = script.concat(generateHighlightScript(_highlighted));

		// convert array to a single string
		script = script.join(" ");
		_3dApp.script(script);
	}

	/**
	 * Shows the visualizer panel.
	 */
	function show()
	{
		if (_container != null)
		{
			_container.show();

			// this is a workaround. see the hide() function below for details

			var currentTop = parseInt(_container.css('top'));

			// update the top position only if it is negative
			if (currentTop < 0)
			{
				if (_prevTop != null && _prevTop > 0)
				{
					_container.css('top', _prevTop);
				}
				else
				{
					_container.css('top', 0);
				}
			}
		}
	}

	/**
	 * Hides the visualizer panel.
	 */
	function hide()
	{
		// TODO jQuery.hide function is problematic after Jmol init
		// Reloading the PDB data throws an error message (Error: Bad NPObject as private data!)
		// see https://code.google.com/p/gdata-issues/issues/detail?id=4820

		// So, the current workaround is to reposition instead of hiding
		if (_container != null)
		{
			//_container.hide();
			var currentTop = parseInt(_container.css('top'));

			if (currentTop > 0)
			{
				_prevTop = currentTop;
			}

			_container.css('top', -9999);
		}
	}

	/**
	 * Minimizes the container (only title will be shown)
	 */
	function minimize()
	{
		// minimize container
		if (_container != null)
		{
			_container.css({"overflow": "hidden",
				"height": _options.minimizedHeight});
			_minimized = true;
		}
	}

	/**
	 * Maximizes the container to its full height
	 */
	function maximize()
	{
		if (_container != null)
		{
			_container.css({"overflow": "", "height": ""});
			_minimized = false;
		}
	}

	function toggleSize()
	{
		if (_container != null)
		{
			if(_minimized)
			{
				maximize();
			}
			else
			{
				minimize();
			}
		}
	}

	function isVisible()
	{
		var top = parseInt(_container.css("top"));

		var hidden = (top == -9999) || _container.is(":hidden");

		return !hidden;
	}

	/**
	 * Reloads the protein view for the given PDB id and the chain.
	 *
	 * This function returns an array of mapping mutations (residues).
	 * If there is no mapping residue for currently visible mutations on
	 * the diagram, then function returns false. Note that this function
	 * returns without waiting the callback function to be invoked.
	 *
	 * @param pdbId     PDB id
	 * @param chain     PdbChainModel instance
	 * @param callback  function to call after reload
	 * @return  {Array} array of mapped mutation ids
	 */
	function reload(pdbId, chain, callback)
	{
		var mappedMutations = [];

		// reset highlights
		_highlighted = {};

		// pdbId and/or chainId may be null
		if (!pdbId || !chain)
		{
			// nothing to load
			return mappedMutations;
		}

		// save current pdb id & chain for a possible future access
		_chain = chain;
		_pdbId = pdbId;

		// update selection map
		mappedMutations = updateSelectionMap(pdbId, chain);

		// construct Jmol script string
		var script = [];

		script.push(_scriptGen.loadPdb(pdbId)); // load the corresponding pdb
		script = script.concat(
			_scriptGen.generateVisualStyleScript(_selection, _chain, _options));

		// TODO spin is currently disabled...
		//script.push("spin " + _spin + ";");

		// convert array into a string (to pass to Jmol)
		script = script.join(" ");

		// run script
		_3dApp.script(script, callback);

		return mappedMutations;
	}

	/**
	 * Refreshes the view without reloading the pdb structure.
	 * Using this function instead of reload makes things
	 * a lot faster for filtering operations.
	 *
	 * @return  {Array} array of mapped mutation ids
	 */
	function refresh()
	{
		var mappedMutations = [];

		// reset highlights
		_highlighted = {};

		// pdbId and/or chainId may be null
		if (_pdbId == null || _chain == null)
		{
			// nothing to refresh
			return mappedMutations;
		}

		// update selection map
		mappedMutations = updateSelectionMap(_pdbId, _chain);

		var script = [];

		// update visual style by using the updated selection map
		script = script.concat(
			_scriptGen.generateVisualStyleScript(_selection, _chain, _options));

		// convert array into a string (to pass to Jmol)
		script = script.join(" ");

		// run script
		_3dApp.script(script);

		return mappedMutations;
	}

	/**
	 * Updates the selection map for the current pdbId and chain
	 * by using the corresponding color mapper function.
	 *
	 * @param pdbId     PDB id
	 * @param chain     PdbChainModel instance
	 * @return {Array}  array of mapped mutation ids
	 */
	function updateSelectionMap(pdbId, chain)
	{
		// update selection for a possible future restore
		var result = generateColorMap(pdbId, chain, _options, _scriptGen);

		_selection = result.colorMap;

		return result.mappedMutations;
	}

	/**
	 * Generates color mapping for the mutations within the position map
	 * of the given chain.
	 *
	 * @param pdbId     pdb id as a string
	 * @param chain     a PdbChainModel instance
	 * @param options   visual style options
	 * @param scriptGen a MolScriptGenerator instance
	 * @returns {Object} map of <color, script position array> and mapped mutations
	 */
	function generateColorMap (pdbId, chain, options, scriptGen)
	{
		var mappedMutations = [];
		var colorMap = {};
		var color = options.mutationColor;

		// update the residue selection map wrt mutation color mapper
		for (var mutationId in chain.positionMap)
		{
			var position = chain.positionMap[mutationId];

			if (_.isFunction(options.mutationColorMapper))
			{
				color = options.mutationColorMapper(mutationId, pdbId, chain);
			}

			if (color == null)
			{
				//color = defaultOpts.mutationColor;

				// do not color at all, this automatically hides user-filtered mutations
				// TODO but this also hides unmapped mutations (if any)
				continue;
			}

			if (colorMap[color] == null)
			{
				// using an object instead of an array (to avoid duplicates)
				colorMap[color] = {};
			}

			var scriptPos = scriptGen.scriptPosition(position);
			colorMap[color][scriptPos] = scriptPos;
			mappedMutations.push(mutationId);
		}

		// convert maps to arrays
		_.each(colorMap, function(value, key, list) {
			// key is a "color"
			// value is a "position script string" map
			list[key] = _.values(value);
		});

		return {
			colorMap: colorMap,
			mappedMutations: mappedMutations
		};
	}

	/**
	 * Centers the view onto the currently highlighted residue.
	 *
	 * @return {boolean} true if center successful, false otherwise
	 */
	function centerOnHighlighted()
	{
		// perform action if there is only one highlighted position
		if (_.size(_highlighted) != 1)
		{
			return false;
		}

		var script = [];

		_.each(_highlighted, function (position) {
			script = script.concat(generateCenterScript(position));
		});

		// convert array to a single string
		script = script.join(" ");

		// send script string to the app
		_3dApp.script(script);

		return true;
	}

	/**
	 * Resets the current center to the default position.
	 */
	function resetCenter()
	{
		var script = [];

		// center to default position
		script.push(_scriptGen.defaultCenter());

		// convert array to a single string
		script = script.join(" ");

		// send script string to the app
		_3dApp.script(script);
	}

	/**
	 * Focuses on the residue corresponding to the given pileup. If there is
	 * no corresponding residue for the given pileup, this function does not
	 * perform a focus operation, and returns false.
	 *
	 * @param pileup    Pileup instance
	 * @return {boolean}    true if there there a matching residue, false o.w.
	 */
	function focus(pileup)
	{
		// no chain selected yet, terminate
		if (_chain == null)
		{
			return false;
		}

		// assuming all other mutations in the same pileup have
		// the same (or very close) mutation position.
		var id = pileup.mutations[0].mutationId;

		// get script
		var script = generateFocusScript(id);
		//script = script.concat(generateHighlightScript(id));

		// check if the script is valid
		if (script.length > 0)
		{
			// convert array to a single string
			script = script.join(" ");

			// send script string to the app
			_3dApp.script(script);
		}
		// no mapping position for this mutation on this chain
		else
		{
			// just reset focus
			resetFocus();
			return false;
		}

		return true;
	}

	/**
	 * Resets the current focus to the default position and zoom level.
	 */
	function resetFocus()
	{
		// zoom out to default zoom level, center to default position,
		// and remove all selection highlights
		var script = [];
		script.push(_scriptGen.zoom(_options.defaultZoom)); // zoom to default zoom level
		script.push(_scriptGen.defaultCenter()); // center to default position

		// convert array to a single string
		script = script.join(" ");

		// send script string to the app
		_3dApp.script(script);
	}

	/**
	 * Highlights the residue corresponding to the given pileups. This
	 * function returns the number of successfully mapped residues
	 * for the given pileups (returns zero if no mapping at all).
	 *
	 * @param pileups   an array of Pileup instances
	 * @param reset     indicates whether to reset previous highlights
	 * @return {Number} number of mapped pileups (residues)
	 */
	function highlight(pileups, reset)
	{
		// no chain selected yet, terminate
		if (_chain == null)
		{
			return 0;
		}

		if (reset)
		{
			// reset all previous highlights
			_highlighted = {};
		}

		// init script generation
		var script = _scriptGen.generateVisualStyleScript(_selection, _chain, _options);

		var numMapped = 0;

		_.each(pileups, function(pileup, i) {
			// assuming all other mutations in the same pileup have
			// the same (or very close) mutation position.
			var id = pileup.mutations[0].mutationId;
			var position = _chain.positionMap[id];

			if (position != null)
			{
				// add position to the highlighted ones
				_highlighted[id] = position;
				numMapped++;
			}
		});

		// add highlight script string
		script = script.concat(generateHighlightScript(_highlighted));

		// convert array to a single string
		script = script.join(" ");

		// send script string to the app
		_3dApp.script(script);

		// return number of mapped residues for the given pileups
		return numMapped;
	}

	/**
	 * Refreshes the current highlights.
	 */
	function refreshHighlight()
	{
		var script = generateHighlightScript(_highlighted);

		// convert array to a single string
		script = script.join(" ");

		// send script string to the app
		_3dApp.script(script);
	}

	/**
	 * Remove all highlights.
	 */
	function resetHighlight()
	{
		// reset highlight map
		_highlighted = {};

		// remove all selection highlights
		var script = _scriptGen.generateVisualStyleScript(_selection, _chain, _options);

		// convert array to a single string
		script = script.join(" ");

		_3dApp.script(script);
	}

	/**
	 * Generates the highlight script to be sent to the 3D app.
	 *
	 * @param positions mutation positions to highlight
	 * @return {Array}  script lines as an array
	 */
	function generateHighlightScript(positions)
	{
		return _scriptGen.generateHighlightScript(
			positions, _options.highlightColor, _options, _chain);
	}

	/**
	 * Generates the center script to be sent to the 3D app.
	 *
	 * @param position  position to center onto
	 * @return {Array}  script lines as an array
	 */
	function generateCenterScript(position)
	{
		var script = [];

		// center to the selection
		script.push(_scriptGen.center(position, _chain.chainId));

		return script;
	}

	/**
	 * Generates the focus script to be sent to the 3D app.
	 *
	 * @param mutationId    id of the mutation to highlight
	 * @return {Array}      script lines as an array
	 */
	function generateFocusScript(mutationId)
	{
		var script = [];
		var position = _chain.positionMap[mutationId];

		// check if the mutation maps on this chain
		if (position != null)
		{
			// center and zoom to the selection
			script.push(_scriptGen.zoom(_options.focusZoom));
			script.push(_scriptGen.center(position, _chain.chainId));
		}

		return script;
	}

	/**
	 * Performs the default zoom in operation.
	 * (Uses default zoom level defined by the underlying 3D visualizer)
	 */
	function zoomIn()
	{
		_3dApp.script(_scriptGen.defaultZoomIn());
	}

	/**
	 * Performs the default zoom out operation.
	 * (Uses default zoom value defined by the underlying 3D visualizer)
	 */
	function zoomOut()
	{
		_3dApp.script(_scriptGen.defaultZoomOut());
	}

	/**
	 * Zooms to default zoom level.
	 */
	function zoomActual()
	{
		_3dApp.script(_scriptGen.zoom(_options.defaultZoom));
	}

	/**
	 * Zooms to the given zoom level.
	 *
	 * @param value desired zoom level
	 */
	function zoomTo(value)
	{
		_3dApp.script(_scriptGen.zoom(value));
	}

	/**
	 * Updates the options of the 3D visualizer.
	 *
	 * @param options   new options object
	 */
	function updateOptions(options)
	{
		_options = jQuery.extend(true, {}, _options, options);
	}

	/**
	 * Adds glow effect to the user selected (highlighted) mutations.
	 */
	function addGlowEffect()
	{
		// clear previous glow interval (if any)
		if (_glowInterval != null)
		{
			clearInterval(_glowInterval);
		}

		// create gradient color generator
		var gradient = new Rainbow();
		var range = 16;
		var index = 0;
		gradient.setNumberRange(0, range - 1);
		gradient.setSpectrum(_options.highlightGradient[0].replace("#", ""),
		                     _options.highlightGradient[1].replace("#", ""));

		// convert positions to script positions
		var scriptPositions = null;

		// set new interval
		_glowInterval = setInterval(function() {
			var highlightCount = _.size(_highlighted);

			if (highlightCount > 0)
			{
				// TODO update script position each time _highlighted is updated
				if (scriptPositions == null ||
				    scriptPositions.length != highlightCount)
				{
					scriptPositions = _scriptGen.highlightScriptPositions(_highlighted);
				}
			}

			if (scriptPositions != null &&
			    scriptPositions.length > 0)
			{
				var color = "#" + gradient.colorAt(index);
				var script = _scriptGen.highlightScript(
					scriptPositions, color, _options, _chain);

				// convert array to a single string
				script = script.join(" ");

				// send script string to the app
				_3dApp.script(script);

				index = (index + 1) % range;
			}
		}, 50);
	}

	/**
	 * Generates a PymolScript from the current state of the 3D visualizer.
	 */
	function generatePymolScript()
	{
		var scriptGen = new PymolScriptGenerator();
		var script = [];

		// reinitialize
		script.push(scriptGen.reinitialize());

		// set background color
		script.push(scriptGen.bgColor(_options.appOptions.color));

		// load current pdb
		script.push(scriptGen.loadPdb(_pdbId));

		// generate visual style from current options
		script = script.concat(
			scriptGen.generateVisualStyleScript(
				_selection, _chain, _options));

		// generate highlight script from current highlights
		script = script.concat(
			scriptGen.generateHighlightScript(
				_highlighted, _options.highlightColor, _options, _chain));

		script.push(scriptGen.selectNone());

		// convert array to line of scripts
		script = script.join("\n");

		return script;
	}

	// return public functions
	return {
		init: init,
		show: show,
		hide: hide,
		minimize: minimize,
		maximize: maximize,
		toggleSize: toggleSize,
		isVisible: isVisible,
		reload: reload,
		refresh: refresh,
		focusOn: focus,
		center: centerOnHighlighted,
		resetCenter: resetCenter,
		highlight: highlight,
		resetHighlight: resetHighlight,
		refreshHighlight: refreshHighlight,
		zoomIn: zoomIn,
		zoomOut: zoomOut,
		zoomActual: zoomActual,
		zoomTo: zoomTo,
		resetFocus: resetFocus,
		updateContainer: updateContainer,
		toggleSpin: toggleSpin,
		reapplyStyle : reapplyStyle,
		updateOptions: updateOptions,
		generatePymolScript: generatePymolScript
	};
}

/**
 * MutationDetailsTable class (extends AdvancedDataTable)
 *
 * Highly customizable table view built on DataTables plugin.
 * See default options object (_defaultOpts) for details.
 *
 * With its default configuration, following events are dispatched by this class:
 * - MutationDetailsEvents.PDB_LINK_CLICKED:
 *   dispatched when clicked on a 3D link (in the protein change column)
 * - MutationDetailsEvents.PROTEIN_CHANGE_LINK_CLICKED:
 *   dispatched when clicked on the protein change link (in the protein change column)
 * - MutationDetailsEvents.MUTATION_TABLE_FILTERED:
 *   dispatched when the table is filter by a user input (via the search box)
 *
 * @param options       visual options object
 * @param gene          hugo gene symbol
 * @param mutationUtil  mutation details util
 * @param dataProxies   all available data proxies
 * @constructor
 *
 * @author Selcuk Onur Sumer
 */
function MutationDetailsTable(options, gene, mutationUtil, dataProxies)
{
	var self = this;

	// default options object
	var _defaultOpts = {
		el: "#mutation_details_table_d3",
		//elWidth: 740, // width of the container
		// default column options
		//
		// sTitle: display value
		// tip: tooltip value of the column header
		//
		// [data table options]: sType, sClass, sWidth, asSorting, ...
		columns: {
			datum: {sTitle: "datum",
				tip: ""},
			mutationId: {sTitle: "Mutation ID",
				tip: "Mutation ID",
				sType: "string"},
			mutationSid: {sTitle: "Mutation SID",
				tip: "",
				sType: "string"},
			caseId: {sTitle: "Sample ID",
				tip: "Sample ID",
				sType: "string"},
			cancerStudy: {sTitle: "Cancer Study",
				tip: "Cancer Study",
				sType: "string"},
			tumorType: {sTitle: "Cancer Type",
				tip: "Cancer Type",
				sType: "string"},
			proteinChange: {sTitle: "AA change",
				tip: "Protein Change",
				sType: "numeric"},
			mutationType: {sTitle: "Type",
				tip: "Mutation Type",
				sType: "string",
				sClass: "center-align-td"},
			cna: {sTitle: "Copy #",
				tip: "Copy-number status of the mutated gene",
				sType: "numeric",
				sClass: "center-align-td"},
			cosmic: {sTitle: "COSMIC",
				tip: "Overlapping mutations in COSMIC",
				sType: "numeric",
				sClass: "right-align-td",
				asSorting: ["desc", "asc"]},
			mutationStatus: {sTitle: "MS",
				tip: "Mutation Status",
				sType: "string",
				sClass: "center-align-td"},
			validationStatus: {sTitle: "VS",
				tip: "Validation Status",
				sType: "string",
				sClass: "center-align-td"},
			mutationAssessor: {sTitle: "Mutation Assessor",
				tip: "Predicted Functional Impact Score (via Mutation Assessor) for missense mutations",
				sType: "numeric",
				sClass: "center-align-td",
				asSorting: ["desc", "asc"],
				sWidth: "2%"},
			sequencingCenter: {sTitle: "Center",
				tip: "Sequencing Center",
				sType: "string",
				sClass: "center-align-td"},
			chr: {sTitle: "Chr",
				tip: "Chromosome",
				sType: "string"},
			startPos: {sTitle: "Start Pos",
				tip: "Start Position",
				sType: "numeric",
				sClass: "right-align-td"},
			endPos: {sTitle: "End Pos",
				tip: "End Position",
				sType: "numeric",
				sClass: "right-align-td"},
			referenceAllele: {sTitle: "Ref",
				tip: "Reference Allele",
				sType: "string"},
			variantAllele: {sTitle: "Var",
				tip: "Variant Allele",
				sType: "string"},
			tumorFreq: {sTitle: "Allele Freq (T)",
				tip: "Variant allele frequency<br> in the tumor sample",
				sType: "numeric",
				sClass: "right-align-td",
				asSorting: ["desc", "asc"]},
			normalFreq: {sTitle: "Allele Freq (N)",
				tip: "Variant allele frequency<br> in the normal sample",
				sType: "numeric",
				sClass: "right-align-td",
				asSorting: ["desc", "asc"]},
			tumorRefCount: {sTitle: "Var Ref",
				tip: "Variant Ref Count",
				sType: "numeric",
				sClass: "right-align-td",
				asSorting: ["desc", "asc"]},
			tumorAltCount: {sTitle: "Var Alt",
				tip: "Variant Alt Count",
				sType: "numeric",
				sClass: "right-align-td",
				asSorting: ["desc", "asc"]},
			normalRefCount: {sTitle: "Norm Ref",
				tip: "Normal Ref Count",
				sType: "numeric",
				sClass: "right-align-td",
				asSorting: ["desc", "asc"]},
			normalAltCount: {sTitle: "Norm Alt",
				tip: "Normal Alt Count",
				sType: "numeric",
				sClass: "right-align-td",
				asSorting: ["desc", "asc"]},
			igvLink: {sTitle: "BAM",
				tip: "Link to BAM file",
				sType: "string",
				sClass: "center-align-td"},
			mutationCount: {sTitle: "#Mut in Sample",
				tip: "Total number of<br> nonsynonymous mutations<br> in the sample",
				sType: "numeric",
				sClass: "right-align-td",
				asSorting: ["desc", "asc"],
				sWidth: "2%"},
			cBioPortal: {sTitle: "cBioPortal",
				tip: "Mutation frequency in cBioPortal",
				sType: "numeric",
				sClass: "right-align-td",
				asSorting: ["desc", "asc"]}
		},
		// display order of column headers
		columnOrder: [
			"datum", "mutationId", "mutationSid", "caseId", "cancerStudy", "tumorType",
			"proteinChange", "mutationType", "cna", "cBioPortal", "cosmic", "mutationStatus",
			"validationStatus", "mutationAssessor", "sequencingCenter", "chr",
			"startPos", "endPos", "referenceAllele", "variantAllele", "tumorFreq",
			"normalFreq", "tumorRefCount", "tumorAltCount", "normalRefCount",
			"normalAltCount", "igvLink", "mutationCount"
		],
		// Indicates the visibility of columns
		//
		// - Valid string constants:
		// "visible": column will be visible initially
		// "hidden":  column will be hidden initially,
		// but user can unhide the column via show/hide option
		// "excluded": column will be hidden initially,
		// and the user cannot unhide the column via show/hide option
		//
		// - Custom function: It is also possible to set a custom function
		// to determine the visibility of a column. A custom function
		// should return one of the valid string constants defined above.
		// For any unknown visibility value, column will be hidden by default.
		//
		// All other columns will be initially hidden by default.
		columnVisibility: {
			"datum": "excluded",
			"proteinChange": "visible",
			"caseId": function (util, gene) {
				if (util.containsCaseId(gene)) {
					return "visible";
				}
				else {
					return "hidden";
				}
			},
			"mutationType": function (util, gene) {
				if (util.containsMutationType(gene)) {
					return "visible";
				}
				else {
					return "hidden";
				}
			},
			"mutationAssessor": function (util, gene) {
				if (util.containsFis(gene)) {
					return "visible";
				}
				else {
					return "hidden";
				}
			},
//			"cosmic": function (util, gene) {
//				if (util.containsCosmic(gene)) {
//					return "visible";
//				}
//				else {
//					return "hidden";
//				}
//			},
			"cosmic": "visible",
			"mutationCount": function (util, gene) {
				if (util.containsMutationCount(gene)) {
					return "visible";
				}
				else {
					return "hidden";
				}
			},
			"mutationId": "excluded",
			"mutationSid": "excluded",
			"cancerStudy": "excluded",
			// TODO we may need more parameters than these two (util, gene)
			"cna" : function (util, gene) {
				if (util.containsCnaData(gene)) {
					return "visible";
				}
				else {
					return "hidden";
				}
			},
			"tumorFreq": function (util, gene) {
				if (util.containsAlleleFreqT(gene)) {
					return "visible";
				}
				else {
					return "hidden";
				}
			},
			"igvLink": function (util, gene) {
				if (util.containsIgvLink(gene)) {
					return "visible";
				}
				else {
					return "excluded";
				}
			},
			"mutationStatus": function (util, gene) {
				if (util.containsGermline(gene)) {
					return "visible";
				}
				else {
					return "hidden";
				}
			},
			"validationStatus": function (util, gene) {
				if (util.containsValidStatus(gene)) {
					return "visible";
				}
				else {
					return "hidden";
				}
			},
			"tumorType": function (util, gene) {
				var count = util.distinctTumorTypeCount(gene);

				if (count > 1) {
					return "visible";
				}
				else if (count > 0) {
					return "hidden";
				}
				else { // if (count <= 0)
					return "excluded";
				}
			},
			"cBioPortal": "excluded"
			//"cBioPortal": function (util, gene) {
			//	if (util.containsKeyword(gene) ||
			//	    util.containsMutationEventId(gene))
			//	{
			//		return "visible";
			//	}
			//	else {
			//		return "excluded";
			//	}
			//}
		},
		// Indicates whether a column is searchable or not.
		// Should be a boolean value or a function.
		//
		// All other columns will be initially non-searchable by default.
		columnSearch: {
			"caseId": true,
			"mutationId": true,
			"mutationSid": true,
			"cancerStudy": true,
			"proteinChange": true,
			"tumorType": true,
			"mutationType": true
		},
		// renderer functions:
		// returns the display value for a column (may contain html elements)
		// if no render function is defined for a column,
		// then we rely on a custom "mData" function.
		columnRender: {
			"mutationId": function(datum) {
				var mutation = datum.mutation;
				return mutation.mutationId;
				//return (mutation.mutationId + "-" + mutation.mutationSid);
			},
			"mutationSid": function(datum) {
				var mutation = datum.mutation;
				return mutation.mutationSid;
			},
			"caseId": function(datum) {
				var mutation = datum.mutation;
				var caseIdFormat = MutationDetailsTableFormatter.getCaseId(mutation.caseId);
				var vars = {};
				vars.linkToPatientView = mutation.linkToPatientView;
				vars.caseId = caseIdFormat.text;
				vars.caseIdClass = caseIdFormat.style;
				vars.caseIdTip = caseIdFormat.tip;

				var templateFn = BackboneTemplateCache.getTemplateFn("mutation_table_case_id_template");
				return templateFn(vars);
			},
			"proteinChange": function(datum) {
				var mutation = datum.mutation;
				var proteinChange = MutationDetailsTableFormatter.getProteinChange(mutation);
				var vars = {};
				vars.proteinChange = proteinChange.text;
				vars.proteinChangeClass = proteinChange.style;
				vars.proteinChangeTip = proteinChange.tip;
				vars.pdbMatchLink = MutationDetailsTableFormatter.getPdbMatchLink(mutation);

				var templateFn = BackboneTemplateCache.getTemplateFn("mutation_table_protein_change_template");
				return templateFn(vars);
			},
			"cancerStudy": function(datum) {
				var mutation = datum.mutation;
				var vars = {};
				//vars.cancerType = mutation.cancerType;
				vars.cancerStudy = mutation.cancerStudy;
				vars.cancerStudyShort = mutation.cancerStudyShort;
				vars.cancerStudyLink = mutation.cancerStudyLink;

				var templateFn = BackboneTemplateCache.getTemplateFn("mutation_table_cancer_study_template");
				return templateFn(vars);
			},
			"tumorType": function(datum) {
				var mutation = datum.mutation;
				var tumorType = MutationDetailsTableFormatter.getTumorType(mutation);
				var vars = {};
				vars.tumorType = tumorType.text;
				vars.tumorTypeClass = tumorType.style;
				vars.tumorTypeTip = tumorType.tip;

				var templateFn = BackboneTemplateCache.getTemplateFn("mutation_table_tumor_type_template");
				return templateFn(vars);
			},
			"mutationType": function(datum) {
				var mutation = datum.mutation;
				var mutationType = MutationDetailsTableFormatter.getMutationType(mutation.mutationType);
				var vars = {};
				vars.mutationTypeClass = mutationType.style;
				vars.mutationTypeText = mutationType.text;

				var templateFn = BackboneTemplateCache.getTemplateFn("mutation_table_mutation_type_template");
				return templateFn(vars);
			},
			"cosmic": function(datum) {
				var mutation = datum.mutation;
				var cosmic = MutationDetailsTableFormatter.getCosmic(mutation.cosmicCount);
				var vars = {};
				vars.cosmicClass = cosmic.style;
				vars.cosmicCount = cosmic.count;

				var templateFn = BackboneTemplateCache.getTemplateFn("mutation_table_cosmic_template");
				return templateFn(vars);
			},
			"cna": function(datum) {
				var mutation = datum.mutation;
				var cna = MutationDetailsTableFormatter.getCNA(mutation.cna);
				var vars = {};
				vars.cna = cna.text;
				vars.cnaClass = cna.style;
				vars.cnaTip = cna.tip;

				var templateFn = BackboneTemplateCache.getTemplateFn("mutation_table_cna_template");
				return templateFn(vars);
			},
			"mutationCount": function(datum) {
				var mutation = datum.mutation;
				var mutationCount = MutationDetailsTableFormatter.getIntValue(mutation.mutationCount);
				var vars = {};
				vars.mutationCount = mutationCount.text;
				vars.mutationCountClass = mutationCount.style;

				var templateFn = BackboneTemplateCache.getTemplateFn("mutation_table_mutation_count_template");
				return templateFn(vars);
			},
			"normalFreq": function(datum) {
				var mutation = datum.mutation;
				var alleleCount = MutationDetailsTableFormatter.getAlleleCount(mutation.normalAltCount);
				var normalFreq = MutationDetailsTableFormatter.getAlleleFreq(mutation.normalFreq,
					mutation.normalAltCount,
					mutation.normalRefCount,
					"simple-tip");
				var vars = {};
				vars.normalFreq = normalFreq.text;
				vars.normalFreqClass = normalFreq.style;
				vars.normalFreqTipClass = normalFreq.tipClass;
				vars.normalTotalCount = normalFreq.total;
				vars.normalAltCount = alleleCount.text;

				var templateFn = BackboneTemplateCache.getTemplateFn("mutation_table_normal_freq_template");
				return templateFn(vars);
			},
			"tumorFreq": function(datum) {
				var mutation = datum.mutation;
				var alleleCount = MutationDetailsTableFormatter.getAlleleCount(mutation.tumorAltCount);
				var tumorFreq = MutationDetailsTableFormatter.getAlleleFreq(mutation.tumorFreq,
					mutation.tumorAltCount,
					mutation.tumorRefCount,
					"simple-tip");
				var vars = {};
				vars.tumorFreq = tumorFreq.text;
				vars.tumorFreqClass = tumorFreq.style;
				vars.tumorFreqTipClass = tumorFreq.tipClass;
				vars.tumorTotalCount = tumorFreq.total;
				vars.tumorAltCount = alleleCount.text;

				var templateFn = BackboneTemplateCache.getTemplateFn("mutation_table_tumor_freq_template");
				return templateFn(vars);
			},
			"mutationAssessor": function(datum) {
				var mutation = datum.mutation;
				var fis = MutationDetailsTableFormatter.getFis(
					mutation.functionalImpactScore, mutation.fisValue);
				var vars = {};
				vars.fisClass = fis.fisClass;
				vars.omaClass = fis.omaClass;
				vars.fisText = fis.text;

				var templateFn = BackboneTemplateCache.getTemplateFn("mutation_table_mutation_assessor_template");
				return templateFn(vars);
			},
			"mutationStatus": function(datum) {
				var mutation = datum.mutation;
				var mutationStatus = MutationDetailsTableFormatter.getMutationStatus(mutation.mutationStatus);
				var vars = {};
				vars.mutationStatusTip = mutationStatus.tip;
				vars.mutationStatusClass = mutationStatus.style;
				vars.mutationStatusText = mutationStatus.text;

				var templateFn = BackboneTemplateCache.getTemplateFn("mutation_table_mutation_status_template");
				return templateFn(vars);
			},
			"validationStatus": function(datum) {
				var mutation = datum.mutation;
				var validationStatus = MutationDetailsTableFormatter.getValidationStatus(mutation.validationStatus);
				var vars = {};
				vars.validationStatusTip = validationStatus.tip;
				vars.validationStatusClass = validationStatus.style;
				vars.validationStatusText = validationStatus.text;

				var templateFn = BackboneTemplateCache.getTemplateFn("mutation_table_validation_status_template");
				return templateFn(vars);
			},
			"normalRefCount": function(datum) {
				var mutation = datum.mutation;
				var alleleCount = MutationDetailsTableFormatter.getAlleleCount(mutation.normalRefCount);
				var vars = {};
				vars.normalRefCount = alleleCount.text;
				vars.normalRefCountClass = alleleCount.style;

				var templateFn = BackboneTemplateCache.getTemplateFn("mutation_table_normal_ref_count_template");
				return templateFn(vars);
			},
			"normalAltCount": function(datum) {
				var mutation = datum.mutation;
				var alleleCount = MutationDetailsTableFormatter.getAlleleCount(mutation.normalAltCount);
				var vars = {};
				vars.normalAltCount = alleleCount.text;
				vars.normalAltCountClass = alleleCount.style;

				var templateFn = BackboneTemplateCache.getTemplateFn("mutation_table_normal_alt_count_template");
				return templateFn(vars);
			},
			"tumorRefCount": function(datum) {
				var mutation = datum.mutation;
				var alleleCount = MutationDetailsTableFormatter.getAlleleCount(mutation.tumorRefCount);
				var vars = {};
				vars.tumorRefCount = alleleCount.text;
				vars.tumorRefCountClass = alleleCount.style;

				var templateFn = BackboneTemplateCache.getTemplateFn("mutation_table_tumor_ref_count_template");
				return templateFn(vars);
			},
			"tumorAltCount": function(datum) {
				var mutation = datum.mutation;
				var alleleCount = MutationDetailsTableFormatter.getAlleleCount(mutation.tumorAltCount);
				var vars = {};
				vars.tumorAltCount = alleleCount.text;
				vars.tumorAltCountClass = alleleCount.style;

				var templateFn = BackboneTemplateCache.getTemplateFn("mutation_table_tumor_alt_count_template");
				return templateFn(vars);
			},
			"startPos": function(datum) {
				var mutation = datum.mutation;
				var startPos = MutationDetailsTableFormatter.getIntValue(mutation.startPos);
				var vars = {};
				vars.startPos = startPos.text;
				vars.startPosClass = startPos.style;

				var templateFn = BackboneTemplateCache.getTemplateFn("mutation_table_start_pos_template");
				return templateFn(vars);
			},
			"endPos": function(datum) {
				var mutation = datum.mutation;
				var endPos = MutationDetailsTableFormatter.getIntValue(mutation.endPos);
				var vars = {};
				vars.endPos = endPos.text;
				vars.endPosClass = endPos.style;

				var templateFn = BackboneTemplateCache.getTemplateFn("mutation_table_end_pos_template");
				return templateFn(vars);
			},
			"sequencingCenter": function(datum) {
				var mutation = datum.mutation;
				return mutation.sequencingCenter;
			},
			"chr": function(datum) {
				var mutation = datum.mutation;
				return mutation.chr;
			},
			"referenceAllele": function(datum) {
				var mutation = datum.mutation;
				return mutation.referenceAllele;
			},
			"variantAllele": function(datum) {
				var mutation = datum.mutation;
				return mutation.variantAllele;
			},
			"igvLink": function(datum) {
				//vars.xVarLink = mutation.xVarLink;
				//vars.msaLink = mutation.msaLink;
				//vars.igvLink = mutation.igvLink;
				var mutation = datum.mutation;
				var vars = {};
				vars.igvLink = MutationDetailsTableFormatter.getIgvLink(mutation);

				var templateFn = BackboneTemplateCache.getTemplateFn("mutation_table_igv_link_template");
				return templateFn(vars);
			},
			"cBioPortal": function(datum) {
				var mutation = datum.mutation;

				// portal value may be null,
				// because we are retrieving the data through another ajax call...
				if (datum.cBioPortal == null)
				{
					// TODO make the image customizable?
					var vars = {loaderImage: "images/ajax-loader.gif", width: 15, height: 15};
					var templateFn = BackboneTemplateCache.getTemplateFn("mutation_table_placeholder_template");
					return templateFn(vars);
				}
				else
				{
					var portal = MutationDetailsTableFormatter.getCbioPortal(datum.cBioPortal);

					var vars = {};
					vars.portalFrequency = portal.frequency;
					vars.portalClass = portal.style;

					var templateFn = BackboneTemplateCache.getTemplateFn("mutation_table_cbio_portal_template");
					return templateFn(vars);
				}
			}
		},
		// default tooltip functions
		columnTooltips: {
			"simple": function(selector, helper) {
				var qTipOptions = MutationViewsUtil.defaultTableTooltipOpts();
				$(selector).find('.simple-tip').qtip(qTipOptions);
				//tableSelector.find('.best_effect_transcript').qtip(qTipOptions);
				//tableSelector.find('.cc-short-study-name').qtip(qTipOptions);
				//$('#mutation_details .mutation_details_table td').qtip(qTipOptions);
			},
			"cosmic": function(selector, helper) {
				var gene = helper.gene;
				var mutationUtil = helper.mutationUtil;
				var qTipOptions = MutationViewsUtil.defaultTableTooltipOpts();

				// add tooltip for COSMIC value
				$(selector).find('.mutation_table_cosmic').each(function() {
					var label = this;
					var mutationId = $(label).closest("tr.mutation-table-data-row").attr("id");
					var mutation = mutationUtil.getMutationIdMap()[mutationId];

					// copy default qTip options and modify "content" to customize for cosmic
					var qTipOptsCosmic = {};
					jQuery.extend(true, qTipOptsCosmic, qTipOptions);

					qTipOptsCosmic.content = {text: "NA"}; // content is overwritten on render
					qTipOptsCosmic.events = {render: function(event, api) {
						var model = {cosmic: mutation.cosmic,
							keyword: mutation.keyword,
							geneSymbol: gene,
							total: $(label).text()};

						var container = $(this).find('.qtip-content');

						// create & render cosmic tip view
						var cosmicView = new CosmicTipView({el: container, model: model});
						cosmicView.render();
					}};

					$(label).qtip(qTipOptsCosmic);
				});
			},
			"mutationAssessor": function(selector, helper) {
				var gene = helper.gene;
				var mutationUtil = helper.mutationUtil;
				var qTipOptions = MutationViewsUtil.defaultTableTooltipOpts();

				// add tooltip for Predicted Impact Score (FIS)
				$(selector).find('.oma_link').each(function() {
					var mutationId = $(this).closest("tr.mutation-table-data-row").attr("id");
					var mutation = mutationUtil.getMutationIdMap()[mutationId];
					var fis = MutationDetailsTableFormatter.getFis(
						mutation.functionalImpactScore, mutation.fisValue);

					// copy default qTip options and modify "content"
					// to customize for predicted impact score
					var qTipOptsOma = {};
					jQuery.extend(true, qTipOptsOma, qTipOptions);

					qTipOptsOma.content = {text: "NA"}; // content is overwritten on render
					qTipOptsOma.events = {render: function(event, api) {
						var model = {impact: fis.value,
							xvia: mutation.xVarLink,
							msaLink: mutation.msaLink,
							pdbLink: mutation.pdbLink};

						var container = $(this).find('.qtip-content');

						// create & render FIS tip view
						var fisTipView = new PredictedImpactTipView({el:container, model: model});
						fisTipView.render();
					}};

					$(this).qtip(qTipOptsOma);
				});
			},
			"cBioPortal": function(selector, helper) {
				var gene = helper.gene;
				var mutationUtil = helper.mutationUtil;
				var portalProxy = helper.dataProxies.portalProxy;
				var additionalData= helper.additionalData;

				var addTooltip = function (frequencies, cancerStudyMetaData, cancerStudyName)
				{
					$(selector).find('.mutation_table_cbio_portal').each(function(idx, ele) {
						var mutationId = $(this).closest("tr.mutation-table-data-row").attr("id");
						var mutation = mutationUtil.getMutationIdMap()[mutationId];
						var cancerStudy = cancerStudyName || mutation.cancerStudy;

						$(ele).qtip({
							content: {text: 'pancancer mutation bar chart is broken'},
							events: {
								render: function(event, api) {
									var model = {pancanMutationFreq: frequencies,
										cancerStudyMetaData: cancerStudyMetaData,
										cancerStudyName: cancerStudy,
										geneSymbol: gene,
										keyword: mutation.keyword,
										proteinPosStart: mutation.proteinPosStart,
										mutationType: mutation.mutationType,
										qtipApi: api};

									//var container = $(this).find('.qtip-content');
									var container = $(this);

									// create & render the view
									var pancanTipView = new PancanMutationHistTipView({el:container, model: model});
									pancanTipView.render();
								}
							},
							hide: {fixed: true, delay: 100 },
							style: {classes: 'qtip-light qtip-rounded qtip-shadow', tip: true},
							position: {my:'center right',at:'center left',viewport: $(window)}
						});
					});
				};

				if (additionalData.pancanFrequencies != null)
				{
					// TODO always get the cancerStudyName from the mutation data?
					portalProxy.getPortalData(
						{cancerStudyMetaData: true, cancerStudyName: true}, function(portalData) {
							addTooltip(additionalData.pancanFrequencies,
							           portalData.cancerStudyMetaData,
							           portalData.cancerStudyName);
					});
				}
			}
		},
		// default event listener config
		// TODO add more params if necessary
		eventListeners: {
			"windowResize": function(dataTable, dispatcher, mutationUtil, gene) {
				// add resize listener to the window to adjust column sizing
				$(window).one('resize', function () {
					if (dataTable.is(":visible"))
					{
						dataTable.fnAdjustColumnSizing();
					}
				});
			},
			"igvLink": function(dataTable, dispatcher, mutationUtil, gene) {
				// add click listener for each igv link to get the actual parameters
				// from another servlet
				$(dataTable).find('.igv-link').off("click").on("click", function(evt) {
					evt.preventDefault();

					var mutationId = $(this).closest("tr.mutation-table-data-row").attr("id");
					var mutation = mutationUtil.getMutationIdMap()[mutationId];
					var url = mutation.igvLink;

					// get parameters from the server and call related igv function
					$.getJSON(url, function(data) {
						prepIGVLaunch(data.bamFileUrl,
						              data.encodedLocus,
						              data.referenceGenome,
						              data.trackName);
					});
				});
			},
			"proteinChange3d": function(dataTable, dispatcher, mutationUtil, gene) {
				// add click listener for each 3D link
				$(dataTable).find('.mutation-table-3d-link').off("click").on("click", function(evt) {
					evt.preventDefault();

					var mutationId = $(this).closest("tr.mutation-table-data-row").attr("id");

					dispatcher.trigger(
						MutationDetailsEvents.PDB_LINK_CLICKED,
						mutationId);
				});
			},
			"proteinChange": function(dataTable, dispatcher, mutationUtil, gene) {
				// add click listener for each protein change link
				$(dataTable).find('.mutation-table-protein-change a').off("click").on("click", function(evt) {
					evt.preventDefault();

					var mutationId = $(this).closest("tr.mutation-table-data-row").attr("id");

					dispatcher.trigger(
						MutationDetailsEvents.PROTEIN_CHANGE_LINK_CLICKED,
						mutationId);
				});
			}
		},
		// column sort functions:
		// returns the value to be used for column sorting purposes.
		// if no sort function is defined for a column,
		// then uses the render function for sorting purposes.
		columnSort: {
			"mutationId": function(datum) {
				var mutation = datum.mutation;
				return mutation.mutationId;
			},
			"mutationSid": function(datum) {
				var mutation = datum.mutation;
				return mutation.mutationSid;
			},
			"caseId": function(datum) {
				var mutation = datum.mutation;
				return mutation.caseId;
			},
			"proteinChange": function(datum) {
				var proteinChange = datum.mutation.proteinChange;
				var matched = proteinChange.match(/.*[A-Z]([0-9]+)[^0-9]+/);

				if (matched && matched.length > 1)
				{
					return parseInt(matched[1]);
				}
				else
				{
					return -Infinity;
				}
			},
			"cancerStudy": function(datum) {
				var mutation = datum.mutation;
				return mutation.cancerStudy;
			},
			"tumorType": function(datum) {
				var mutation = datum.mutation;
				return mutation.tumorType;
			},
			"mutationType": function(datum) {
				var mutation = datum.mutation;
				return mutation.mutationType;
			},
			"cosmic": function(datum) {
				var mutation = datum.mutation;
				return MutationDetailsTableFormatter.assignIntValue(mutation.cosmicCount);
			},
			"cna": function(datum) {
				var mutation = datum.mutation;
				return MutationDetailsTableFormatter.assignIntValue(mutation.cna);
			},
			"mutationCount": function(datum) {
				var mutation = datum.mutation;
				return MutationDetailsTableFormatter.assignIntValue(mutation.mutationCount);
			},
			"normalFreq": function(datum) {
				var mutation = datum.mutation;
				return MutationDetailsTableFormatter.assignFloatValue(mutation.normalFreq);
			},
			"tumorFreq": function(datum) {
				var mutation = datum.mutation;
				return MutationDetailsTableFormatter.assignFloatValue(mutation.tumorFreq);
			},
			"mutationAssessor": function(datum) {
				var mutation = datum.mutation;

				return MutationDetailsTableFormatter.assignValueToPredictedImpact(
					mutation.functionalImpactScore,
					mutation.fisValue);
			},
			"mutationStatus": function(datum) {
				var mutation = datum.mutation;
				return mutation.mutationStatus;
			},
			"validationStatus": function(datum) {
				var mutation = datum.mutation;
				return mutation.validationStatus;
			},
			"normalRefCount": function(datum) {
				var mutation = datum.mutation;
				return MutationDetailsTableFormatter.assignIntValue(mutation.normalRefCount);
			},
			"normalAltCount": function(datum) {
				var mutation = datum.mutation;
				return MutationDetailsTableFormatter.assignIntValue(mutation.normalAltCount);
			},
			"tumorRefCount": function(datum) {
				var mutation = datum.mutation;
				return MutationDetailsTableFormatter.assignIntValue(mutation.tumorRefCount);
			},
			"tumorAltCount": function(datum) {
				var mutation = datum.mutation;
				return MutationDetailsTableFormatter.assignIntValue(mutation.tumorAltCount);
			},
			"startPos": function(datum) {
				var mutation = datum.mutation;
				return MutationDetailsTableFormatter.assignIntValue(mutation.startPos);
			},
			"endPos": function(datum) {
				var mutation = datum.mutation;
				return MutationDetailsTableFormatter.assignIntValue(mutation.endPos);
			},
			"sequencingCenter": function(datum) {
				var mutation = datum.mutation;
				return mutation.sequencingCenter;
			},
			"chr": function(datum) {
				var mutation = datum.mutation;
				return mutation.chr;
			},
			"referenceAllele": function(datum) {
				var mutation = datum.mutation;
				return mutation.referenceAllele;
			},
			"variantAllele": function(datum) {
				var mutation = datum.mutation;
				return mutation.variantAllele;
			},
			"igvLink": function(datum) {
				var mutation = datum.mutation;
				return mutation.igvLink;
			},
			"cBioPortal": function(datum) {
				var portal = datum.cBioPortal;

				// portal value may be null,
				// because we are retrieving it through another ajax call...
				return portal || 0;
			}
		},
		// column filter functions:
		// returns the value to be used for column sorting purposes.
		// if no filter function is defined for a column,
		// then uses the sort function value for filtering purposes.
		// if no sort function is defined either, then uses
		// the value returned by the render function.
		columnFilter: {
			"proteinChange": function(datum) {
				return datum.mutation.proteinChange;
			},
			"cosmic": function(datum) {
				return datum.mutation.cosmicCount;
			},
			"cna": function(datum) {
				return datum.mutation.cna;
			},
			"mutationCount": function(datum) {
				return datum.mutation.mutationCount;
			},
			"normalFreq": function(datum) {
				return datum.mutation.normalFreq;
			},
			"tumorFreq": function(datum) {
				return datum.mutation.tumorFreq;
			},
			"mutationAssessor": function(datum) {
				return datum.mutation.functionalImpactScore;
			},
			"normalRefCount": function(datum) {
				return datum.mutation.normalRefCount;
			},
			"normalAltCount": function(datum) {
				return datum.mutation.normalAltCount;
			},
			"tumorRefCount": function(datum) {
				return datum.mutation.tumorRefCount;
			},
			"tumorAltCount": function(datum) {
				return datum.mutation.tumorAltCount;
			},
			"startPos": function(datum) {
				return datum.mutation.startPos;
			},
			"endPos": function(datum) {
				return datum.mutation.endPos;
			}
		},
		// native "mData" function for DataTables plugin. if this is implemented,
		// functions defined in columnRender and columnSort will be ignored.
		// in addition to default source, type, and val parameters,
		// another parameter "indexMap" will also be passed to the function.
		columnData: {
			// not implemented by default:
			// default config relies on columnRender,
			// columnSort, and columnFilter functions
		},
		// optional data retrieval functions for the additional data.
		// these functions can be used to retrieve more data via ajax calls,
		// to update the table on demand.
		additionalData: {
			"cBioPortal": function(helper) {
				var pancanProxy = helper.dataProxies.pancanProxy;
				var indexMap = helper.indexMap;
				var dataTable = helper.dataTable;
				var additionalData = helper.additionalData;

				// get the pancan data and update the data & display values
				pancanProxy.getPancanData({cmd: "byProteinPos"}, mutationUtil, function(dataByPos) {
					pancanProxy.getPancanData({cmd: "byHugos"}, mutationUtil, function(dataByGeneSymbol) {
						var frequencies = PancanMutationDataUtil.getMutationFrequencies(
							{protein_pos_start: dataByPos, hugo: dataByGeneSymbol});

						additionalData.pancanFrequencies = frequencies;

						var tableData = dataTable.fnGetData();

						// update mutation counts (cBioPortal data field) for each datum
						_.each(tableData, function(ele, i) {
							var proteinPosStart = ele[indexMap["datum"]].mutation.proteinPosStart;

							// update the value of the datum only if proteinPosStart value is valid
							if (proteinPosStart > 0)
							{
								ele[indexMap["datum"]].cBioPortal = PancanMutationDataUtil.countByKey(
									frequencies, proteinPosStart);
							}
							else
							{
								ele[indexMap["datum"]].cBioPortal = 0;
							}

							// update but do not redraw, it is too slow
							dataTable.fnUpdate(null, i, indexMap["cBioPortal"], false, false);
						});

						if (tableData.length > 0)
						{
							// this update is required to re-render the entire column!
							dataTable.fnUpdate(null, 0, indexMap["cBioPortal"]);
						}
					});
				});
			}
		},
		// delay amount before applying the user entered filter query
		filteringDelay: 600,
		// WARNING: overwriting advanced DataTables options such as
		// aoColumnDefs, oColVis, and fnDrawCallback may break column
		// visibility, sorting, and filtering. Proceed wisely ;)
		dataTableOpts: {
			"sDom": '<"H"<"mutation_datatables_filter"f>C<"mutation_datatables_info"i>>t<"F"<"mutation_datatables_download"T>>',
			"bJQueryUI": true,
			"bPaginate": false,
			//"sPaginationType": "two_button",
			"bFilter": true,
			"sScrollY": "600px",
			"bScrollCollapse": true,
			"oLanguage": {
				"sInfo": "Showing _TOTAL_ mutation(s)",
				"sInfoFiltered": "(out of _MAX_ total mutations)",
				"sInfoEmpty": "No mutations to show"
			}
		}
	};

	// merge options with default options to use defaults for missing values
	var _options = jQuery.extend(true, {}, _defaultOpts, options);

	// call super constructor to init options and other params
	AdvancedDataTable.call(this, _options);
	_options = self._options;

	// custom event dispatcher
	var _dispatcher = self._dispatcher;

	// flag used to switch events on/off
	var _eventActive = true;

	// this is used to check if search string is changed after each redraw
	var _prevSearch = "";

	// last search string manually entered by the user
	var _manualSearch = "";

	var _rowMap = {};

	var _selectedRow = null;

	var _additionalData = {};

	/**
	 * Generates the data table options for the given parameters.
	 *
	 * @param tableSelector jQuery selector for the target table
	 * @param rows          data rows
	 * @param columnOpts    column options
	 * @param nameMap       map of <column display name, column name>
	 * @param indexMap      map of <column name, column index>
	 * @param hiddenCols    indices of the hidden columns
	 * @param excludedCols  indices of the excluded columns
	 * @param nonSearchableCols    indices of the columns excluded from search
	 * @return {object}     DataTable options
	 * @private
	 */
	function initDataTableOpts(tableSelector, rows, columnOpts, nameMap,
		indexMap, hiddenCols, excludedCols, nonSearchableCols)
	{
		// generate column options for the data table
		var columns = DataTableUtil.getColumnOptions(columnOpts,
			indexMap);

		// these are the parametric data tables options
		var tableOpts = {
			"aaData" : rows,
			"aoColumns" : columns,
			"aoColumnDefs":[
				{"bVisible": false,
					"aTargets": hiddenCols},
				{"bSearchable": false,
					"aTargets": nonSearchableCols}
			],
			"oColVis": {"aiExclude": excludedCols}, // columns to always hide
			"oTableTools": {
				"aButtons": [{
					"sExtends": "text",
<<<<<<< HEAD
					"sButtonText": "CSV",
=======
					"sButtonText": "Download",
>>>>>>> 9966560e
					"mColumns": getExportColumns(columnOpts, excludedCols),
					"fnCellRender": function(sValue, iColumn, nTr, iDataIndex) {
						var value = sValue;

						// strip HTML content and use the main (visible) text only
						if(sValue.indexOf("<") != -1 &&
						   sValue.indexOf(">") != -1)
						{
							value = $(sValue).text();
						}

						// also remove the text of "3D" link from the protein change column
						if (iColumn === indexMap["proteinChange"])
						{
							value = value.replace(/(\s)3D/, '');
						}

						return value.trim();
					},
					"fnClick": function(nButton, oConfig) {
						// get the file data (formatted by 'fnCellRender' function)
						var content = this.fnGetTableData(oConfig);

						var downloadOpts = {
<<<<<<< HEAD
							filename: "mutation_table_" + gene + ".csv",
=======
							filename: "mutation_table_" + gene + ".tsv",
>>>>>>> 9966560e
							contentType: "text/plain;charset=utf-8",
							preProcess: false};

						// send download request with filename & file content info
						cbio.download.initDownload(content, downloadOpts);
					}
				}]
			},
			"fnDrawCallback": function(oSettings) {
				self._addColumnTooltips({gene: gene,
					mutationUtil: mutationUtil,
					dataProxies: dataProxies,
					additionalData: _additionalData});
				self._addEventListeners(indexMap);

				var currSearch = oSettings.oPreviousSearch.sSearch;

				// trigger the event only if the corresponding flag is set
				// and there is a change in the search term
				if (_eventActive &&
				    _prevSearch != currSearch)
				{
					// trigger corresponding event
					_dispatcher.trigger(
						MutationDetailsEvents.MUTATION_TABLE_FILTERED,
						tableSelector);

					// assuming events are active for only manual filtering
					// so update manual search string only after triggering the event
					_manualSearch = currSearch;
				}

				// update prev search string reference for future use
				_prevSearch = currSearch;
			},
			"fnRowCallback": function(nRow, aData, iDisplayIndex, iDisplayIndexFull ) {
				var mutation = aData[indexMap["datum"]].mutation;
				// TODO mapping on mutationId and mutationSid...
				//var key = mutation.mutationId;
				//_rowMap[key] = nRow;
				$(nRow).attr("id", mutation.mutationId);
				$(nRow).addClass(mutation.mutationSid);
				$(nRow).addClass("mutation-table-data-row");
			},
			"fnInitComplete": function(oSettings, json) {
				// TODO this may not be safe
				// remove invalid links
				$(tableSelector).find('a[href=""]').remove();
				//$(tableSelector).find('a[alt=""]').remove();
				//$(tableSelector).find('a.igv-link[alt=""]').remove();

				// TODO append the footer
				// (there is no API to init the footer, we need a custom function)
				//$(tableSelector).append('<tfoot></tfoot>');
				//$(tableSelector).find('thead tr').clone().appendTo($(tableSelector).find('tfoot'));

//				// trigger corresponding event
//				_dispatcher.trigger(
//					MutationDetailsEvents.MUTATION_TABLE_READY);

				self._loadAdditionalData({
					dataProxies: dataProxies,
					indexMap: self.getIndexMap(),
					additionalData: _additionalData,
					dataTable: this
				});
			},
			"fnHeaderCallback": function(nHead, aData, iStart, iEnd, aiDisplay) {
			    $(nHead).find('th').addClass("mutation-details-table-header");
				self._addHeaderTooltips(nHead, nameMap);
		    }
//		    "fnFooterCallback": function(nFoot, aData, iStart, iEnd, aiDisplay) {
//			    addFooterTooltips(nFoot, nameMap);
//		    }
		};

		return tableOpts;
	}

	/**
	 * Creates an array of indices for the columns to be exported for download.
	 *
	 * @param columnOpts    basic column options
	 * @param excludedCols  indices of the excluded columns
	 * @returns {Array}     an array of column indices
	 */
	function getExportColumns(columnOpts, excludedCols)
	{
		var exportCols = [];

		for (var i = 0; i <= _.keys(columnOpts).length; i++) {
			exportCols.push(i);
		}

		return _.difference(exportCols, excludedCols);
	}

	/**
	 * Determines the visibility value for the given column name
	 *
	 * @param columnName    name of the column (header)
	 * @return {String}     visibility value for the given column
	 */
	function visibilityValue(columnName)
	{
		var vis = _options.columnVisibility[columnName];
		var value = vis;

		// if not in the list, hidden by default
		if (!vis)
		{
			value = "hidden";
		}
		// if function, then evaluate the value
		else if (_.isFunction(vis))
		{
			value = vis(mutationUtil, gene);
		}

		return value;
	}

	/**
	 * Determines the search value for the given column name
	 *
	 * @param columnName    name of the column (header)
	 * @return {Boolean}    whether searchable or not
	 */
	function searchValue(columnName)
	{
		var searchVal = _options.columnSearch[columnName];
		var value = searchVal;

		// if not in the list, hidden by default
		if (searchVal == null)
		{
			value = false;
		}
		// if function, then evaluate the value
		else if (_.isFunction(searchVal))
		{
			// TODO determine function params (if needed)
			value = searchVal();
		}

		return value;
	}

	/**
	 * Adds default event listeners for the table.
	 *
	 * @param indexMap  column index map
	 */
	function addEventListeners(indexMap)
	{
		// add listeners only if the data table is initialized
		if (self.getDataTable() != null)
		{
			_.each(_options.eventListeners, function(listenerFn) {
				listenerFn(self.getDataTable(), _dispatcher, mutationUtil, gene);
			});
		}
	}

	function selectRow(mutationId)
	{
		// remove previous highlights
		removeAllSelection();

		// highlight selected
		var nRow = _rowMap[mutationId];
		$(nRow).addClass("row_selected");

		_selectedRow = nRow;
	}

	function removeAllSelection()
	{
		$(_options.el).find("tr").removeClass("row_selected");
	}

	function getSelectedRow()
	{
		return _selectedRow;
	}

	/**
	 * Enables/disables event triggering.
	 *
	 * @param active    boolean value
	 */
	function setEventActive(active)
	{
		_eventActive = active;
	}

	/**
	 * Resets filtering related variables to their initial state.
	 * Does not remove actual table filters.
	 */
	function cleanFilters()
	{
		_prevSearch = "";
		_manualSearch = "";
	}

	function getManualSearch()
	{
		return _manualSearch;
	}

	/**
	 * Adds tooltips for the table header cells.
	 *
	 * @param nHead     table header
	 * @param nameMap   map of <column display name, column name>
	 * @private
	 */
	function addHeaderTooltips(nHead, nameMap)
	{
		var qTipOptions = MutationViewsUtil.defaultTableTooltipOpts();

		var qTipOptionsHeader = {};
		jQuery.extend(true, qTipOptionsHeader, qTipOptions);
		qTipOptionsHeader.position = {my:'bottom center', at:'top center', viewport: $(window)};

		//tableSelector.find('thead th').qtip(qTipOptionsHeader);
		$(nHead).find("th").each(function(){
			var displayName = $(this).text();
			var colName = nameMap[displayName];

			if (colName != null)
			{
				var tip = _options.columns[colName].tip;

				//$(this).attr("alt", tip);
				qTipOptionsHeader.content = {text: tip};
				$(this).qtip(qTipOptionsHeader);
			}
		});
	}

	/**
	 * Adds tooltips for the table footer cells.
	 *
	 * @param nFoot table footer
	 * @private
	 */
	function addFooterTooltips(nFoot)
	{
		var qTipOptions = MutationViewsUtil.defaultTableTooltipOpts();

		var qTipOptionsFooter = {};
		jQuery.extend(true, qTipOptionsFooter, qTipOptions);
		qTipOptionsFooter.position = {my:'top center', at:'bottom center', viewport: $(window)};

		//tableSelector.find('tfoot th').qtip(qTipOptionsFooter);
		$(nFoot).find("th").qtip(qTipOptionsFooter);
	}

	// override required functions
	this._initDataTableOpts = initDataTableOpts;
	this._visibilityValue = visibilityValue;
	this._searchValue = searchValue;
	this._addEventListeners = addEventListeners;
	this._addHeaderTooltips = addHeaderTooltips;

	// additional public functions
	this.setEventActive = setEventActive;
	this.getManualSearch = getManualSearch;
	this.cleanFilters = cleanFilters;
	//this.selectRow = selectRow;
	//this.getSelectedRow = getSelectedRow;
	this.dispatcher = this._dispatcher;
}

// MutationDetailsTable extends AdvancedDataTable...
MutationDetailsTable.prototype = new AdvancedDataTable();
MutationDetailsTable.prototype.constructor = MutationDetailsTable;


/**
 * Constructor for the MutationDiagram class.
 *
 * @param geneSymbol    hugo gene symbol
 * @param options       visual options object
 * @param data          object: {pileups: collection of Pileup instances,
 *                               sequence: sequence data as a JSON object}
 * @constructor
 *
 * @author Selcuk Onur Sumer
 */
function MutationDiagram(geneSymbol, options, data)
{
	var self = this;

	// event listeners
	self.listeners = {};

	// custom event dispatcher
	self.dispatcher = {};
	_.extend(self.dispatcher, Backbone.Events);

	// merge options with default options to use defaults for missing values
	self.options = jQuery.extend(true, {}, self.defaultOpts, options);

	self.geneSymbol = geneSymbol; // hugo gene symbol
	self.data = data; // processed initial (unfiltered) data
	self.pileups = (data == null) ? null : data.pileups; // current pileups (updated after each filtering)

	self.highlighted = {}; // map of highlighted data points (initially empty)
	self.multiSelect = false; // indicates if multiple lollipop selection is active

	// init other class members as null, will be assigned later
	self.svg = null;    // svg element (d3)
	self.bounds = null; // bounds of the plot area
	self.gData = null; // svg group for lollipop data points
	self.gLine = null;   // svg group for lollipop lines
	self.gLabel = null;  // svg group for lollipop labels
	self.xScale = null;  // scale function for x-axis
	self.yScale = null;  // scale function for y-axis
	self.topLabel = null;   // label on top-left corner of the diagram
	self.xAxisLabel = null; // label for x-axis
	self.yAxisLabel = null; // label for y-axis
	self.xMax = null; // max value on the x-axis
	self.yMax = null; // max value on the y-axis
	self.maxCount = null; // mutation count of the highest data point

	// color mapping for mutations: <mutation id, (pileup) color> pairs
	self.mutationColorMap = {};

	// mutation id to pileup mapping: <mutation sid, pileup group> pairs
	self.mutationPileupMap = {};
}

// TODO use percent values instead of pixel values for some components?
// TODO allow "auto" or a function as an option where applicable

/**
 * Default visual options.
 */
MutationDiagram.prototype.defaultOpts = {
	el: "#mutation_diagram_d3", // id of the container
	elWidth: 740,               // width of the container
	elHeight: 180,              // height of the container
	marginLeft: 45,             // left margin for the plot area
	marginRight: 30,            // right margin for the plot area
	marginTop: 30,              // top margin for the plot area
	marginBottom: 60,           // bottom margin for the plot area
	labelTop: "",                 // informative label on top of the diagram (false means "do not draw")
	labelTopFont: "sans-serif",   // font type of the top label
	labelTopFontColor: "#2E3436", // font color of the top label
	labelTopFontSize: "12px",     // font size of the top label
	labelTopFontWeight: "bold",   // font weight of the top label
	labelTopMargin: 2,            // left margin for the top label
	labelX: false,              // informative label of the x-axis (false means "do not draw")
	labelXFont: "sans-serif",   // font type of the x-axis label
	labelXFontColor: "#2E3436", // font color of the x-axis label
	labelXFontSize: "12px",     // font size of x-axis label
	labelXFontWeight: "normal", // font weight of x-axis label
	labelY: "# Mutations",      // informative label of the y-axis (false means "do not draw")
	labelYFont: "sans-serif",   // font type of the y-axis label
	labelYFontColor: "#2E3436", // font color of the y-axis label
	labelYFontSize: "12px",     // font size of y-axis label
	labelYFontWeight: "normal", // font weight of y-axis label
	minLengthX: 0,              // min value of the largest x value to show
	minLengthY: 5,              // min value of the largest y value to show
	maxLengthX: Infinity,       // max value of the largest x value to show (infinity: no upper value)
	maxLengthY: Infinity,       // max value of the largest y value to show (infinity: no upper value)
	seqFillColor: "#BABDB6",    // color of the sequence rectangle
	seqHeight: 14,              // height of the sequence rectangle
	seqPadding: 5,              // padding between sequence and plot area
	regionHeight: 24,           // height of a region (drawn on the sequence)
	regionFont: "sans-serif",   // font of the region text
	regionFontColor: "#FFFFFF", // font color of the region text
	regionFontSize: "12px",     // font size of the region text
	regionTextAnchor: "middle", // text anchor (alignment) for the region label
	showRegionText: true,       // show/hide region text
	showStats: false,           // show/hide mutation stats in the lollipop tooltip
	multiSelectKeycode: 16,     // shift (default multiple selection key)
	lollipopLabelCount: 1,          // max number of lollipop labels to display
	lollipopLabelThreshold: 2,      // y-value threshold: points below this value won't be labeled
	lollipopFont: "sans-serif",     // font of the lollipop label
	lollipopFontColor: "#2E3436",   // font color of the lollipop label
	lollipopFontSize: "10px",       // font size of the lollipop label
	lollipopTextAnchor: "auto",     // text anchor (alignment) for the lollipop label
	lollipopTextPadding: 8,         // padding between the label and the data point
	lollipopTextAngle: 0,           // rotation angle for the lollipop label
//	lollipopFillColor: "#B40000",
	lollipopFillColor: {            // color of the lollipop data point
		missense_mutation: "#008000",
		nonsense_mutation: "#FF0000",
		nonstop_mutation: "#FF0000",
		frame_shift_del: "#FF0000",
		frame_shift_ins: "#FF0000",
		in_frame_ins: "#000000",
		in_frame_del: "#000000",
		splice_site: "#FF0000",
		other: "#808080",       // all other mutation types
		default: "#800080"      // default is used when there is a tie
	},
	lollipopBorderColor: "#BABDB6", // border color of the lollipop data points
	lollipopBorderWidth: 0.5,       // border width of the lollipop data points
	lollipopSize: 30,               // size of the lollipop data points
	lollipopHighlightSize: 100,     // size of the highlighted lollipop data points
	lollipopStrokeWidth: 1,         // width of the lollipop lines
	lollipopStrokeColor: "#BABDB6", // color of the lollipop line
	lollipopShapeRegular: "circle", // shape of the regular lollipop data points
	lollipopShapeSpecial: "circle", // shape of the special lollipop data points
	xAxisPadding: 10,           // padding between x-axis and the sequence
	xAxisTickIntervals: [       // valid major tick intervals for x-axis
		100, 200, 400, 500, 1000, 2000, 5000, 10000, 20000, 50000
	],
	xAxisTicks: 8,              // maximum number of major ticks for x-axis
								// (a major tick may not be labeled if it is too close to the max)
	xAxisTickSize: 6,           // size of the major ticks of x-axis
	xAxisStroke: "#AAAAAA",     // color of the x-axis lines
	xAxisFont: "sans-serif",    // font type of the x-axis labels
	xAxisFontSize: "10px",      // font size of the x-axis labels
	xAxisFontColor: "#2E3436",  // font color of the x-axis labels
	yAxisPadding: 5,            // padding between y-axis and the plot area
	yAxisLabelPadding: 15,      // padding between y-axis and its label
	yAxisTicks: 10,             // maximum number of major ticks for y-axis
	yAxisTickIntervals: [       // valid major tick intervals for y-axis
		1, 2, 5, 10, 20, 50, 100, 200, 500
	],
	yAxisTickSize: 6,           // size of the major ticks of y-axis
	yAxisStroke: "#AAAAAA",     // color of the y-axis lines
	yAxisFont: "sans-serif",    // font type of the y-axis labels
	yAxisFontSize: "10px",      // font size of the y-axis labels
	yAxisFontColor: "#2E3436",  // font color of the y-axis labels
	animationDuration: 1000,    // transition duration (in ms) used for highlight animations
	fadeDuration: 1500,         // transition duration (in ms) used for fade animations
	/**
	 * Default lollipop tooltip function.
	 *
	 * @param element   target svg element (lollipop data point)
	 * @param pileup    a pileup model instance
     * @param showStats whether to show cancer type distribution in the tooltip
	 */
	lollipopTipFn: function (element, pileup, showStats) {
		var tooltipView = new LollipopTipView({model: pileup});
        tooltipView.setShowStats(showStats);
		var content = tooltipView.compileTemplate();

		var options = {content: {text: content},
			hide: {fixed: true, delay: 100, event: 'mouseout'},
			show: {event: 'mouseover'},
			style: {classes: 'qtip-light qtip-rounded qtip-shadow cc-ui-tooltip'},
			position: {my:'bottom left', at:'top center',viewport: $(window)}};

		$(element).qtip(options);
	},
	/**
	 * Default region tooltip function.
	 *
	 * @param element   target svg element (region rectangle)
	 * @param region    a JSON object representing the region
	 */
	regionTipFn: function (element, region) {
		var model = {identifier: region.metadata.identifier,
			type: region.type,
			description: region.metadata.description,
			start: region.metadata.start,
			end: region.metadata.end};

		var tooltipView = new RegionTipView({model: model});
		var content = tooltipView.compileTemplate();

		var options = {content: {text: content},
			hide: {fixed: true, delay: 100, event: 'mouseout'},
			show: {event: 'mouseover'},
			style: {classes: 'qtip-light qtip-rounded qtip-shadow qtip-lightyellow'},
			position: {my:'bottom left', at:'top center',viewport: $(window)}};

		$(element).qtip(options);
	}
};

/**
 * Updates the diagram options object with the given one.
 * This function does not update (re-render) the actual view
 * with the new options. only updates some class fields.
 *
 * @param options   diagram options object
 */
MutationDiagram.prototype.updateOptions = function(options)
{
	var self = this;

	// merge options with current options to use existing ones for missing values
	self.options = jQuery.extend(true, {}, self.options, options);

	// recalculate global values
	var xMax = self.xMax = self.calcXMax(self.options, self.data);
	// TODO use current.pileup instead?
	var maxCount = self.maxCount = self.calcMaxCount(self.data.pileups);
	var yMax = self.yMax = self.calcYMax(self.options, maxCount);

	self.bounds = this.calcBounds(self.options);
	self.xScale = this.xScaleFn(self.bounds, xMax);
	self.yScale = this.yScaleFn(self.bounds, yMax);
};

/**
 * Rescales the y-axis by using the updated options and
 * latest (filtered) data.
 */
MutationDiagram.prototype.rescaleYAxis = function()
{
	var self = this;

	// TODO use current Pileup data (self.pileups) instead?
	var maxCount = self.maxCount = self.calcMaxCount(self.data.pileups);
	var yMax = self.calcYMax(self.options, maxCount);

	// remove & draw y-axis
	self.svg.select(".mut-dia-y-axis").remove();
	self.drawYAxis(self.svg, self.yScale, yMax, self.options, self.bounds);

	// re-draw the plot with new scale
	self.updatePlot();
};

/**
 * Updates the sequence data associated with this diagram.
 *
 * @param sequenceData  sequence data as a JSON object
 */
MutationDiagram.prototype.updateSequenceData = function(sequenceData)
{
	var self = this;

	self.data.sequence = sequenceData;
};

/**
 * Initializes the diagram with the given sequence data.
 * If no sequence data is provided, then tries to retrieve
 * the data from the default servlet.
 */
MutationDiagram.prototype.initDiagram = function()
{
	var self = this;

	// selecting using jQuery node to support both string and jQuery selector values
	var node = $(self.options.el)[0];
	var container = d3.select(node);

	// calculate bounds & save a reference for future access
	var bounds = self.bounds = self.calcBounds(self.options);

	self.mutationPileupMap = PileupUtil.mapToMutations(self.data.pileups);

	// init svg container
	var svg = self.createSvg(container,
	                         self.options.elWidth,
	                         self.options.elHeight);

	// save a reference for future access
	self.svg = svg;

	// draw the whole diagram
	self.drawDiagram(svg,
	                 bounds,
	                 self.options,
	                 self.data);

	// add default listeners
	self.addDefaultListeners();
};

/**
 * Calculates the bounds of the actual plot area excluding
 * axes, sequence, labels, etc. So, this is the bounds for
 * the data points (lollipops) only.
 *
 * @param options   options object
 * @return {object} bounds as an object
 */
MutationDiagram.prototype.calcBounds = function(options)
{
	var bounds = {};

	bounds.width = options.elWidth -
	               (options.marginLeft + options.marginRight);
	bounds.height = options.elHeight -
	                (options.marginBottom + options.marginTop);
	bounds.x = options.marginLeft;
	bounds.y = options.elHeight - options.marginBottom;

	return bounds;
};

/**
 * Draws the mutation diagram.
 *
 * @param svg       svg container for the diagram
 * @param bounds    bounds of the plot area {width, height, x, y}
 *                  x, y is the actual position of the origin
 * @param options   options object
 * @param data      data to visualize
 */
MutationDiagram.prototype.drawDiagram = function (svg, bounds, options, data)
{
	var self = this;
	var sequenceLength = parseInt(data.sequence["length"]);

	var maxCount = self.maxCount = self.calcMaxCount(data.pileups);
	var xMax = self.xMax = self.calcXMax(options, data);
	var yMax = self.yMax = self.calcYMax(options, maxCount);

	var regions = data.sequence.regions;
	var pileups = data.pileups;
	var seqTooltip = self.generateSequenceTooltip(data);

	var xScale = self.xScale = self.xScaleFn(bounds, xMax);
	var yScale = self.yScale = self.yScaleFn(bounds, yMax);

	// draw x-axis
	self.drawXAxis(svg, xScale, xMax, options, bounds);

	if (options.labelX != false)
	{
		//TODO self.xAxisLabel = self.drawXAxisLabel(svg, options, bounds);
	}

	// draw y-axis
	self.drawYAxis(svg, yScale, yMax, options, bounds);

	if (options.labelY != false)
	{
		self.yAxisLabel = self.drawYAxisLabel(svg, options, bounds);
	}

	if (options.topLabel != false)
	{
		self.topLabel = self.drawTopLabel(svg, options, bounds);
	}

	// draw a fully transparent rectangle for proper background click handling
	var rect = svg.append('rect')
		.attr('fill', '#FFFFFF')
		.attr('opacity', 0)
		.attr('x', bounds.x)
		.attr('y', bounds.y - bounds.height)
		.attr('width', bounds.width)
		.attr('height', bounds.height)
		.attr('class', 'mut-dia-background');

	// draw the plot area content
	self.drawPlot(svg,
		pileups,
		options,
		bounds,
		xScale,
		yScale);

	// draw sequence
	var sequence = self.drawSequence(svg, options, bounds);
	// add a regular tooltip (not qtip)
	sequence.attr("title", seqTooltip);

	// draw regions
	for (var i = 0, size = regions.length; i < size; i++)
	{
		self.drawRegion(svg, regions[i], options, bounds, xScale);
	}
};

/**
 * Generates an x-scale function for the current bounds
 * and the max value of the x-axis.
 *
 * @param bounds    bounds of the plot area {width, height, x, y}
 *                  x, y is the actual position of the origin
 * @param max       maximum value for the x-axis
 * @return {function} scale function for the x-axis
 */
MutationDiagram.prototype.xScaleFn = function(bounds, max)
{
	return d3.scale.linear()
		.domain([0, max])
		.range([bounds.x, bounds.x + bounds.width]);
};

/**
 * Generates a y-scale function for the current bounds
 * and the max value of the y-axis.
 *
 * @param bounds    bounds of the plot area {width, height, x, y}
 *                  x, y is the actual position of the origin
 * @param max       maximum value for the y-axis
 * @return {function} scale function for the y-axis
 */
MutationDiagram.prototype.yScaleFn = function(bounds, max)
{
	return d3.scale.linear()
		.domain([0, max])
		.range([bounds.y, bounds.y - bounds.height]);
};

/**
 * Finds out the maximum value for the x-axis.
 *
 * @param options   options object
 * @param data      data to visualize
 * @return {Number} maximum value for the x-axis
 */
MutationDiagram.prototype.calcXMax = function(options, data)
{
	var sequenceLength = parseInt(data.sequence["length"]);

	return Math.min(options.maxLengthX,
		Math.max(sequenceLength, options.minLengthX));
};

/**
 * Finds out the maximum value for the y-axis.
 *
 * @param options   options object
 * @param maxCount  number of mutations in the highest data point
 * @return {Number} maximum value for the y-axis
 */
MutationDiagram.prototype.calcYMax = function(options, maxCount)
{
	return Math.min(options.maxLengthY,
		Math.max(maxCount, options.minLengthY));
};

/**
 * Generates the tooltip content for the sequence rectangle.
 *
 * @param data      data to visualize
 * @return {string} tooltip content
 */
MutationDiagram.prototype.generateSequenceTooltip = function(data)
{
	var seqTooltip = "";
	var sequenceLength = parseInt(data.sequence["length"]);

	if (data.sequence.metadata.identifier)
	{
		seqTooltip += data.sequence.metadata.identifier;

		if (data.sequence.metadata.description)
		{
			seqTooltip += ", " + data.sequence.metadata.description;
		}
	}

	seqTooltip += " (" + sequenceLength + "aa)";

	return seqTooltip;
};

/**
 * Draw lollipop lines, data points and labels on the plot area
 * for the provided mutations (pileups).
 *
 * @param svg       svg container for the diagram
 * @param pileups   array of mutations (pileups)
 * @param options   options object
 * @param bounds    bounds of the plot area {width, height, x, y}
 *                  x, y is the actual position of the origin
 * @param xScale    scale function for the x-axis
 * @param yScale    scale function for the y-axis
 */
MutationDiagram.prototype.drawPlot = function(svg, pileups, options, bounds, xScale, yScale)
{
	var self = this;

	// group for lollipop labels (draw labels first)
	var gText = self.gLabel;
	if (gText === null)
	{
		gText = svg.append("g").attr("class", "mut-dia-lollipop-labels");
		self.gLabel = gText;
	}

	// group for lollipop lines (lines should be drawn before the data point)
	var gLine = self.gLine;
	if (gLine === null)
	{
		gLine = svg.append("g").attr("class", "mut-dia-lollipop-lines");
		self.gLine = gLine;
	}

	// group for lollipop data points (points should be drawn later)
	var gData = self.gData;
	if (gData === null)
	{
		gData = svg.append("g").attr("class", "mut-dia-lollipop-points");
		self.gData = gData;
	}

	// draw lollipop lines and data points
	for (var i = 0; i < pileups.length; i++)
	{
		self.drawLollipop(gData,
				gLine,
				pileups[i],
				options,
				bounds,
				xScale,
				yScale);
	}

	// draw lollipop labels
	self.drawLollipopLabels(gText, pileups, options, xScale, yScale);
};

/**
 * Creates the main svg (graphical) component.
 *
 * @param container main container (div, etc.)
 * @param width     width of the svg area
 * @param height    height of the svg area
 * @return {object} svg component
 */
MutationDiagram.prototype.createSvg = function (container, width, height)
{
	var svg = container.append("svg");

	svg.attr('width', width);
	svg.attr('height', height);

	return svg;
};

// helper function to calculate major tick interval for the axis
/**
 * Calculates major tick interval for the given possible interval values,
 * maximum value on the axis, and the desired maximum tick count.
 *
 * @param intervals     possible interval values
 * @param maxValue      highest value on the axis
 * @param maxTickCount  desired maximum tick count
 * @return {number}     interval value
 */
MutationDiagram.prototype.calcTickInterval = function(intervals, maxValue, maxTickCount)
{
	var interval = -1;

	for (var i=0; i < intervals.length; i++)
	{
		interval = intervals[i];
		var count = maxValue / interval;

		//if (Math.round(count) <= maxLabelCount)
		if (count < maxTickCount - 1)
		{
			break;
		}
	}

	return interval;
};

/**
 * Calculates all tick values for the given max and interval values.
 *
 * @param maxValue  maximum value for the axis
 * @param interval  interval (increment) value
 * @return {Array}  an array of all tick values
 */
MutationDiagram.prototype.getTickValues = function(maxValue, interval)
{
	// determine tick values
	var tickValues = [];
	var value = 0;

	while (value < maxValue)
	{
		tickValues.push(value);
		// use half interval value for generating minor ticks
		// TODO change back to full value when there is a fix for d3 minor ticks
		value += interval / 2;
	}

	// add the max value in any case
	tickValues.push(maxValue);

	return tickValues;
};

/**
 * Draws the x-axis on the bottom side of the plot area.
 *
 * @param svg       svg to append the axis
 * @param xScale    scale function for the y-axis
 * @param xMax      max y value for the axis
 * @param options   general options object
 * @param bounds    bounds of the plot area {width, height, x, y}
 *                  x, y is the actual position of the origin
 * @return {object} svg group containing all the axis components
 */
MutationDiagram.prototype.drawXAxis = function(svg, xScale, xMax, options, bounds)
{
	var self = this;

	var interval = self.calcTickInterval(options.xAxisTickIntervals,
		xMax,
		options.xAxisTicks);

	var tickValues = self.getTickValues(xMax, interval);

	// formatter to hide labels
	var formatter = function(value) {
//		var displayInterval = calcDisplayInterval(interval,
//			xMax,
//			options.xAxisMaxTickLabel);

		// always display max value
		if (value == xMax)
		{
			return value + " aa";
		}
		// do not display minor values
		// (this is custom implementation of minor ticks,
		// minor ticks don't work properly for custom values)
		else if (value % interval != 0)
		{
			return "";
		}
		// display major tick value if its not too close to the max value
		else if (xMax - value > interval / 3)
		{
			return value;
		}
		// hide remaining labels
		else
		{
			return "";
		}
	};

	var tickSize = options.xAxisTickSize;

	var xAxis = d3.svg.axis()
		.scale(xScale)
		.orient("bottom")
		.tickValues(tickValues)
		.tickFormat(formatter)
		//.tickSubdivide(true) TODO minor ticks have a problem with custom values
		.tickSize(tickSize, tickSize/2, 0);

	// calculate y-coordinate of the axis
	var position = bounds.y + options.regionHeight + options.xAxisPadding;

	// append axis
	var axis = svg.append("g")
		.attr("class", "mut-dia-x-axis")
		.attr("transform", "translate(0," + position + ")")
		.call(xAxis);

	// format axis
	self.formatAxis(".mut-dia-x-axis",
		options.xAxisStroke,
		options.xAxisFont,
		options.xAxisFontSize,
		options.xAxisFontColor);

	return axis;
};

/**
 * Draws the y-axis on the left side of the plot area.
 *
 * @param svg       svg to append the axis
 * @param yScale    scale function for the y-axis
 * @param yMax      max y value for the axis
 * @param options   general options object
 * @param bounds    bounds of the plot area {width, height, x, y}
 *                  x, y is the actual position of the origin
 * @return {object} svg group containing all the axis components
 */
MutationDiagram.prototype.drawYAxis = function(svg, yScale, yMax, options, bounds)
{
	var self = this;

	var interval = self.calcTickInterval(options.yAxisTickIntervals,
		yMax,
		options.yAxisTicks);

	// passing 2 * interval to avoid non-integer values
	// (this is also related to minor tick issue)
	var tickValues = self.getTickValues(yMax, 2 * interval);

	// formatter to hide all except first and last
	// also determines to put a '>' sign before the max value
	var formatter = function(value) {
		var formatted = '';

		if (value == yMax)
		{
			formatted = value;

			if (self.maxCount > yMax)
			{
				formatted = ">" + value;
			}
		}
		else if (value == 0)
		{
			formatted = value;
		}

		return formatted;
	};

	var tickSize = options.yAxisTickSize;

	var yAxis = d3.svg.axis()
		.scale(yScale)
		.orient("left")
		.tickValues(tickValues)
		.tickFormat(formatter)
		//.tickSubdivide(true) TODO minor ticks have a problem with custom values
		.tickSize(tickSize, tickSize/2, 0);

	// calculate y-coordinate of the axis
	var position = bounds.x - options.yAxisPadding;

	// append axis
	var axis = svg.append("g")
		.attr("class", "mut-dia-y-axis")
		.attr("transform", "translate(" + position + ",0)")
		.call(yAxis);

	// format axis
	self.formatAxis(".mut-dia-y-axis",
		options.yAxisStroke,
		options.yAxisFont,
		options.yAxisFontSize,
		options.yAxisFontColor);

	return axis;
};

/**
 * Draws the label of the y-axis.
 *
 * @param svg       svg to append the label element
 * @param options   general options object
 * @param bounds    bounds of the plot area {width, height, x, y}
 *                  x, y is the actual position of the origin
 * @return {object} text label (svg element)
 */
MutationDiagram.prototype.drawTopLabel = function(svg, options, bounds)
{
	// set x, y of the label as the middle of the top left margins
	var x = options.labelTopMargin;
	var y = options.marginTop / 2;

	// append label
	var label = svg.append("text")
		.attr("fill", options.labelTopFontColor)
		.attr("text-anchor", "start")
		.attr("x", x)
		.attr("y", y)
		.attr("class", "mut-dia-top-label")
		.style("font-family", options.labelTopFont)
		.style("font-size", options.labelTopFontSize)
		.style("font-weight", options.labelTopFontWeight)
		.text(options.labelTop);

	return label;
};

/**
 * Draws the label of the y-axis.
 *
 * @param svg       svg to append the label element
 * @param options   general options object
 * @param bounds    bounds of the plot area {width, height, x, y}
 *                  x, y is the actual position of the origin
 * @return {object} text label (svg element)
 */
MutationDiagram.prototype.drawYAxisLabel = function(svg, options, bounds)
{
	// set x, y of the label as the middle of the y-axis

	var x = bounds.x -
		options.yAxisPadding -
		options.yAxisTickSize -
		options.yAxisLabelPadding;

	var y =  bounds.y - (bounds.height / 2);

	// append label
	var label = svg.append("text")
		.attr("fill", options.labelYFontColor)
		.attr("text-anchor", "middle")
		.attr("x", x)
		.attr("y", y)
		.attr("class", "mut-dia-y-axis-label")
		.attr("transform", "rotate(270, " + x + "," + y +")")
		.style("font-family", options.labelYFont)
		.style("font-size", options.labelYFontSize)
		.style("font-weight", options.labelYFontWeight)
		.text(options.labelY);

	return label;
};

/**
 * Formats the style of the plot axis defined by the given selector.
 *
 * @param axisSelector  selector for the axis components
 * @param stroke        line color of the axis
 * @param font          font type of the axis value labels
 * @param fontSize      font size of the axis value labels
 * @param fontColor     font color of the axis value labels
 */
MutationDiagram.prototype.formatAxis = function(axisSelector, stroke, font, fontSize, fontColor)
{
	var selector = d3.selectAll(axisSelector + ' line');

	selector.style("fill", "none")
		.style("stroke", stroke)
		.style("shape-rendering", "crispEdges");

	selector = d3.selectAll(axisSelector + ' path');

	selector.style("fill", "none")
		.style("stroke", stroke)
		.style("shape-rendering", "crispEdges");

	selector = d3.selectAll(axisSelector + ' text');

	selector.attr("fill", fontColor)
		.style("font-family", font)
		.style("font-size", fontSize);
};

/**
 * Draws the lollipop data point and its line (from sequence to the lollipop top)
 * on the plot area.
 *
 * @param points    group (svg element) to append the lollipop data point
 * @param lines     line group (svg element) to append the lollipop lines
 * @param pileup    list (array) of mutations (pileup) at a specific location
 * @param options   general options object
 * @param bounds    bounds of the plot area {width, height, x, y}
 *                  x, y is the actual position of the origin
 * @param xScale    scale function for the x-axis
 * @param yScale    scale function for the y-axis
 * @return {object} lollipop data point & line as svg elements
 */
MutationDiagram.prototype.drawLollipop = function (points, lines, pileup, options, bounds, xScale, yScale)
{
	var self = this;

	// default data point type is circle
	var type = options.lollipopShapeRegular;

	var count = pileup.count;
	var start = pileup.location;

	var x = xScale(start);
	var y = yScale(count);

	// check if y-value (count) is out of the range
	if (count > options.maxLengthY)
	{
		// set a different shape for out-of-the-range values
		//type = "triangle-up";
		type = options.lollipopShapeSpecial;

		// set y to the max value
		y = yScale(options.maxLengthY);
	}

	var lollipopFillColor = self.getLollipopFillColor(options, pileup);
	self.updateColorMap(pileup, lollipopFillColor);

	var dataPoint = points.append('path')
		.attr('d', d3.svg.symbol().size(options.lollipopSize).type(type))
		.attr("transform", "translate(" + x + "," + y + ")")
		.attr('fill', lollipopFillColor)
		.attr('stroke', options.lollipopBorderColor)
		.attr('stroke-width', options.lollipopBorderWidth)
		.attr('id', pileup.pileupId)
		.attr('class', 'mut-dia-data-point')
		.attr('opacity', 0);

	// TODO add transition for y value to have a nicer effect
	self.fadeIn(dataPoint);

	// bind pileup data with the lollipop data point
	dataPoint.datum(pileup);

	var addTooltip = options.lollipopTipFn;
	addTooltip(dataPoint, pileup, options.showStats);

	var line = lines.append('line')
		.attr('x1', x)
		.attr('y1', y)
		.attr('x2', x)
		.attr('y2', self.calcSequenceBounds(bounds, options).y)
		.attr('stroke', options.lollipopStrokeColor)
		.attr('stroke-width', options.lollipopStrokeWidth)
		.attr('class', 'mut-dia-data-line')
		.attr('opacity', 0);

	// TODO add transition for y2 value to have a nicer effect
	self.fadeIn(line);

	return {"dataPoint": dataPoint, "line": line};
};

/**
 * Updates the mutation color map by adding a new entry for each mutation
 * in the given pile up.
 *
 * Mapped color of a mutation is NOT determined by its type, instead it is
 * determined by the color of the pileup. This is why we create a mapping
 * based on the pileup, otherwise a simple mapping (based on mutation type)
 * could be used.
 *
 * @param pileup    pileup of mutations
 * @param color     color of the given pileup
 */
MutationDiagram.prototype.updateColorMap = function(pileup, color)
{
	var self = this;

	// iterate all mutations in this pileup
	for (var i=0; i < pileup.mutations.length; i++)
	{
		// assign the same color to all mutations in this pileup
		self.mutationColorMap[pileup.mutations[i].mutationId] = color;
	}
};

/**
 * Returns the shape (type) function to determine the shape of a
 * data point in the diagram. This implementation is required in order
 * to access "options" class member within the returned function.
 *
 * @return {Function}   shape function (for d3 symbol type)
 */
MutationDiagram.prototype.getLollipopShapeFn = function()
{
	var self = this;

	// actual function to use with d3.symbol.type(...)
	var shapeFunction = function(datum)
	{
		var type = self.options.lollipopShapeRegular;

		// set a different shape for out-of-the-range values
		if (datum.count > self.options.maxLengthY)
		{
			type = self.options.lollipopShapeSpecial;
		}

		return type;
	};

	return shapeFunction;
};

/**
 * Returns the fill color of the lollipop data point for the given pileup
 * of mutations.
 *
 * @param options   general options object
 * @param pileup    list (array) of mutations (pileup) at a specific location
 * @return {String} fill color
 */
MutationDiagram.prototype.getLollipopFillColor = function(options, pileup)
{
	var self = this;
	var color = options.lollipopFillColor;
	var value;

	if (_.isFunction(color))
	{
		value = color();
	}
	// check if the color is fixed
	else if (typeof color === "string")
	{
		value = color;
	}
	// assuming color is a map (an object)
	else
	{
		var types = PileupUtil.getMutationTypeArray(pileup);

		// check tie condition
		if (types.length > 1 &&
		    types[0].count == types[1].count)
		{
			var groups = PileupUtil.getMutationTypeGroups(pileup);

			// if all of the same group (for example: all truncating mutations)
			if (groups.length == 1)
			{
				// color with the group color
				// (assuming all types have the same color)
				// TODO define group colors explicitly to be safer
				value = color[types[0].type];
			}
			// if not of the same group
			else
			{
				// use default color
				value = color.default;
			}
		}
		else if (color[types[0].type] == undefined)
		{
			value = color.other;
		}
		else
		{
			value = color[types[0].type];
		}
	}

	return value;
};

/**
 * Put labels over the lollipop data points. The number of labels to be displayed is defined
 * by options.lollipopLabelCount.
 *
 * @param labels        text group (svg element) for labels
 * @param pileups       array of mutations (pileups)
 * @param options       general options object
 * @param xScale        scale function for the x-axis
 * @param yScale        scale function for the y-axis
 */
MutationDiagram.prototype.drawLollipopLabels = function (labels, pileups, options, xScale, yScale)
{
	var self = this;

	// helper function to adjust text position to prevent overlapping with the y-axis
	var getTextAnchor = function(text, textAnchor)
	{
		var anchor = textAnchor;

		// adjust if necessary and (if it is set to auto only)
		if (anchor.toLowerCase() == "auto")
		{
			// calculate distance of the label to the y-axis (assuming the anchor will be "middle")
			var distance = text.attr("x") - (text.node().getComputedTextLength() / 2);

			// adjust label to prevent overlapping with the y-axis
			if (distance < options.marginLeft)
			{
				anchor = "start";
			}
			else
			{
				anchor = "middle";
			}
		}

		return anchor;
	};

	var count = options.lollipopLabelCount;
	var maxAllowedTie = 2; // TODO refactor as an option?

	// do not show any label if there are too many ties
	// exception: if there is only one mutation then display the label in any case
	if (pileups.length > 1)
	{
		var max = pileups[0].count;

		// at the end of this loop, numberOfTies will be the number of points with
		// max y-value (number of tied points)
		for (var numberOfTies = 0; numberOfTies < pileups.length; numberOfTies++)
		{
			if (pileups[numberOfTies].count < max)
			{
				break;
			}
		}

		// do not display any label if there are too many ties
		if (count < numberOfTies &&
		    numberOfTies > maxAllowedTie)
		{
			count = 0;
		}

	}

	// show (lollipopLabelCount) label(s)
	for (var i = 0;
	     i < count && i < pileups.length;
	     i++)
	{
		// check for threshold value
		if (pileups.length > 1 &&
		    pileups[i].count < options.lollipopLabelThreshold)
		{
			// do not processes remaining values below threshold
			// (assuming mutations array is sorted)
			break;
		}

		var x = xScale(pileups[i].location);
		var y = yScale(Math.min(pileups[i].count, options.maxLengthY)) -
		        (options.lollipopTextPadding);

		// init text
		var text = labels.append('text')
			.attr("fill", options.lollipopFontColor)
			.attr("x", x)
			.attr("y", y)
			.attr("class", "mut-dia-lollipop-text")
			.attr("transform", "rotate(" + options.lollipopTextAngle + ", " + x + "," + y +")")
			.style("font-size", options.lollipopFontSize)
			.style("font-family", options.lollipopFont)
			.text(pileups[i].label)
			.attr("opacity", 0);

		self.fadeIn(text);

		// adjust anchor
		var textAnchor = getTextAnchor(text, options.lollipopTextAnchor);
		text.attr("text-anchor", textAnchor);
	}
};

/**
 * Draws the given region on the sequence.
 *
 * @param svg       target svg to append region rectangle
 * @param region    region data
 * @param options   general options object
 * @param bounds    bounds of the plot area {width, height, x, y}
 *                  x, y is the actual position of the origin
 * @param xScale    scale function for the x-axis
 * @return {object} region rectangle & its text (as an svg group element)
 */
MutationDiagram.prototype.drawRegion = function(svg, region, options, bounds, xScale)
{
	var self = this;

	var start = region.metadata.start;
	var end = region.metadata.end;
	var label = region.text;
	var color = region.colour;

	var width = Math.abs(xScale(start) - xScale(end));
	var height = options.regionHeight;
	var y = bounds.y + options.seqPadding;
	var x = xScale(start);

	// group region and its label
	var group = svg.append("g")
		.attr("class", "mut-dia-region")
		.attr("transform", "translate(" + x + "," + y +")");

	var rect = group.append('rect')
		.attr('fill', color)
		.attr('x', 0)
		.attr('y', 0)
		.attr('width', width)
		.attr('height', height);

	var addTooltip = options.regionTipFn;

	// add tooltip to the rect
	addTooltip(rect, region);

	if (options.showRegionText)
	{
		var text = self.drawRegionText(label, group, options, width);

		// add tooltip if the text fits
		if (text)
		{
			// add tooltip to the text
			addTooltip(text, region);
		}
	}

	return group;
};

/**
 * Draws the text for the given svg group (which represents the region).
 * Returns null if neither the text nor its truncated version fits
 * into the region rectangle.
 *
 * @param label     text contents
 * @param group     target svg group to append the text
 * @param options   general options object
 * @param width     width of the region rectangle
 * @return {object} region text (svg element)
 */
MutationDiagram.prototype.drawRegionText = function(label, group, options, width)
{
	var xText = width/2;
	var height = options.regionHeight;

	if (options.regionTextAnchor === "start")
	{
		xText = 0;
	}
	else if (options.regionTextAnchor === "end")
	{
		xText = width;
	}

	// truncate or hide label if it is too long to fit
	var fits = true;

	// init text
	var text = group.append('text')
		.style("font-size", options.regionFontSize)
		.style("font-family", options.regionFont)
		.text(label)
		.attr("text-anchor", options.regionTextAnchor)
		.attr("fill", options.regionFontColor)
		.attr("x", xText)
		.attr("y", 2*height/3)
		.attr("class", "mut-dia-region-text");

	// check if the text fits into the region rectangle
	// adjust it if necessary
	if (text.node().getComputedTextLength() > width)
	{
		// truncate text if not fits
		label = label.substring(0,3) + "..";
		text.text(label);

		// check if truncated version fits
		if (text.node().getComputedTextLength() > width)
		{
			// remove if the truncated version doesn't fit either
			text.remove();
			text = null;
		}
	}

	return text;
};

/**
 * Draws the sequence just below the plot area.
 *
 * @param svg       target svg to append sequence rectangle
 * @param options   general options object
 * @param bounds    bounds of the plot area {width, height, x, y}
 *                  x, y is the actual position of the origin
 * @return {object} sequence rectangle (svg element)
 */
MutationDiagram.prototype.drawSequence = function(svg, options, bounds)
{
	var seqBounds = this.calcSequenceBounds(bounds, options);

	return svg.append('rect')
		.attr('fill', options.seqFillColor)
		.attr('x', seqBounds.x)
		.attr('y', seqBounds.y)
		.attr('width', seqBounds.width)
		.attr('height', seqBounds.height)
		.attr('class', 'mut-dia-sequence');
};

/**
 * Returns the number of mutations at the hottest spot.
 *
 * @param pileups array of piled up mutation data
 * @return {Number} number of mutations at the hottest spot
 */
MutationDiagram.prototype.calcMaxCount = function(pileups)
{
	var maxCount = -1;
//
//	for (var i = 0; i < mutations.length; i++)
//	{
//		if (mutations[i].count >= maxCount)
//		{
//			maxCount = mutations[i].count;
//		}
//	}
//
//	return maxCount;

	// assuming the list is sorted (descending)
	if (pileups.length > 0)
	{
		maxCount = pileups[0].count;
	}

	return maxCount;
};

/**
 * Calculates the bounds of the sequence.
 *
 * @param bounds    bounds of the plot area
 * @param options   diagram options
 */
MutationDiagram.prototype.calcSequenceBounds = function (bounds, options)
{
	var x = bounds.x;
	var y = bounds.y +
	        Math.abs(options.regionHeight - options.seqHeight) / 2 +
	        options.seqPadding;
	var width = bounds.width;
	var height = options.seqHeight;

	return {x: x,
		y: y,
		width: width,
		height: height};
};

/**
 * Updates the plot area of the diagram for the given set of pileup data.
 * This function assumes that the provided mutation data is a subset
 * of the original data. Therefore this function only modifies the plot area
 * elements (lollipops, labels, etc.). If the provided data set is not a subset
 * of the original data, then the behavior of this function is unpredicted.
 *
 * If the number of mutations provided in pileupData is less than the number
 * mutation in the original data set, this function returns true to indicate
 * the provided data set is a subset of the original data. If the number of
 * mutations is the same, then returns false.
 *
 * @param pileupData  an array of piled up mutations
 * @return {boolean}  true if the diagram is filtered, false otherwise
 */
MutationDiagram.prototype.updatePlot = function(pileupData)
{
	var self = this;
	var pileups = self.pileups;

	// TODO for a safer update, verify the provided data

	// update current data & pileups
	if (pileupData)
	{
		self.pileups = pileups = pileupData;
		self.mutationPileupMap = PileupUtil.mapToMutations(pileups);
	}

	// remove all elements in the plot area
	self.cleanPlotArea();

	// reset color mapping (for the new data we may have different pileup colors)
	self.mutationColorMap = {};

	// re-draw plot area contents for new data
	self.drawPlot(self.svg,
	              pileups,
	              self.options,
	              self.bounds,
	              self.xScale,
	              self.yScale);

	// also re-add listeners
	for (var selector in self.listeners)
	{
		var target = self.svg.selectAll(selector);

		for (var event in self.listeners[selector])
		{
			target.on(event,
				self.listeners[selector][event]);
		}
	}

	// reset highlight map
	self.highlighted = {};

	// trigger corresponding event
	self.dispatcher.trigger(
		MutationDetailsEvents.DIAGRAM_PLOT_UPDATED);

	return self.isFiltered();
};

/**
 * Removes all elements of the plot area.
 */
MutationDiagram.prototype.cleanPlotArea = function()
{
	var self = this;

	// select all plot area elements
	var labels = self.gLabel.selectAll("text");
	var lines = self.gLine.selectAll("line");
	var dataPoints = self.gData.selectAll(".mut-dia-data-point");

	// remove all plot elements (no animation)
//	labels.remove();
//	lines.remove();
//	dataPoints.remove();

	self.fadeOut(labels, function(element) {
		$(element).remove();
	});

	self.fadeOut(lines, function(element) {
		$(element).remove();
	});

	self.fadeOut(dataPoints, function(element) {
		$(element).remove();
	});

	// alternative animated version:
	// fade out and then remove all
//	labels.transition()
//		.style("opacity", 0)
//		.duration(1000)
//		.each("end", function() {
//			$(this).remove();
//		});
//
//	lines.transition()
//		.style("opacity", 0)
//		.duration(1000)
//		.each("end", function() {
//			$(this).remove();
//		});
//
//	points.transition()
//		.style("opacity", 0)
//		.duration(1000)
//		.each("end", function() {
//			$(this).remove();
//		});

	// for the alternative animated version
	// plot re-drawing should also be delayed to have a nicer effect
};

/**
 * Resets the plot area back to its initial state.
 */
MutationDiagram.prototype.resetPlot = function()
{
	var self = this;

	self.updatePlot(self.data.pileups);

	// trigger corresponding event
	self.dispatcher.trigger(
		MutationDetailsEvents.DIAGRAM_PLOT_RESET);
};

/**
 * Updates the text of the top label.
 *
 * @param text  new text to set as the label value
 */
MutationDiagram.prototype.updateTopLabel = function(text)
{
	var self = this;

	// if no text value is passed used gene symbol to update the value
	if (text == undefined || text == null)
	{
		text = "";
	}

	self.topLabel.text(text);
};

/**
 * Adds an event listener for specific diagram elements.
 *
 * @param selector  selector string for elements
 * @param event     name of the event
 * @param handler   event handler function
 */
MutationDiagram.prototype.addListener = function(selector, event, handler)
{
	var self = this;

	self.svg.selectAll(selector).on(event, handler);

	// save the listener for future reference
	if (self.listeners[selector] == null)
	{
		self.listeners[selector] = {};
	}

	self.listeners[selector][event] = handler;

};

/**
 * Removes an event listener for specific diagram elements.
 *
 * @param selector  selector string for elements
 * @param event     name of the event
 */
MutationDiagram.prototype.removeListener = function(selector, event)
{
	var self = this;

	self.svg.selectAll(selector).on(event, null);

	// remove listener from the map
	if (self.listeners[selector] &&
	    self.listeners[selector][event])
	{
		delete self.listeners[selector][event];
	}
};

MutationDiagram.prototype.addDefaultListeners = function()
{
	var self = this;

	// diagram background click
	self.addListener(".mut-dia-background", "click", function(datum, index) {
		// ignore the action (do not dispatch an event) if:
		//  1) the diagram is already in a graphical transition:
		// this is to prevent inconsistency due to fast clicks on the diagram.
		//  2) there is no previously highlighted data point
		//  3) multi selection mode is on:
		// this is to prevent reset due to an accidental click on background
		var ignore = !self.isHighlighted() ||
		             self.multiSelect;

		if (!ignore)
		{
			// remove all diagram highlights
			self.clearHighlights();

			// trigger corresponding event
			self.dispatcher.trigger(
				MutationDetailsEvents.ALL_LOLLIPOPS_DESELECTED);
		}
	});

	// lollipop circle click
	self.addListener(".mut-dia-data-point", "click", function(datum, index) {
		// if already highlighted, remove highlight on a second click
		if (self.isHighlighted(this))
		{
			// remove highlight for the target circle
			self.removeHighlight(this);

			// also clear previous highlights if multiple selection is not active
			if (!self.multiSelect)
			{
				// remove all diagram highlights
				self.clearHighlights();
			}

			// trigger corresponding event
			self.dispatcher.trigger(
				MutationDetailsEvents.LOLLIPOP_DESELECTED,
				datum, index);
		}
		else
		{
			// clear previous highlights if multiple selection is not active
			if (!self.multiSelect)
			{
				// remove all diagram highlights
				self.clearHighlights();
			}

			// highlight the target circle on the diagram
			self.highlight(this);

			// trigger corresponding event
			self.dispatcher.trigger(
				MutationDetailsEvents.LOLLIPOP_SELECTED,
				datum, index);
		}
	});

	// lollipop circle mouse over
	self.addListener(".mut-dia-data-point", "mouseout", function(datum, index) {
		// trigger corresponding event
		self.dispatcher.trigger(
			MutationDetailsEvents.LOLLIPOP_MOUSEOUT,
			datum, index);
	});

	// lollipop circle mouse out
	self.addListener(".mut-dia-data-point", "mouseover", function(datum, index) {
		// trigger corresponding event
		self.dispatcher.trigger(
			MutationDetailsEvents.LOLLIPOP_MOUSEOVER,
			datum, index);
	});

	// listener that prevents text selection
	// when multi selection is activated by the shift key
	var preventSelection = function (datum, index)
	{
		if (self.multiSelect)
		{
			// current event is stored under d3.event
			d3.event.preventDefault();
		}
	};

	self.addListener(".mut-dia-data-point", "mousedown", preventSelection);
	self.addListener(".mut-dia-background", "mousedown", preventSelection);

	// TODO listen to the key events only on the diagram (if possible)
	// ...it might be better to bind window key event handlers in a global util class

	$(window).on("keydown", function(event) {
		if (event.keyCode == self.options.multiSelectKeycode)
		{
			self.multiSelect = true;
		}
	});

	$(window).on("keyup", function(event) {
		if (event.keyCode == self.options.multiSelectKeycode)
		{
			self.multiSelect = false;
		}
	});
};

/**
 * Checks whether a diagram data point is highlighted or not.
 * If no selector provided, then checks if the there is
 * at least one highlighted data point.
 *
 * @param selector  [optional] selector for a specific data point element
 * @return {boolean} true if highlighted, false otherwise
 */
MutationDiagram.prototype.isHighlighted = function(selector)
{
	var self = this;
	var highlighted = false;

	if (selector == undefined)
	{
		highlighted = !(_.isEmpty(self.highlighted));
	}
	else
	{
		var element = d3.select(selector);
		var location = element.datum().location;

		if (self.highlighted[location] != undefined)
		{
			highlighted = true;
		}
	}

	return highlighted;
};

/**
 * Resets all highlighted data points back to their original state.
 */
MutationDiagram.prototype.clearHighlights = function()
{
	var self = this;
	var dataPoints = self.gData.selectAll(".mut-dia-data-point");

	// TODO see if it is possible to update ONLY size, not the whole 'd' attr
	dataPoints.transition()
		.ease("elastic")
		.duration(self.options.animationDuration)
		.attr("d", d3.svg.symbol()
			.size(self.options.lollipopSize)
			.type(self.getLollipopShapeFn()));
	self.highlighted = {};
};

/**
 * Highlights the pileup containing the given mutation.
 *
 * @param mutationSid    id of the mutation
 */
MutationDiagram.prototype.highlightMutation = function(mutationSid)
{
	var self = this;

	var pileupId = self.mutationPileupMap[mutationSid];
	var pileup = self.svg.select("#" + pileupId);

	if (pileup.length > 0)
	{
		self.highlight(pileup[0][0]);
	}
};

/**
 * Highlights a single data point. This function assumes that the provided
 * selector is a selector for one of the SVG data point elements on the
 * diagram.
 *
 * @param selector  selector for a specific data point element
 */
MutationDiagram.prototype.highlight = function(selector)
{
	var self = this;
	var element = d3.select(selector);

	element.transition()
		.ease("elastic")
		.duration(self.options.animationDuration)
		// TODO see if it is possible to update ONLY size, not the whole 'd' attr
		.attr("d", d3.svg.symbol()
			.size(self.options.lollipopHighlightSize)
			.type(self.getLollipopShapeFn()));

	// add data point to the map
	var location = element.datum().location;
	self.highlighted[location] = element;
};

/**
 * Removes highlight of a single data point. This function assumes that
 * the provided selector is a selector for one of the SVG data point
 * elements on the diagram.
 *
 * @param selector  selector for a specific data point element
 */
MutationDiagram.prototype.removeHighlight = function(selector)
{
	var self = this;
	var element = d3.select(selector);

	element.transition()
		.ease("elastic")
		.duration(self.options.animationDuration)
		// TODO see if it is possible to update ONLY size, not the whole 'd' attr
		.attr("d", d3.svg.symbol()
			.size(self.options.lollipopSize)
			.type(self.getLollipopShapeFn()));

	// remove data point from the map
	var location = element.datum().location;
	delete self.highlighted[location];
};

MutationDiagram.prototype.fadeIn = function(element, callback)
{
	var self = this;

	element.transition()
		.style("opacity", 1)
		.duration(self.options.fadeDuration)
		.each("end", function() {
			      if(_.isFunction(callback)) {
				      callback(this);
			      }
		      });
};

MutationDiagram.prototype.fadeOut = function(element, callback)
{
	var self = this;

	element.transition()
		.style("opacity", 0)
		.duration(self.options.fadeDuration)
		.each("end", function() {
			      if(_.isFunction(callback)) {
				      callback(this);
			      }
		      });
};

/**
 * Returns selected (highlighted) elements as a list of svg elements.
 *
 * @return {Array}  a list of SVG elements
 */
MutationDiagram.prototype.getSelectedElements = function()
{
	var self = this;
	var selected = [];

	for (var key in self.highlighted)
	{
		selected.push(self.highlighted[key]);
	}

	return selected;
};

/**
 * Checks the diagram for filtering. If the current data set
 * is a subset of the initial data set, then it means
 * the diagram is filtered. If the current data set is the
 * initial data set, then the diagram is not filtered.
 *
 * @return {boolean} true if current view is filtered, false otherwise
 */
MutationDiagram.prototype.isFiltered = function()
{
	var self = this;
	var filtered = false;

	if (PileupUtil.countMutations(self.pileups) <
	    PileupUtil.countMutations(self.data.pileups))
	{
		filtered = true;
	}

	return filtered;
};

MutationDiagram.prototype.getMaxY = function()
{
	return this.yMax;
};

MutationDiagram.prototype.getMinY = function()
{
	return this.options.minLengthY;
};
/**
 * Constructor for MutationHistogram class.
 *
 * @param geneSymbol    hugo gene symbol
 * @param options       visual options object
 * @param data          collection of Mutation models (MutationCollection)
 * @constructor
 *
 * @author Selcuk Onur Sumer
 */
function MutationHistogram(geneSymbol, options, data)
{
	// call super constructor
	MutationDiagram.call(this, geneSymbol, options, data);
}

// this is for inheritance (MutationHistogram extends MutationDiagram)
MutationHistogram.prototype = new MutationDiagram();
MutationHistogram.prototype.constructor = MutationHistogram;

/**
 * Draws histogram bars on the plot area.
 *
 * @param svg       svg container for the diagram
 * @param pileups   array of mutations (pileups)
 * @param options   options object
 * @param bounds    bounds of the plot area {width, height, x, y}
 *                  x, y is the actual position of the origin
 * @param xScale    scale function for the x-axis
 * @param yScale    scale function for the y-axis
 * @override
 */
MutationHistogram.prototype.drawPlot = function(svg, pileups, options, bounds, xScale, yScale)
{
	// TODO draw multi color animated histogram lines
};
/**
 * Constructor for the MutationPdbPanel class.
 *
 * @param options   visual options object
 * @param data      PDB data (collection of PdbModel instances)
 * @param proxy     PDB data proxy
 * @param xScale    scale function for the x axis
 * @constructor
 *
 * @author Selcuk Onur Sumer
 */
function MutationPdbPanel(options, data, proxy, xScale)
{
	/**
	 * Default visual options.
	 */
	var _defaultOpts = {
		el: "#mutation_pdb_panel_d3", // id of the container
		elWidth: 740,       // width of the container
		elHeight: "auto",   // height of the container
		maxHeight: 200,     // max height of the container
		numRows: [Infinity], // number of rows to be to be displayed for each expand request
		marginLeft: 45,     // left margin
		marginRight: 30,    // right margin
		marginTop: 2,       // top margin
		marginBottom: 0,    // bottom margin
		chainHeight: 6,     // height of a rectangle representing a single pdb chain
		chainPadding: 3,    // padding between chain rectangles
		labelY: ["PDB", "Chains"],  // label of the y-axis. use array for multi lines, false: "do not draw"
		labelYFont: "sans-serif",   // font type of the y-axis label
		labelYFontColor: "#2E3436", // font color of the y-axis label
		labelYFontSize: "12px",     // font size of y-axis label
		labelYFontWeight: "normal", // font weight of y-axis label
		labelYPaddingRightH: 45, // padding between y-axis and its label (horizontal alignment)
		labelYPaddingTopH: 7,    // padding between y-axis and its label (horizontal alignment)
		labelYPaddingRightV: 25, // padding between y-axis and its label (vertical alignment)
		labelYPaddingTopV: 20,   // padding between y-axis and its label (vertical alignment)
		labelAlignThreshold: 5,  // threshold to determine horizontal or vertical alignment
		chainBorderColor: "#666666", // border color of the chain rectangles
		chainBorderWidth: 0.5,       // border width of the chain rectangles
		highlightBorderColor: "#FF9900", // color of the highlight rect border
		highlightBorderWidth: 2.0,       // width of the highlight rect border
		colors: ["#3366cc"],  // rectangle colors
		animationDuration: 1000, // transition duration (in ms) used for resize animations
		/**
		 * Default chain tooltip function.
		 *
		 * @param element   target svg element (rectangle)
		 */
		chainTipFn: function (element) {
			var datum = element.datum();

			proxy.getPdbInfo(datum.pdbId, function(pdbInfo) {
				var summary = null;

				if (pdbInfo)
				{
					summary = PdbDataUtil.generatePdbInfoSummary(
						pdbInfo[datum.pdbId], datum.chain.chainId);
				}

				// init tip view
				var tipView = new PdbChainTipView({model: {
					pdbId: datum.pdbId,
					pdbInfo: summary.title,
					molInfo: summary.molecule,
					chain: datum.chain
				}});

				var content = tipView.compileTemplate();

				var options = {content: {text: content},
					hide: {fixed: true, delay: 100},
					style: {classes: 'qtip-light qtip-rounded qtip-shadow qtip-lightyellow'},
					position: {my:'bottom left', at:'top center',viewport: $(window)}};

				$(element).qtip(options);
			});
		},
		/**
		 * Default y-axis help tooltip function.
		 *
		 * @param element   target svg element (help icon)
		 */
		yHelpTipFn: function (element) {
			var templateFn = BackboneTemplateCache.getTemplateFn(
				"mutation_details_pdb_help_tip_template");

			var content = templateFn({});

			var options = {content: {text: content},
				hide: {fixed: true, delay: 100},
				style: {classes: 'qtip-light qtip-rounded qtip-shadow qtip-lightyellow qtip-wide'},
				position: {my:'bottom left', at:'top center',viewport: $(window)}};

			$(element).qtip(options);
		}
	};

	// event listeners
	var _listeners = {};

	// custom event dispatcher
	var _dispatcher = {};
	_.extend(_dispatcher, Backbone.Events);

	// merge options with default options to use defaults for missing values
	var _options = jQuery.extend(true, {}, _defaultOpts, options);

	// reference to the main svg element
	var _svg = null;

	// row data (allocation of chains wrt rows)
	var _rowData = null;

	// default chain group svg element
	var _defaultChainGroup = null;

	// expansion level indicator (initially 0)
	var _expansion = 0;

	// max expansion level:
	// assume numRows = [0, 100, 500], and number of total rows = 20
	// in this case max level should be 2 (although numRows has 3 elements)
	var _maxExpansionLevel = null;

	// number of total rectangles drawn (initially 0)
	// this number is being updated after each panel expand
	var _rectCount = 0;

	// indicator for an expansion level whether the rectangles drawn
	var _levelDrawn = [];

	// <pdbId:chainId> to <chain group (svg element)> map
	var _chainMap = {};

	// <pdbId:chainId> to <row index> map
	var _rowMap = {};

	// previous height before auto collapse
	var _levelHeight = 0;

	// currently highlighted chain
	var _highlighted = null;

	/**
	 * Draws the actual content of the panel, by drawing a rectangle
	 * for each chain
	 *
	 * @param svg       svg element (D3)
	 * @param options   visual options object
	 * @param data      row data
	 * @param xScale    scale function for the x-axis
	 * @param rowStart  starting index for the first row
	 */
	function drawPanel(svg, options, data, xScale, rowStart)
	{
		// chain counter
		var count = _rectCount;

		// add a rectangle group for each chain
		_.each(data, function(allocation, rowIdx) {
			_.each(allocation, function(datum, idx) {
				var chain = datum.chain;

				// create the rectangle group
				if (chain.alignments.length > 0)
				{
					// assign a different color to each chain
					var color = options.colors[idx % options.colors.length];
					//datum.color = color;

					var y = options.marginTop +
					        (rowStart + rowIdx) * (options.chainHeight + options.chainPadding);

					var gChain = drawChainRectangles(svg, chain, color, options, xScale, y);
					gChain.datum(datum);
					_chainMap[PdbDataUtil.chainKey(datum.pdbId, datum.chain.chainId)] = gChain;

					// set the first drawn chain as the default chain
					if (_defaultChainGroup == null)
					{
						_defaultChainGroup = gChain;
					}

					// increment chain counter
					count++;
				}
			});
		});

		// update global rectangle counter in the end
		_rectCount = count;

		// add chain tooltips
		addChainTooltips(data, options);
	}

	/**
	 * Adds tooltips to the chain rectangles.
	 *
	 * @param data      row data containing pdb and chain information
	 * @param options   visual options object
	 */
	function addChainTooltips(data, options)
	{
		// this is to prevent chain tooltip functions to send
		// too many separate requests to the server

		var pdbIds = [];
		var chains = [];

		// collect pdb ids and chains
		_.each(data, function(allocation, rowIdx) {
			_.each(allocation, function(datum, idx) {
				pdbIds.push(datum.pdbId);
				chains.push(_chainMap[
					PdbDataUtil.chainKey(datum.pdbId, datum.chain.chainId)]);
			});
		});

		// this caches pdb info before adding the tooltips
		proxy.getPdbInfo(pdbIds.join(" "), function(data) {
			// add tooltip to the chain groups
			_.each(chains, function(chain, idx) {
				var addTooltip = options.chainTipFn;
				addTooltip(chain);
			});
		});
	}

	/**
	 * Draws a group of rectangles for a specific chain.
	 *
	 * @param svg       svg element (D3)
	 * @param chain     a PdbChainModel instance
	 * @param color     rectangle color
	 * @param options   visual options object
	 * @param xScale    scale function for the x-axis
	 * @param y         y coordinate of the rectangle group
	 * @return {object} group for the chain (svg element)
	 */
	function drawChainRectangles(svg, chain, color, options, xScale, y)
	{
		var gChain = svg.append("g")
			.attr("class", "pdb-chain-group")
			.attr("opacity", 1);

		var height = options.chainHeight;

		// init the segmentor for the merged alignment object
		var segmentor = new MergedAlignmentSegmentor(chain.mergedAlignment);

		// iterate all segments for this merged alignment
		while (segmentor.hasNextSegment())
		{
			var segment = segmentor.getNextSegment();

			var width = Math.abs(xScale(segment.start) - xScale(segment.end));
			var x = xScale(segment.start);

			// draw a line (instead of a rectangle) for an alignment gap
			if (segment.type == PdbDataUtil.ALIGNMENT_GAP)
			{
				var line = gChain.append('line')
					.attr('stroke', options.chainBorderColor)
					.attr('stroke-width', options.chainBorderWidth)
					.attr('x1', x)
					.attr('y1', y + height/2)
					.attr('x2', x + width)
					.attr('y2', y + height/2);

				// store initial position for future use
				// TODO this is not a good way of using datum
				line.datum({initPos: {x: x, y: (y + height/2)}});
			}
			// draw a rectangle for any other segment type
			else
			{
				var rect = gChain.append('rect')
					.attr('fill', color)
					.attr('opacity', chain.mergedAlignment.identityPerc)
					.attr('stroke', options.chainBorderColor)
					.attr('stroke-width', options.chainBorderWidth)
					.attr('x', x)
					.attr('y', y)
					.attr('width', width)
					.attr('height', height);

				// store initial position for future use
				// TODO this is not a good way of using datum
				rect.datum({initPos: {x: x, y: y}});
			}
		}

		return gChain;
	}

	/**
	 * Draws the label of the y-axis.
	 *
	 * @param svg       svg to append the label element
	 * @param options   general options object
	 * @return {object} label group (svg element)
	 */
	function drawYAxisLabel(svg, options)
	{
		// default (vertical) orientation
		var x = options.marginLeft - options.labelYPaddingRightV;
		var y =  options.marginTop + options.labelYPaddingTopV;
		var textAnchor = "middle";
		var rotation = "rotate(270, " + x + "," + y +")";
		var orient = "vertical";

		// horizontal orientation for small number of rows
		if (_rowData.length < options.labelAlignThreshold)
		{
			x = options.marginLeft - options.labelYPaddingRightH;
			y = options.marginTop + options.labelYPaddingTopH;
			textAnchor = "start";
			rotation = "rotate(0, " + x + "," + y +")";
			orient = "horizontal";
		}

		var gLabel = svg.append("g")
			.attr("class", "pdb-panel-y-axis-label-group")
			.attr("opacity", 1);

		// append label
		var label = gLabel.append("text")
			.attr("fill", options.labelYFontColor)
			.attr("text-anchor", textAnchor)
			.attr("x", x)
			.attr("y", y)
			.attr("class", "pdb-panel-y-axis-label")
			.attr("transform", rotation)
			.style("font-family", options.labelYFont)
			.style("font-size", options.labelYFontSize)
			.style("font-weight", options.labelYFontWeight);

		// for an array, create multi-line label
		if (_.isArray(options.labelY))
		{
			_.each(options.labelY, function(text, idx) {
				var dy = (idx == 0) ? 0 : 10;

				// TODO this is an adjustment to fit the help icon image
				var dx = (idx == 0 && orient == "vertical") ? -5 : 0;

				label.append('tspan')
					.attr('x', x + dx)
					.attr('dy', dy).
					text(text);
			});
		}
		// regular string, just set the text
		else
		{
			label.text(options.labelY);
		}

		var help = drawYAxisHelp(gLabel, x, y, orient, options);

		var addTooltip = options.yHelpTipFn;
		addTooltip(help);

		return label;
	}

	/**
	 *
	 * @param svg       svg to append the label element
	 * @param labelX    x coord of y-axis label
	 * @param labelY    y coord of y-axis label
	 * @param orient    orientation of the label (vertical or horizontal)
	 * @param options   general options object
	 * @return {object} help image (svg element)
	 */
	function drawYAxisHelp(svg, labelX, labelY, orient, options)
	{
		// TODO all these values are fine tuned for the label "PDB Chains",
		// ...setting another label text would probably mess things up
		var w = 12;
		var h = 12;
		var x = labelX - w + 2;
		var y = options.marginTop;

		if (orient == "horizontal")
		{
			x = options.marginLeft - w - 5;
			y = labelY - h + 2;
		}

		return svg.append("svg:image")
			.attr("xlink:href", "images/help.png")
			.attr("class", "pdb-panel-y-axis-help")
			.attr("x", x)
			.attr("y", y)
			.attr("width", w)
			.attr("height", h);
	}

	/**
	 * Returns the group svg element for the default chain.
	 *
	 * @return chain group for the default chain.
	 */
	function getDefaultChainGroup()
	{
		return _defaultChainGroup;
	}

	/**
	 * Returns the group svg element for the given pdb id
	 * and chain id pair.
	 *
	 * @param pdbId
	 * @param chainId
	 * @return chain group for the specified chain.
	 */
	function getChainGroup(pdbId, chainId)
	{
		return _chainMap[pdbId + ":" + chainId];
	}

	/**
	 * Calculates the max expansion level for the given data.
	 *
	 * @param totalNumRows      total number of rows
	 * @param expansionLevels   expansion level array
	 *                          (number of rows to be displayed for each level)
	 * @return {number}     max level for the current data
	 */
	function calcMaxExpansionLevel(totalNumRows, expansionLevels)
	{
		var max = -1;

		// try to find the first value within the level array
		// which is bigger than the total number of rows
		for (var i=0; i < expansionLevels.length; i++)
		{

			if (expansionLevels[i] > totalNumRows)
			{
				max = i;
				break;
			}
		}

		// if the total number of rows is bigger than all values
		// than max should be the highest available level
		if (max == -1)
		{
			max = expansionLevels.length - 1;
		}

		return max;
	}

	/**
	 * Calculates the full height of the panel wrt to provided elHeight option.
	 *
	 * @param elHeight  provided height value
	 * @return {number}
	 */
	function calcHeight(elHeight)
	{
		var height = 0;
		var rowCount = _rowData.length;

		// if not auto, then just copy the value
		if (elHeight != "auto")
		{
			height = elHeight;
		}
		else
		{
			height = _options.marginTop + _options.marginBottom +
				rowCount * (_options.chainHeight + _options.chainPadding) -
				(_options.chainPadding / 2); // no need for the full padding for the last row
		}

		return height;
	}

	/**
	 * Calculates the collapsed height of the panel wrt to provided
	 * maxChain option.
	 *
	 * @param maxChain  maximum number of rows to be displayed
	 * @return {number} calculated collapsed height
	 */
	function calcCollapsedHeight(maxChain)
	{
		var height = 0;
		var rowCount = _rowData.length;

		if (maxChain < rowCount)
		{
			height = _options.marginTop +
				maxChain * (_options.chainHeight + _options.chainPadding) -
				(_options.chainPadding / 2); // no need for full padding for the last row
		}
		// total number of chains is less than max, set to full height
		else
		{
			height = calcHeight("auto");
		}

		return height;
	}

	/**
	 * Creates the main svg element.
	 *
	 * @param container target container (html element)
	 * @param width     widht of the svg
	 * @param height    height of the svg
	 * @return {object} svg instance (D3)
	 */
	function createSvg(container, width, height)
	{
		var svg = container.append("svg");

		svg.attr('width', width);
		svg.attr('height', height);

		return svg;
	}

	/**
	 * Initializes the panel.
	 */
	function init()
	{
		// TODO get pdbRowData (or uniprot id?) as a model parameter
		// generate row data (one row may contain more than one chain)
		_rowData = PdbDataUtil.allocateChainRows(data);
		_maxExpansionLevel = calcMaxExpansionLevel(_rowData.length, _options.numRows);

		// selecting using jQuery node to support both string and jQuery selector values
		var node = $(_options.el)[0];
		var container = d3.select(node);

		// number of rows to be shown initially
		var numRows = _options.numRows[0];
		_levelHeight = calcCollapsedHeight(numRows);

		// create svg element & update its reference
		var svg = createSvg(container,
		                    _options.elWidth,
		                    _levelHeight);

		_svg = svg;

		// (partially) draw the panel
		drawPanel(svg, _options, _rowData.slice(0, numRows), xScale, 0);
		_levelDrawn[0] = true;

		// draw the labels
		if (_options.labelY != false)
		{
			drawYAxisLabel(svg, _options);
		}

		// build row map
		_rowMap = buildRowMap(_rowData);

		// add default listeners
		addDefaultListeners();
	}

	/**
	 * Builds a map of <pdbId:chainId>, <row index> pairs
	 * for the given row data.
	 *
	 * @param rowData   rows of chain data
	 * @return {Object} <pdbId:chainId> to <row index> map
	 */
	function buildRowMap(rowData)
	{
		var map = {};

		// add a rectangle group for each chain
		_.each(rowData, function(allocation, rowIdx) {
			_.each(allocation, function(datum, idx) {
				map[PdbDataUtil.chainKey(datum.pdbId, datum.chain.chainId)] = rowIdx;
			});
		});

		return map;
	}

	/**
	 * Adds an event listener for specific diagram elements.
	 *
	 * @param selector  selector string for elements
	 * @param event     name of the event
	 * @param handler   event handler function
	 */
	function addListener(selector, event, handler)
	{
		_svg.selectAll(selector).on(event, handler);

		// save the listener for future reference
		if (_listeners[selector] == null)
		{
			_listeners[selector] = {};
		}

		_listeners[selector][event] = handler;
	}

	/**
	 * Removes an event listener for specific diagram elements.
	 *
	 * @param selector  selector string for elements
	 * @param event     name of the event
	 */
	function removeListener(selector, event)
	{
		_svg.selectAll(selector).on(event, null);

		// remove listener from the map
		if (_listeners[selector] &&
		    _listeners[selector][event])
		{
			delete _listeners[selector][event];
		}
	}

	function addDefaultListeners()
	{
		addListener(".pdb-chain-group", "click", function(datum, index) {
			// highlight the selected chain on the pdb panel
			highlight(d3.select(this));
		});
	}

	/**
	 * Reapplies current listeners to the diagram. This function should be
	 * called while adding new diagram elements after initialization.
	 */
	function reapplyListeners()
	{
		for (var selector in _listeners)
		{
			var target = _svg.selectAll(selector);

			for (var event in _listeners[selector])
			{
				target.on(event, _listeners[selector][event]);
			}
		}
	}

	/**
	 * Shows the panel.
	 */
	function showPanel()
	{
		$(_options.el).show();
	}

	/**
	 * Hides the panel.
	 */
	function hidePanel()
	{
		$(_options.el).hide();
	}

	/**
	 * Resizes the panel height to show only a limited number of chains.
	 *
	 * @param index level index
	 */
	function resizePanel(index)
	{
		// resize to collapsed height
		var collapsedHeight = calcCollapsedHeight(_options.numRows[index]);
		var prevHeight = _svg.attr("height");

		dispatchResizeStartEvent(collapsedHeight, prevHeight);

		_svg.transition()
			.duration(_options.animationDuration)
			.attr("height", collapsedHeight)
			.each("end", function() {
				dispatchResizeEndEvent(collapsedHeight, prevHeight);
			});

		_levelHeight = collapsedHeight;
	}

	/**
	 * Resizes the panel to its full height (to show all chains).
	 */
	function expandPanel()
	{
		// resize to full size
		var fullHeight = calcHeight(_options.elHeight);
		_svg.transition().duration(_options.animationDuration).attr("height", fullHeight);
	}

	/**
	 * Expands/Collapses the panel.
	 */
	function toggleHeight()
	{
		 var nextLevel = drawNextLevel();

		// resize panel
		resizePanel(nextLevel);
	}

	/**
	 * Draws the next level of rectangles.
	 *
	 * @return {Number} next level number
	 */
	function drawNextLevel()
	{
		// do not try to draw any further levels than max level
		// (no rectangle to draw beyond max level)
		var nextLevel = (_expansion + 1) % (_maxExpansionLevel + 1);

		// draw the rectangles if not drawn yet
		if (!_levelDrawn[nextLevel])
		{
			// draw rectangles for the next level
			drawPanel(_svg,
			          _options,
			          _rowData.slice(_options.numRows[_expansion], _options.numRows[nextLevel]),
			          xScale,
			          _options.numRows[_expansion]);

			// also reapply the listeners for the new elements
			reapplyListeners();

			// mark the indicator for the next level
			_levelDrawn[nextLevel] = true;
		}

		// update expansion level
		_expansion = nextLevel;

		return nextLevel;
	}

	/**
	 * Expands the panel to a specific level.
	 *
	 * @param level
	 */
	function expandToLevel(level)
	{
		var nextLevel = -1;

		// expand until desired level
		for (var i = _expansion;
		     i < level && i < _maxExpansionLevel;
		     i++)
		{
			nextLevel = drawNextLevel();
		}

		// if already expanded (or beyond) that level,
		// no need to update or resize
		if (nextLevel !== -1)
		{
			// resize panel
			resizePanel(nextLevel);
		}
	}

	/**
	 * Expands the panel to the level of the specified chain.
	 *
	 * @param pdbId
	 * @param chainId
	 */
	function expandToChainLevel(pdbId, chainId)
	{
		var chainLevel = -1;
		var chainRow = _rowMap[PdbDataUtil.chainKey(pdbId, chainId)];

		for (var i=0; i < _options.numRows.length; i++)
		{
			if (chainRow < _options.numRows[i])
			{
				chainLevel = i;
				break;
			}
		}

		// TODO chainLevel is beyond the visible levels, expand all?
		if (chainLevel !== -1)
		{
			expandToLevel(chainLevel);
		}
	}

	/**
	 * Checks if there are more chains (more rows) to show. This function
	 * returns true if the number of total rows exceeds the initial number
	 * of rows to be displayed (which is determined by numRows option).
	 *
	 * @return {boolean} true if there are more rows to show, false otherwise
	 */
	function hasMoreChains()
	{
		return (_rowData.length > _options.numRows[0]);
	}

	/**
	 * Highlights a group of chain rectangles by drawing an outline
	 * border around the bounding box of all group elements.
	 *
	 * @param chainGroup    a group of rectangles representing the pdb chain
	 */
	function highlight(chainGroup)
	{
		// update the reference
		_highlighted = chainGroup;

		// calculate the bounding box
		var bbox = boundingBox(chainGroup);

		// remove the previous selection rectangle(s)
		_svg.selectAll(".pdb-selection-rectangle-group").remove();
		var gRect = _svg.append('g')
			.attr('class', "pdb-selection-rectangle-group")
			.attr('opacity', 0);

		// add the selection rectangle
		var rect = gRect.append('rect')
			.attr('fill', "none")
			.attr('stroke', _options.highlightBorderColor)
			.attr('stroke-width', _options.highlightBorderWidth)
			.attr('x', bbox.x)
			.attr('y', bbox.y)
			.attr('width', bbox.width)
			.attr('height', bbox.height);

		gRect.transition().duration(_options.animationDuration).attr('opacity', 1);

		// store initial position for future use
		// TODO this is not a good way of using datum
		rect.datum({initPos: {x: bbox.x, y: bbox.y}});

		// ...alternatively we can just use a yellowish color
		// to highlight the whole background

		// trigger corresponding event
		_dispatcher.trigger(
			MutationDetailsEvents.PANEL_CHAIN_SELECTED,
			chainGroup);
	}

	function boundingBox(rectGroup)
	{
		var left = Infinity;
		var right = -1;
		var y = -1;
		var height = -1;

		rectGroup.selectAll("rect").each(function(datum, idx) {
			var rect = d3.select(this);
			// assuming height and y are the same for all rects
			y = parseFloat(rect.attr("y"));
			height = parseFloat(rect.attr("height"));

			var x = parseFloat(rect.attr("x"));
			var width = parseFloat(rect.attr("width"));

			if (x < left)
			{
				left = x;
			}

			if (x + width > right)
			{
				right = x + width;
			}
		});

		return {x: left,
			y: y,
			width: right - left,
			height: height};
	}

	/**
	 * Collapses the view to the currently highlighted chain group
	 *
	 * @param callback  function to invoke after the transition
	 */
	function minimizeToHighlighted(callback)
	{
		if (_highlighted != null)
		{
			minimizeToChain(_highlighted, callback);
		}
	}

	/**
	 * Collapses the view to the given chain group by hiding
	 * everything other than the given chain. Also reduces
	 * the size of the diagram to fit only a single row.
	 *
	 * @param chainGroup    chain group (svg element)
	 * @param callback      function to invoke after the transition
	 */
	function minimizeToChain(chainGroup, callback)
	{
		var duration = _options.animationDuration;

		// 3 transitions in parallel:

		// TODO shifting all chains causes problems with multiple transitions
		// 1) shift all chains up, such that selected chain will be on top
		//shiftToChain(chainGroup);

		// 1) reposition the given chain..
		moveToFirstRow(chainGroup, callback);

		//..and the selection rectangle if the chain is highlighted
		if (chainGroup == _highlighted)
		{
			moveToFirstRow(_svg.selectAll(".pdb-selection-rectangle-group"));
		}

		// 2) fade-out all chains (except selected) and labels
		fadeOutOthers(chainGroup);

		// 3) resize the panel to a single row size
		var collapsedHeight = calcCollapsedHeight(1);
		var prevHeight = _svg.attr("height");

		dispatchResizeStartEvent(collapsedHeight, prevHeight);

		_svg.transition().duration(duration)
			.attr("height", collapsedHeight)
			.each("end", function(){
				dispatchResizeEndEvent(collapsedHeight, prevHeight);
			});
	}

	/**
	 * Shift all the chain rectangles, such that the given chain
	 * will be in the first row.
	 *
	 * @param chainGroup    chain group (svg element)
	 * @param callback      function to invoke after the transition
	 */
	function shiftToChain(chainGroup, callback)
	{
		var duration = _options.animationDuration;
		var datum = chainGroup.datum();
		var key = PdbDataUtil.chainKey(datum.pdbId, datum.chain.chainId);
		var chainRow = _rowMap[key];

		// if chains are not at their original positions, then shift value should be different
//		var shift = chainRow * (_options.chainHeight + _options.chainPadding);

		// calculate shift value relative to the current position of the given chain group
		var shift = 0;

		chainGroup.selectAll("rect").each(function(datum, idx) {
			var rect = d3.select(this);
			shift = parseInt(rect.attr("y")) - _options.marginTop;
		});

		var shiftFn = function(target, d, attr) {
			var ele = d3.select(target);
			return (parseInt(ele.attr(attr)) - shift);
		};

		// shift up every chain on the y-axis
		yShiftRect(".pdb-chain-group rect", shiftFn, duration);
		yShiftRect(".pdb-selection-rectangle-group rect", shiftFn, duration);
		yShiftLine(".pdb-chain-group line", shiftFn, duration);

		// TODO it is better to bind this to a d3 transition
		// ..safest way is to call after the selected chain's transition ends
		setTimeout(callback, duration + 50);
	}

	/**
	 * Moves the given chainGroup to the first row.
	 *
	 * @param chainGroup
	 * @param callback
	 */
	function moveToFirstRow(chainGroup, callback)
	{
		var duration = _options.animationDuration;

		// first row coordinates...
		// (we can also use the default chain coordinates)
		var y = _options.marginTop;
		var height = _options.chainHeight;

		// move chain group rectangles and lines
		chainGroup.selectAll("line")
			.transition().duration(duration)
			.attr('y1', y + height/2)
			.attr('y2', y + height/2);

		chainGroup.selectAll("rect")
			.transition().duration(duration)
			.attr('y', y)
			.each("end", function() {
                if (_.isFunction(callback)) {
					callback();
				}
			});
	}

	/**
	 * Fades out all other element except the ones in
	 * the given chain group.
	 *
	 * @param chainGroup    chain group to exclude from fade out
	 * @param callback      function to invoke after the transition
	 */
	function fadeOutOthers(chainGroup, callback)
	{
		var duration = _options.animationDuration;
		var datum = chainGroup.datum();
		var key = PdbDataUtil.chainKey(datum.pdbId, datum.chain.chainId);

		// fade out all chain rectangles but the given
		_svg.selectAll(".pdb-chain-group")
			.transition().duration(duration)
			.attr("opacity", function(datum) {
				if (PdbDataUtil.chainKey(datum.pdbId, datum.chain.chainId) === key) {
					// do not hide the provided chain
					return 1;
				} else {
					// hide all the others
					return 0;
				}
			});

		// also fade out selection rectangle if the given chain is not selected
		_svg.selectAll(".pdb-selection-rectangle-group")
			.transition().duration(duration)
			.attr("opacity", function(datum) {
				if (_highlighted == chainGroup) {
					// do not hide the selection rectangle
					return 1;
				} else {
					// hide the selection rectangle
					return 0;
				}
			});

		_svg.select(".pdb-panel-y-axis-label-group")
			.transition().duration(duration)
			.attr("opacity", 0)
			.each("end", function() {
				if (_.isFunction(callback)) {
					callback();
				}
			});
	}

	function yShiftLine(selector, shiftFn, duration)
	{
		_svg.selectAll(selector)
			.transition().duration(duration)
			.attr("y1", function(d) {
				return shiftFn(this, d, "y1");
			})
			.attr("y2", function(d) {
				return shiftFn(this, d, "y2");
			});
	}

	function yShiftRect(selector, shiftFn, duration)
	{
		_svg.selectAll(selector)
			.transition().duration(duration)
			.attr("y", function(d) {
				return shiftFn(this, d, "y");
			});
	}

	/**
	 * Reverses the changes back to the state before calling
	 * the minimizeToChain function.
	 *
	 * @param callback  function to invoke after the transition
	 */
	function restoreToFull(callback)
	{
		var duration = _options.animationDuration;

		// put everything back to its original position
		restoreChainPositions();

		// fade-in hidden elements
		fadeInAll();

		var prevHeight = _svg.attr("height");

		dispatchResizeStartEvent(_levelHeight, prevHeight);

		// restore to previous height
		_svg.transition().duration(duration)
			.attr("height", _levelHeight)
			.each("end", function(){
				if (_.isFunction(callback)) {
					callback();
				}
				dispatchResizeEndEvent(_levelHeight, prevHeight);
			});
	}

	/**
	 * Restores all chains back to their initial positions.
	 */
	function restoreChainPositions(callback)
	{
		var duration = _options.animationDuration;

		var shiftFn = function(target, d, attr) {
			return d.initPos.y;
		};

		// put everything back to its original position
		yShiftRect(".pdb-chain-group rect", shiftFn, duration);
		yShiftLine(".pdb-chain-group line", shiftFn, duration);
		yShiftRect(".pdb-selection-rectangle-group rect", shiftFn, duration);

		// TODO it is better to bind this to a d3 transition
		// ..safest way is to call after the selected chain's transition ends
		setTimeout(callback, duration + 50);
	}

	/**
	 * Fades in all hidden components.
	 */
	function fadeInAll(callback)
	{
		var duration = _options.animationDuration;

		// fade-in hidden elements

		_svg.selectAll(".pdb-chain-group")
			.transition().duration(duration)
			.attr("opacity", 1);

		_svg.selectAll(".pdb-selection-rectangle-group")
			.transition().duration(duration)
			.attr("opacity", 1);

		_svg.selectAll(".pdb-panel-y-axis-label-group")
			.transition().duration(duration)
			.attr("opacity", 1)
			.each("end", function(){
				if (_.isFunction(callback)) {
					callback();
				}
			});
	}

	function getHighlighted()
	{
		return _highlighted;
	}

	function dispatchResizeStartEvent(newHeight, prevHeight)
	{
		_dispatcher.trigger(
			MutationDetailsEvents.PDB_PANEL_RESIZE_STARTED,
			newHeight, prevHeight, _options.maxHeight);
	}

	function dispatchResizeEndEvent(newHeight, prevHeight)
	{
		_dispatcher.trigger(
			MutationDetailsEvents.PDB_PANEL_RESIZE_ENDED,
			newHeight, prevHeight, _options.maxHeight);
	}

	return {init: init,
		addListener: addListener,
		removeListener: removeListener,
		getChainGroup: getChainGroup,
		getDefaultChainGroup: getDefaultChainGroup,
		show: showPanel,
		hide: hidePanel,
		toggleHeight: toggleHeight,
		expandToChainLevel: expandToChainLevel,
		minimizeToChain: minimizeToChain,
		minimizeToHighlighted: minimizeToHighlighted,
		restoreToFull: restoreToFull,
		restoreChainPositions: restoreChainPositions,
		fadeInAll: fadeInAll,
		hasMoreChains: hasMoreChains,
		highlight: highlight,
		getHighlighted: getHighlighted,
		dispatcher: _dispatcher};
}


/**
 * MutationPdbTable class (extends AdvancedDataTable)
 *
 * Highly customizable table view built on DataTables plugin.
 * See default options object (_defaultOpts) for details.
 *
 * With its default configuration, following events are dispatched by this class:
 * - MutationDetailsEvents.TABLE_CHAIN_SELECTED:
 *   dispatched when a PDB chain selected on the table
 * - MutationDetailsEvents.PDB_TABLE_READY:
 *   dispatched when the table initialization complete
 *
 * @param options   visual options object
 * @constructor
 *
 * @author Selcuk Onur Sumer
 */
function MutationPdbTable(options)
{
	var self = this;

	// default options object
	var _defaultOpts = {
		el: "#mutation_pdb_table_d3",
		elWidth: 740, // width of the container
		// default column options
		//
		// name: internal name used to define column specific properties
		// sTitle: display value
		// tip: tooltip value
		// [data table options]: sType, sClass, sWidth, asSorting, ...
		columns: {
			datum: {sTitle: "datum",
				tip:""},
			pdbId: {sTitle: "PDB Id",
				tip:"",
				sType: "string"},
			chain: {sTitle: "Chain",
				tip:"",
				sType: "string"},
			uniprotPos: {sTitle: "Uniprot Positions",
				tip:"",
				sType: "numeric"},
			identityPercent: {sTitle: "Identity Percent",
				tip:"",
				sType: "numeric"},
			organism: {sTitle: "Organism",
				tip:"",
				sType: "string"},
			summary: {sTitle: "Summary",
				tip:"",
				sType: "string",
				sWidth: "65%"}
		},
		// display order of column headers
		columnOrder: ["datum", "pdbId", "chain", "uniprotPos",
			"identityPercent", "organism", "summary"],
		// Indicates the visibility of columns
		//
		// - Valid string constants:
		// "visible": column will be visible initially
		// "hidden":  column will be hidden initially,
		// but user can unhide the column via show/hide option
		// "excluded": column will be hidden initially,
		// and the user cannot unhide the column via show/hide option
		//
		// - Custom function: It is also possible to set a custom function
		// to determine the visibility of a column. A custom function
		// should return one of the valid string constants defined above.
		// For any unknown visibility value, column will be hidden by default.
		//
		// All other columns will be initially hidden by default.
		columnVisibility: {
			"pdbId": "visible",
			"chain": "visible",
			"uniprotPos": "visible",
			"identityPercent": "hidden",
			"organism": "visible",
			"summary": "visible",
			"datum": "excluded"
		},
		// Indicates whether a column is searchable or not.
		// Should be a boolean value or a function.
		//
		// All other columns will be initially non-searchable by default.
		columnSearch: {
			"pdbId": true,
			"organism": true,
			"summary": true
		},
		// renderer function for each column
		columnRender: {
			identityPercent: function(datum) {
				// format as a percentage value
				return Math.round(datum.chain.mergedAlignment.identityPerc * 100);
			},
			pdbId: function(datum) {
				// format using the corresponding template
				var templateFn = BackboneTemplateCache.getTemplateFn("mutation_pdb_table_pdb_cell_template");
				return templateFn({pdbId: datum.pdbId});
			},
			chain: function(datum) {
				// format using the corresponding template
				var templateFn = BackboneTemplateCache.getTemplateFn("mutation_pdb_table_chain_cell_template");
				return templateFn({chainId: datum.chain.chainId});
			},
			organism: function(datum) {
				return datum.organism;
			},
			summary: function(datum) {
				var vars = {summary: datum.summary.title,
					molecule: datum.summary.molecule};

				// format using the corresponding template
				var templateFn = BackboneTemplateCache.getTemplateFn("mutation_pdb_table_summary_cell_template");
				return templateFn(vars);
			},
			uniprotPos: function(datum) {
				// there is no data (null) for uniprot positions,
				// so set the display value by using the hidden
				// column "datum"
				return datum.chain.mergedAlignment.uniprotFrom + "-" +
				       datum.chain.mergedAlignment.uniprotTo;
			}
		},
		// default tooltip functions
		columnTooltips: {
			"simple": function(selector) {
				var qTipOptions = MutationViewsUtil.defaultTableTooltipOpts();
				$(selector).find('.simple-tip').qtip(qTipOptions);
			}
		},
		// default event listener config
		// TODO add more params if necessary
		eventListeners: {
			"pdbLink": function(dataTable, dispatcher, indexMap) {
				$(dataTable).on("click", ".pbd-chain-table-chain-cell a", function (event) {
					event.preventDefault();

					// remove previous highlights
					removeAllSelection();

					// get selected row via event target
					var selectedRow = $(event.target).closest("tr.pdb-chain-table-data-row");

					// highlight selected row
					selectedRow.addClass('row_selected');

					//var data = _dataTable.fnGetData(this);
					var data = dataTable.fnGetData(selectedRow[0]);
					var datum = data[indexMap["datum"]];

					// trigger corresponding event
					dispatcher.trigger(
						MutationDetailsEvents.TABLE_CHAIN_SELECTED,
						datum.pdbId,
						datum.chain.chainId);
				});
			}
		},
		// column sort functions
		columnSort: {
			identityPercent: function(datum) {
				return MutationDetailsTableFormatter.assignFloatValue(
					Math.round(datum.chain.mergedAlignment.identityPerc * 100));
			},
			pdbId: function(datum) {
				return datum.pdbId;
			},
			chain: function(datum) {
				return datum.chain.chainId;
			},
			organism: function(datum) {
				return datum.organism;
			},
			summary: function(datum) {
				return datum.summary.title + datum.summary.molecule;
			},
			uniprotPos: function(datum) {
				return MutationDetailsTableFormatter.assignIntValue(
					datum.chain.mergedAlignment.uniprotFrom);
			}
		},
		// column filter functions
		columnFilter: {
			identityPercent: function(datum) {
				return Math.round(datum.chain.mergedAlignment.identityPerc * 100);
			},
			summary: function(datum) {
				return datum.summary.title + " " + datum.summary.molecule;
			},
			uniprotPos: function(datum) {
				return datum.chain.mergedAlignment.uniprotFrom + "-" +
				       datum.chain.mergedAlignment.uniprotTo;
			}
		},
		// delay amount before applying the user entered filter query
		filteringDelay: 0,
		// WARNING: overwriting advanced DataTables options such as
		// aoColumnDefs, oColVis, and fnDrawCallback may break column
		// visibility, sorting, and filtering. Proceed wisely ;)
		dataTableOpts: {
			//"sDom": '<"H"<"mutation_datatables_filter"f>C<"mutation_datatables_info"i>>t',
			"sDom": '<"H"<"mutation_pdb_datatable_info"i><"mutation_pdb_datatable_filter"f>>t',
			"bJQueryUI": true,
			"bPaginate": false,
			"bFilter": true,
			"sScrollY": "200px",
			"bScrollCollapse": true,
			"oLanguage": {
				"sInfo": "Showing _TOTAL_ PDB chain(s)",
				"sInfoFiltered": "(out of _MAX_ total chains)",
				"sInfoEmpty": "No chains to show"
			}
		}
	};

	// merge options with default options to use defaults for missing values
	var _options = jQuery.extend(true, {}, _defaultOpts, options);

	// call super constructor to init options and other params
	AdvancedDataTable.call(this, _options);
	_options = self._options;

	// custom event dispatcher
	var _dispatcher = self._dispatcher;

	var _rowMap = {};

	var _selectedRow = null;

	/**
	 * Generates the data table options for the given parameters.
	 *
	 * @param tableSelector jQuery selector for the target table
	 * @param rows          data rows
	 * @param columnOpts    column options
	 * @param nameMap       map of <column display name, column name>
	 * @param indexMap      map of <column name, column index>
	 * @param hiddenCols    indices of the hidden columns
	 * @param excludedCols  indices of the excluded columns
	 * @param nonSearchableCols    indices of the columns excluded from search
	 * @return {object}     DataTable options
	 * @private
	 */
	function initDataTableOpts(tableSelector, rows, columnOpts, nameMap,
		indexMap, hiddenCols, excludedCols, nonSearchableCols)
	{
		// generate column options for the data table
		var columns = DataTableUtil.getColumnOptions(columnOpts,
			indexMap);

		// these are the parametric data tables options
		var tableOpts = {
	        "aaData" : rows,
	        "aoColumns" : columns,
			"aoColumnDefs":[
				{"bVisible": false,
					"aTargets": hiddenCols},
				{"bSearchable": false,
					"aTargets": nonSearchableCols}
			],
			"oColVis": {"aiExclude": excludedCols}, // columns to always hide
			"fnDrawCallback": function(oSettings) {
				self._addColumnTooltips();
			},
			"fnHeaderCallback": function(nHead, aData, iStart, iEnd, aiDisplay) {
				$(nHead).find('th').addClass("mutation-pdb-table-header");
			},
			"fnRowCallback": function(nRow, aData, iDisplayIndex, iDisplayIndexFull ) {
				var datum = aData[indexMap["datum"]];
				var key = PdbDataUtil.chainKey(datum.pdbId,
				                               datum.chain.chainId);
				_rowMap[key] = nRow;
				$(nRow).addClass("pdb-chain-table-data-row");
			},
			"fnInitComplete": function(oSettings, json) {
				// trigger corresponding event
				_dispatcher.trigger(
					MutationDetailsEvents.PDB_TABLE_READY);
			}
		};

		return tableOpts;
	}

	/**
	 * Determines the visibility value for the given column name
	 *
	 * @param columnName    name of the column (header)
	 * @return {String}     visibility value for the given column
	 */
	function visibilityValue(columnName)
	{
		var vis = _options.columnVisibility[columnName];
		var value = vis;

		// if not in the list, hidden by default
		if (!vis)
		{
			value = "hidden";
		}
		// if function, then evaluate the value
		else if (_.isFunction(vis))
		{
			// TODO determine function params (if needed)
			value = vis();
		}

		return value;
	}

	/**
	 * Determines the search value for the given column name
	 *
	 * @param columnName    name of the column (header)
	 * @return {Boolean}    whether searchable or not
	 */
	function searchValue(columnName)
	{
		var searchVal = _options.columnSearch[columnName];
		var value = searchVal;

		// if not in the list, hidden by default
		if (searchVal == null)
		{
			value = false;
		}
		// if function, then evaluate the value
		else if (_.isFunction(searchVal))
		{
			// TODO determine function params (if needed)
			value = searchVal();
		}

		return value;
	}

	function addEventListeners(indexMap)
	{
		// super.addEventListeners(indexMap);

		// TODO mouse over/out actions do not work as desired

//		$(_options.el).on("mouseleave", "table", function (event) {
//			//var data = _dataTable.fnGetData(this);
//
//			// trigger corresponding event
//			_dispatcher.trigger(
//				MutationDetailsEvents.TABLE_CHAIN_MOUSEOUT);
//		});
//
//		$(_options.el).on("mouseenter", "tr", function (event) {
//			var data = _dataTable.fnGetData(this);
//
//			// trigger corresponding event
//			_dispatcher.trigger(
//				MutationDetailsEvents.TABLE_CHAIN_MOUSEOVER,
//				data[indexMap["pdb id"]],
//				data[indexMap["chain"]]);
//		});
	}

	function cleanFilters()
	{
		// just show everything
		self.getDataTable().fnFilter("");
	}

	function selectRow(pdbId, chainId)
	{
		var key = PdbDataUtil.chainKey(pdbId, chainId);

		// remove previous highlights
		removeAllSelection();

		// highlight selected
		var nRow = _rowMap[key];
		$(nRow).addClass("row_selected");

		_selectedRow = nRow;
	}

	function removeAllSelection()
	{
		$(_options.el).find("tr").removeClass("row_selected");
	}

	function getSelectedRow()
	{
		return _selectedRow;
	}

	// override required functions
	this._initDataTableOpts = initDataTableOpts;
	this._visibilityValue = visibilityValue;
	this._searchValue = searchValue;

	// additional public functions
	this.selectRow = selectRow;
	this.cleanFilters = cleanFilters;
	this.getSelectedRow = getSelectedRow;
	this.dispatcher = this._dispatcher;
}

// MutationPdbTable extends AdvancedDataTable...
MutationPdbTable.prototype = new AdvancedDataTable();
MutationPdbTable.prototype.constructor = MutationPdbTable;
/*
 * Copyright (c) 2012 Memorial Sloan-Kettering Cancer Center.
 * This library is free software; you can redistribute it and/or modify it
 * under the terms of the GNU Lesser General Public License as published
 * by the Free Software Foundation; either version 2.1 of the License, or
 * any later version.
 *
 * This library is distributed in the hope that it will be useful, but
 * WITHOUT ANY WARRANTY, WITHOUT EVEN THE IMPLIED WARRANTY OF
 * MERCHANTABILITY OR FITNESS FOR A PARTICULAR PURPOSE.  The software and
 * documentation provided hereunder is on an "as is" basis, and
 * Memorial Sloan-Kettering Cancer Center
 * has no obligations to provide maintenance, support,
 * updates, enhancements or modifications.  In no event shall
 * Memorial Sloan-Kettering Cancer Center
 * be liable to any party for direct, indirect, special,
 * incidental or consequential damages, including lost profits, arising
 * out of the use of this software and its documentation, even if
 * Memorial Sloan-Kettering Cancer Center
 * has been advised of the possibility of such damage.  See
 * the GNU Lesser General Public License for more details.
 *
 * You should have received a copy of the GNU Lesser General Public License
 * along with this library; if not, write to the Free Software Foundation,
 * Inc., 59 Temple Place, Suite 330, Boston, MA 02111-1307 USA.
 */

/**
 * Makes a Pancancer Mutation Histogram on the DOM el.
 *
 * @param byProteinPosData          [list of {cancer_study, cancer_type, hugo, protein_pos_start, count} ]
 * @param byGeneData                [list of {cancer_study, cancer_type, hugo, count} ]
 * @param cancer_study_meta_data    [list of {cancer_study, cancer_type, num_sequenced_samples} ]
 * @param el                        DOM element
 * @param params                    overrides default parameters: { margin: { top, bottom, right, left }, width, height, this_cancer_study }
 * @return  an object {el, qtip} where qtip is a function: svg ->
 *          undefined, creates qtips and their corresponding `rect .mouseOver`
 *          elements
 *
 * @author Gideon Dresdner <dresdnerg@cbio.mskcc.org>
 * September 2013
 */
// TODO make the histogram compatible for different data types (keyword, position data, mutation type, etc)
function PancanMutationHistogram(byProteinPosData, byGeneData, cancer_study_meta_data, el, params) {

    params = params || {};
    if (params.sparkline) {
        params = _.extend({
            margin: {top: -12, right: 0, bottom: 0, left: 0},
            width: 30,
            height: 12,
            this_cancer_study: undefined
        }, params);
    } else {
        params = _.extend({
            margin: {top:6, right: 10, bottom: 20, left: 40},
            width: 600,
            height: 300,
            this_cancer_study: undefined
        }, params);
    }

    var cancer_study2meta_data = generate_cancer_study2datum(cancer_study_meta_data);
    var all_cancer_studies = _.keys(cancer_study2meta_data);

    // --- data munging --- //

    // copy
    var bykeyword_data = deep_copy(byProteinPosData);
    var bygene_data = deep_copy(byGeneData);

    // extend
	//var keyword = bykeyword_data[0].keyword;
	var keyword = bykeyword_data[0].hugo + " " + bykeyword_data[0].protein_pos_start;

    bykeyword_data = extend_by_zero_set(bykeyword_data)
        .map(function(d) { d.keyword = keyword; return d; });     // make sure everything has a key.  TODO: remove this extra list traversal
    bygene_data = extend_by_zero_set(bygene_data);

    var cancer_study2datum = {
        bykeyword: generate_cancer_study2datum(bykeyword_data),
        bygene: generate_cancer_study2datum(bygene_data)
    };
    
    var commonKeys = _.intersection( _.keys(cancer_study2datum.bykeyword), _.keys(cancer_study2datum.bygene) );
    bykeyword_data = [];
    bygene_data = [];
    _.each(commonKeys, function(aKey) {
	bykeyword_data.push(cancer_study2datum.bykeyword[aKey]);
        bygene_data.push(cancer_study2datum.bygene[aKey]);
    });


    if (bygene_data.length !== bykeyword_data.length) {
        throw new Error("must be same length");
    }

    if (bygene_data.length !== all_cancer_studies.length) {
        throw new Error("there must be a datum for every cancer study and visa versa");
    }

    // subtract off counts in bykeyword_data from bygene_data
    // because the counts in bygene_data include the ones in bykeyword_data
    // and we don't want to count the same thing twice.
    bygene_data.forEach(function(bygene_datum) {
        var bykeyword_datum = cancer_study2datum.bykeyword[bygene_datum.cancer_study];
        var new_count = bygene_datum.count - bykeyword_datum.count;

        if (new_count < 0) {
            throw new Error("more mutations for a particular keyword than "
                + "for all keywords of a particular gene");
        }

        bygene_datum.count = new_count;
    });
    
    var totalByGene = _.reduce(bygene_data, function(memo, datum){ return memo + datum.count; }, 0);
    var totalByKeyword = _.reduce(bykeyword_data, function(memo, datum){ return memo + datum.count; }, 0);
    var totalSequenced = _.reduce(cancer_study2meta_data, function(memo, datum){ return memo + datum.num_sequenced_samples; }, 0);

    _.mixin({
        unzip: function(array) {
            return _.zip.apply(_, array);
        }
    });

    var all_data = bykeyword_data.concat(bygene_data);
    try {
        all_data = _.chain(all_data)
            .map(compute_frequency)
            .groupBy(function(d) {
                return d.cancer_study;
            })
            .map(_.identity)    // extract groups
            .sortBy(cancer_type)
            .unzip()            // turn into layers for d3.stack
            .value();
    } catch(e) {
        throw new Error(e);
    }

    function deep_copy(list_of_objects) {
        return list_of_objects.map(_.clone);
    }

    function generate_cancer_study2datum(data) {
        return _.reduce(data, function(acc, next) {
            acc[next.cancer_study] = next;
            return acc;
        }, {});
    }

    function compute_frequency(d) {
        var num_sequenced_samples = cancer_study2meta_data[d.cancer_study].num_sequenced_samples;
        d.num_sequenced_samples = num_sequenced_samples;
        d.frequency = d.count / num_sequenced_samples;
        return d;
    }

    // takes a list of cancer studies (presumably one which contains all the
    // cancer studies for a cancer type) and returns the total frequency in
    // that list
    //
    // *signature:* `array -> number`
    function total_frequency(group) {
        var total_frequency = _.reduce(group, function(acc, next) { return acc + next.frequency }, 0);
        return -1 * total_frequency;
    }

    // returns the cancer type of a group
    // *throws* error if not all elements in the list have the same cancer type
    //
    // *signature:* `array -> string`
    function cancer_type(group) {
        var cancerType = group[0].cancer_type;
        if (!_.every(group, function(d) { return d.cancer_type === cancerType; })) {
            throw new Error("not all data in a group have the same cancer type");
        }

        return cancerType;
    }

    // add in missing cancer studies as data points with count = 0
    function zero_set(data) {
        var cancer_study2datum = generate_cancer_study2datum(data);
        // TODO: this could be optimized by referring to the `cancer_study2datum` object

        function zero_datum(cancer_study) {
            return {
                cancer_study: cancer_study,
                count: 0,
                cancer_type: cancer_study2meta_data[cancer_study].cancer_type,
                num_sequenced_samples: cancer_study2meta_data[cancer_study].num_sequenced_samples
            };
        }

        return _.chain(all_cancer_studies)
            .reduce(function(acc, study) {
                if (!_.has(cancer_study2datum, study)) {
                    // do all_cancer_studies *setminus* cancer_study2datum
                    acc.push(study);
                }
                return acc;
            }, [])
            .map(zero_datum)
            .value();
    }

    function extend_by_zero_set(data) {
        return data.concat(zero_set(data));
    }

    // --- visualization --- //

    // margin conventions http://bl.ocks.org/mbostock/3019563
    var width = params.width - params.margin.left - params.margin.left;
    var height = params.height - params.margin.top - params.margin.bottom;

    var svg = d3.select(el).append("svg")
        .attr("width", params.width)
        .attr("height", params.height)
        .append("g")
        .attr("transform", "translate(" + params.margin.left + "," + params.margin.top + ")");

    var stack = d3.layout.stack()
            .x(function(d) { return d.cancer_study; })
            .y(function(d) { return d.frequency; })
        ;

    var layers = stack(all_data);
//    console.log(layers);

    var x = d3.scale.ordinal()
        .domain(all_data[0].map(function(d) { return d.cancer_study; }))
        .rangeBands([0, width], .1);

    // sparkline y axis does not scale: will always be from 0 to 1
    var sparkline_y_threshold = .2
    var yStackMax = params.sparkline ? sparkline_y_threshold
        : d3.max(layers, function(layer) { return d3.max(layer, function(d) { return d.y0 + d.y; }); });

    var y = d3.scale.linear()
        .domain([0, yStackMax])
        .range([height, 0])
        .clamp(true)
        ;

    // --- bar chart ---

    var googleblue = "LimeGreen";
    var googlered = "Green";

    var layer = svg.selectAll(".layer")
        .data(layers)
        .enter().append("g")
        .attr("class", "layer")
        .style("fill", function(d, i) { return [googlered, googleblue][i]; });

    var rect = layer.selectAll("rect")
        .data(function(d) { return d; })
        .enter().append("rect")
        .attr("x", function(d) { return x(d.cancer_study); })
        .attr("y", function(d) { return y(d.y0 + d.y); })
        .attr("width", function(d) { return x.rangeBand(); })
        .attr("height", function(d) { return y(d.y0) - y(d.y0 + d.y); })

    // *** kill process, do nothing more ***
    if (params.sparkline) {
        return {
            el: el,
            qtip: function() { throw new Error("don't qtip a sparkline"); }
        };
    }

    // --- axises --- //

    var percent_format = d3.format(yStackMax > .1 ? ".0%" : ".1%");
    var yAxis = d3.svg.axis()
        .scale(y)
        .tickFormat(percent_format)
        .orient("left");
    yAxis.tickSize(yAxis.tickSize(), 0, 0);

    // list of element that represent the start and end of each cancer type in
    // the sorted list of cancer studies
    var study_start_ends = (function() {
        var first = all_data[0][0];

        function new_element_from_datum(d) {
            return {
                cancer_type: d.cancer_type,
                start: d.cancer_study,
                end: d.cancer_study,
                color: cancer_study2meta_data[d.cancer_study].color
            };
        }

        return _.chain(all_data[0])
            .reduce(function(acc, next) {
                var last = _.last(acc);

                // beginning of a new cancer type, create a first cancer_study
                if (last.cancer_type !== next.cancer_type) {
                    return acc.concat(new_element_from_datum(next));
                }

                // within a cancer type, continue updating the last
                // cancer_study
                if (last.cancer_type === next.cancer_type) {
                    last.end = next.cancer_study;
                    return acc;
                }

            }, [ new_element_from_datum(first) ])
            .value();
    }());

    // add the cancer type axis
    svg.selectAll('line')
        .data(study_start_ends)
        .enter()
        .append('line')
        .attr('x1', function(d) { return x(d.start); })
        .attr('x2', function(d) { return x(d.end) + x.rangeBand(); })
        .attr('y1', height + params.margin.bottom / 3)
        .attr('y2', height + params.margin.bottom / 3)
        .style('stroke-width', 5)
        .style('stroke', function(d) { return d.color; })
    ;

    // append y axis

    var yAxisEl = svg.append("g")
        .call(yAxis)
        .attr('stroke', '#000')
        .attr('shape-rendering', 'crispEdges');

    var hugo_gene_name = _.find(layers[0], function(d) { return d.hugo !== undefined; }).hugo;
    var keyword = _.find(layers[0], function(d) { return d.keyword !== undefined; }).keyword;

    // star the current cancer study if this_cancer_study is provided.
    if (!_.isUndefined(params.this_cancer_study)) {
        star_this_cancer_study();
    }

    function star_this_cancer_study() {
        var this_cancer_study_data = _.find(all_data[0], function(d) {
            return d.cancer_study === params.this_cancer_study;
        });

        var this_cancer_type;
        try {
            this_cancer_type = this_cancer_study_data.cancer_type;
        } catch(e) {
            throw new Error(e + ": could not find this the corresponding datum for this cancer study, [" + params.this_cancer_study + "]");
        }

        var find_this_cancer_studdy_datum = function(group) {
            return _.find(group, function(d) {
                return d.cancer_study === params.this_cancer_study;
            });
        };

        var this_cancer_type_group = _.zip.apply(null, all_data);
        this_cancer_type_group = _.find(this_cancer_type_group, find_this_cancer_studdy_datum);

        var total_freq = total_frequency(this_cancer_type_group);

        svg.append('text')
            .text('*')
            .attr('id', 'star')
            .attr('x', x(params.this_cancer_study))
            .attr('y', y(-1 * total_freq) + 10)
            .style("font-family", "Helvetica Neue, Helvetica, Arial, sans-serif")
            .style("font-size", (x.rangeBand()*3) + "px");
    }

    function qtip(svg) {
        var mouseOverBar = d3.select(svg).selectAll('.mouseOver')
            .data(all_cancer_studies)
            .enter()
            .append('rect')
            .attr('class', 'mouseOver')
            .attr('y', params.margin.top)
            .attr('x', function(d) {
                return x(d) + params.margin.left;
            })
            .attr('opacity', '0')
            .attr('height', height + 5)
            .attr('width', x.rangeBand())
            .on('mouseover', function() { d3.select(this).attr('opacity', '0.25'); })
            .on('mouseout', function() { d3.select(this).attr('opacity', '0'); });

        // add qtips for each bar
        mouseOverBar.each(function(d) {
            $(this).qtip({
                content: {text: 'mouseover failed'},
                position: {my:'left top', at:'center right', viewport: $(window)},
                style: { classes: 'qtip-light qtip-rounded qtip-shadow qtip-wide' },
                hide: { fixed: true, delay: 100 },
                events: {
                    render: function(event, api) {
                        var data = getRectsByCancerStudy(d).map(function(rect) { return rect[0].__data__; });
                        var bykeyword = data.filter(function(d) { return _.has(d, "keyword"); })[0] || {};
                        var bygene = data.filter(function(d) { return !_.has(d, "keyword"); })[0] || {};
                        var cancer_study = bygene.cancer_study;     // there should always be a bygene datum
                        var total = cancer_study2meta_data[cancer_study].num_sequenced_samples;
                        var text = "<p style='font-weight:bold;'>" + cancer_study + "</p>"
                            + countText(bykeyword, bygene, total);

                        api.set('content.text', text);
                    }
                }
            });
        });
    }

    function qtip_template(d, total) {
        var count = d.count || 0;
        if (!('frequency' in d)) d.frequency = count / total;
        var percent = (d.frequency * 100).toFixed(1)+'%';
        return (_.template("<span><b>{{percent}}</b> (<b>{{count}}</b> of {{total}} sequenced samples)</span>"))({percent: percent, count: count, total: total});
    }
    
    function countText(bykeyword, bygene, total) {
        return "<p style='color: " + googlered + "; margin-bottom:0;'>"
                + keyword  + ": "  + qtip_template(bykeyword, total) + "</p>"
                + "<p style='color: " + googleblue + "; margin-top:0;'>"
                + "Other " + hugo_gene_name +  " mutations: "  + qtip_template(bygene, total) + "</p>";
    }

    function getRectsByCancerStudy(cancer_study) {
        return rect.filter(function(d) { return d.cancer_study === cancer_study; });
    }

    return {
        el: el,
        qtip: qtip,
        overallCountText: function() {return countText({count:totalByKeyword}, {count:totalByGene}, totalSequenced);}
    };
};

/**
 * Controller class for the Main Mutation view.
 * Listens to the various events and make necessary changes
 * on the view wrt each event type.
 *
 * @param mainMutationView  a MainMutationView instance
 * @param mutationDiagram   a MutationDiagram instance
 *
 * @author Selcuk Onur Sumer
 */
function MainMutationController(mainMutationView, mutationDiagram)
{
	function init()
	{
		// add listeners to the custom event dispatcher of the diagram

		mutationDiagram.dispatcher.on(
			MutationDetailsEvents.ALL_LOLLIPOPS_DESELECTED,
			allDeselectHandler);

		mutationDiagram.dispatcher.on(
			MutationDetailsEvents.LOLLIPOP_DESELECTED,
			deselectHandler);

		mutationDiagram.dispatcher.on(
			MutationDetailsEvents.LOLLIPOP_SELECTED,
			selectHandler);

		mutationDiagram.dispatcher.on(
			MutationDetailsEvents.DIAGRAM_PLOT_UPDATED,
			diagramUpdateHandler);

		// also init reset link call back
		mainMutationView.addResetCallback(handleReset);
	}

	function handleReset(event)
	{
		// reset the diagram contents
		mutationDiagram.resetPlot();

		// hide the filter info text
		mainMutationView.hideFilterInfo();
	}

	function diagramUpdateHandler()
	{
		if (mutationDiagram.isFiltered())
		{
			// display info text
			mainMutationView.showFilterInfo();
		}
		else
		{
			// hide info text
			mainMutationView.hideFilterInfo();
		}
	}

	function allDeselectHandler()
	{
		// hide filter reset info
		if (!mutationDiagram.isFiltered())
		{
			mainMutationView.hideFilterInfo();
		}
	}

	function deselectHandler(datum, index)
	{
		// check if all deselected
		// (always show text if still there is a selected data point)
		if (mutationDiagram.getSelectedElements().length == 0)
		{
			// hide filter reset info
			allDeselectHandler();
		}
	}

	function selectHandler(datum, index)
	{
		// show filter reset info
		mainMutationView.showFilterInfo();
	}

	init();
}

/**
 * Controller class for the 3D Mutation view.
 * Listens to the various events and make necessary changes
 * on the view wrt each event type.
 *
 * @param mutationDetailsView   a MutationDetailsView instance
 * @param mainMutationView      a MainMutationView instance
 * @param mut3dVisView          a Mutation3dVisView instance
 * @param mut3dView             a Mutation3dView instance
 * @param mut3dVis              singleton Mutation3dVis instance
 * @param pdbProxy              proxy for pdb data
 * @param mutationUtil          data utility class (having the related mutations)
 * @param mutationDiagram       a MutationDiagram instance
 * @param mutationTable         a MutationDetailsTable instance
 * @param geneSymbol            hugo gene symbol (string value)
 *
 * @author Selcuk Onur Sumer
 */
function Mutation3dController(mutationDetailsView, mainMutationView,
	mut3dVisView, mut3dView, mut3dVis, pdbProxy, mutationUtil,
	mutationDiagram, mutationTable, geneSymbol)
{
	// we cannot get pdb panel view as a constructor parameter,
	// since it is initialized after initializing this controller
	var _pdbPanelView = null;
	var _pdbTableView = null;

	// TODO this can be implemented in a better/safer way
	// ...find a way to bind the source info to the actual event

	// flags for distinguishing actual event sources
	var _chainSelectedByTable = false;

	function init()
	{
		// add listeners to the custom event dispatcher of the diagram

		mutationDiagram.dispatcher.on(
			MutationDetailsEvents.ALL_LOLLIPOPS_DESELECTED,
			allDeselectHandler);

		mutationDiagram.dispatcher.on(
			MutationDetailsEvents.LOLLIPOP_DESELECTED,
			diagramDeselectHandler);

		mutationDiagram.dispatcher.on(
			MutationDetailsEvents.LOLLIPOP_SELECTED,
			diagramSelectHandler);

		mutationDiagram.dispatcher.on(
			MutationDetailsEvents.LOLLIPOP_MOUSEOVER,
			diagramMouseoverHandler);

		mutationDiagram.dispatcher.on(
			MutationDetailsEvents.LOLLIPOP_MOUSEOUT,
			diagramMouseoutHandler);

		mutationDiagram.dispatcher.on(
			MutationDetailsEvents.DIAGRAM_PLOT_UPDATED,
			diagramUpdateHandler);

		mutationDiagram.dispatcher.on(
			MutationDetailsEvents.DIAGRAM_PLOT_RESET,
			diagramResetHandler);

		// add listeners for the mutation table view
		mutationTable.dispatcher.on(
			MutationDetailsEvents.PDB_LINK_CLICKED,
			pdbLinkHandler);

		mutationTable.dispatcher.on(
			MutationDetailsEvents.PROTEIN_CHANGE_LINK_CLICKED,
			proteinChangeLinkHandler);

		// add listeners for the mutation 3d view
		mut3dView.addInitCallback(mut3dInitHandler);

		// add listeners for the mutation 3d vis view
		mut3dVisView.dispatcher.on(
			MutationDetailsEvents.VIEW_3D_PANEL_CLOSED,
			view3dPanelCloseHandler);

		mut3dVisView.dispatcher.on(
			MutationDetailsEvents.VIEW_3D_STRUCTURE_RELOADED,
			view3dReloadHandler);

		// add listeners for the mutation details view
		mutationDetailsView.dispatcher.on(
			MutationDetailsEvents.GENE_TAB_SELECTED,
			geneTabSelectHandler);
	}

	function geneTabSelectHandler(gene)
	{
//		var sameGene = (gene.toLowerCase() == geneSymbol.toLowerCase());
//		var reset = sameGene &&
//		            mut3dView &&
//					mut3dVisView &&
//		            mut3dVisView.isVisible();

		// reset if the 3D panel is visible,
		// and selected gene is this controller's gene
//		if (reset)
//		{
//			// TODO instead of reset, restore to previous config:
//			// may need to update resetView and loadDefaultChain methods
//			// (see issue #456)
//			mut3dView.resetView();
//		}

		// just hide the 3D view for now

		if (mut3dVisView)
		{
			mut3dVisView.resetPanelPosition();
			mut3dVisView.hideView();
		}
	}

	function view3dPanelCloseHandler()
	{
		// hide the corresponding pdb panel and table views

		if (_pdbPanelView)
		{
			_pdbPanelView.hideView();
		}
	}

	function mut3dInitHandler(event)
	{
		reset3dView();

		if (mut3dVisView != null)
		{
			mut3dVisView.resetPanelPosition();
			mut3dVisView.maximizeView();
		}
	}

	function panelResizeStartHandler(newHeight, prevHeight, maxHeight)
	{
		// check if it is expanded beyond the max height
		if (newHeight > maxHeight)
		{
			// add the toggle bar at the beginning of the resize
			_pdbPanelView.toggleScrollBar(maxHeight);
		}
	}

	function panelResizeEndHandler(newHeight, prevHeight, maxHeight)
	{
		// check if it is collapsed
		if (newHeight <= maxHeight)
		{
			// remove the toggle bar at the end of the resize
			_pdbPanelView.toggleScrollBar(-1);
		}

		// if there is a change in the size,
		// then also scroll to the correct position
		if (prevHeight != newHeight)
		{
			_pdbPanelView.scrollToSelected();
		}
	}

	function panelChainSelectHandler(element)
	{
		// scroll to the selected chain if selection triggered by the table
		// (i.e: exclude manual selection for the sake of user-friendliness)
		if (_chainSelectedByTable)
		{
			// scroll the view
			_pdbPanelView.scrollToSelected();
		}

		// update 3D view with the selected chain data
		var datum = element.datum();

		if (mut3dVisView != null)
		{
			mut3dVisView.maximizeView();
			mut3dVisView.updateView(geneSymbol, datum.pdbId, datum.chain);
		}

		// also update the pdb table (highlight the corresponding row)
		if (!_chainSelectedByTable &&
		    _pdbTableView != null)
		{
			_pdbTableView.resetFilters();
			_pdbTableView.selectChain(datum.pdbId, datum.chain.chainId);
			_pdbTableView.scrollToSelected();
		}

		// reset the flag
		_chainSelectedByTable = false;
	}

	function view3dReloadHandler()
	{
		// highlight mutations on the 3D view
		// (highlight only if the corresponding view is visible)
		if (mut3dView.isVisible() &&
		    mutationDiagram.isHighlighted())
		{
			highlightSelected();
		}
	}

	function tableChainSelectHandler(pdbId, chainId)
	{
		if (pdbId && chainId)
		{
			_pdbPanelView.selectChain(pdbId, chainId);
			_chainSelectedByTable = true;
		}
	}

	function tableMouseoutHandler()
	{
		_pdbPanelView.pdbPanel.minimizeToHighlighted();
	}

	function tableMouseoverHandler(pdbId, chainId)
	{
		if (pdbId && chainId)
		{
			_pdbPanelView.pdbPanel.minimizeToChain(
				_pdbPanelView.pdbPanel.getChainGroup(pdbId, chainId));
		}
	}

	function initPdbTable(pdbColl)
	{
		// init pdb table view if not initialized yet
		if (_pdbTableView == null &&
		    _pdbPanelView != null &&
		    pdbColl.length > 0)
		{
			_pdbTableView = _pdbPanelView.initPdbTableView(pdbColl, function(view, table) {
				// we need to register a callback to add this event listener
				table.dispatcher.on(
					MutationDetailsEvents.PDB_TABLE_READY,
					pdbTableReadyHandler);

				_pdbTableView = view;
			});

			// add listeners to the custom event dispatcher of the pdb table

			_pdbTableView.pdbTable.dispatcher.on(
				MutationDetailsEvents.TABLE_CHAIN_SELECTED,
				tableChainSelectHandler);

			_pdbTableView.pdbTable.dispatcher.on(
				MutationDetailsEvents.TABLE_CHAIN_MOUSEOUT,
				tableMouseoutHandler);

			_pdbTableView.pdbTable.dispatcher.on(
				MutationDetailsEvents.TABLE_CHAIN_MOUSEOVER,
				tableMouseoverHandler);
		}

		if (_pdbPanelView != null &&
		    _pdbTableView != null)
		{
			_pdbPanelView.toggleTableControls();
			_pdbTableView.toggleView();
		}
	}

	function pdbTableReadyHandler()
	{
		if (_pdbPanelView != null)
		{
			// find currently selected chain in the panel
			var gChain = _pdbPanelView.getSelectedChain();

			// select the corresponding row on the table
			if (gChain != null)
			{
				var datum = gChain.datum();
				_pdbTableView.selectChain(datum.pdbId, datum.chain.chainId);
				_pdbTableView.scrollToSelected();
			}
		}
	}
	function diagramResetHandler()
	{
		if (mut3dVisView && mut3dVisView.isVisible())
		{
			// reset all previous visualizer filters
			mut3dVisView.refreshView();
		}
	}

	function diagramUpdateHandler()
	{
		// refresh 3d view with filtered positions
		if (mut3dVisView && mut3dVisView.isVisible())
		{
			mut3dVisView.refreshView();
		}
	}

	function allDeselectHandler()
	{
		if (mut3dVisView && mut3dVisView.isVisible())
		{
			mut3dVisView.resetHighlight();
			mut3dVisView.hideResidueWarning();
		}
	}

	function diagramDeselectHandler(datum, index)
	{
		// check if the diagram is still highlighted
		if (mutationDiagram.isHighlighted())
		{
			// reselect with the reduced selection
			diagramSelectHandler();
		}
		else
		{
			// no highlights (all deselected)
			allDeselectHandler();
		}
	}

	function diagramSelectHandler(datum, index)
	{
		// highlight the corresponding residue in 3D view
		if (mut3dVisView && mut3dVisView.isVisible())
		{
			highlightSelected();
		}
	}

	function diagramMouseoverHandler(datum, index)
	{
		// highlight the corresponding residue in 3D view
		if (mut3dVisView && mut3dVisView.isVisible())
		{
			// selected pileups (mutations) on the diagram
			var pileups = getSelectedPileups();

			// add the mouse over datum
			pileups.push(datum);

			// highlight (selected + mouseover) residues
			highlight3dResidues(pileups, true);
		}
	}

	function diagramMouseoutHandler(datum, index)
	{
		// same as the deselect action...
		diagramDeselectHandler(datum, index);
	}

	function proteinChangeLinkHandler(mutationId)
	{
		var mutation = highlightDiagram(mutationId);

		if (mutation)
		{
			// highlight the corresponding residue in 3D view
			if (mut3dVisView && mut3dVisView.isVisible())
			{
				highlightSelected();
			}
		}
	}

	function pdbLinkHandler(mutationId)
	{
		var mutation = highlightDiagram(mutationId);

		if (mutation)
		{
			// reset the view with the selected chain
			reset3dView(mutation.pdbMatch.pdbId, mutation.pdbMatch.chainId);
		}
	}

	// TODO ideally diagram should be highlighted by MutationDiagramController,
	// but we need to make sure that diagram is highlighted before refreshing the 3D view
	// (this needs event handler prioritization which is not trivial)
	function highlightDiagram(mutationId)
	{
		var mutationMap = mutationUtil.getMutationIdMap();
		var mutation = mutationMap[mutationId];

		if (mutation)
		{
			// highlight the corresponding pileup (without filtering the table)
			mutationDiagram.clearHighlights();
			mutationDiagram.highlightMutation(mutation.mutationSid);
		}

		return mutation;
	}

	/**
	 * Retrieves the pileup data from the selected mutation diagram
	 * elements.
	 *
	 * @return {Array} an array of Pileup instances
	 */
	function getSelectedPileups()
	{
		var pileups = [];

		// get mutations for all selected elements
		_.each(mutationDiagram.getSelectedElements(), function (ele, i) {
			pileups = pileups.concat(ele.datum());
		});

		return pileups;
	}

	/**
	 * Highlights 3D residues for the selected diagram elements.
	 */
	function highlightSelected()
	{
		// selected pileups (mutations) on the diagram
		var selected = getSelectedPileups();

		// highlight residues
		highlight3dResidues(selected);
	}

	/**
	 * Highlight residues on the 3D diagram for the given pileup data.
	 *
	 *
	 * @param pileupData    pileups to be highlighted
	 * @param noWarning     if set true, warning messages are not be updated
	 */
	function highlight3dResidues(pileupData, noWarning)
	{
		// highlight 3D residues for the initially selected diagram elements
		var mappedCount = mut3dVisView.highlightView(pileupData, true);

		var unmappedCount = pileupData.length - mappedCount;

		// no warning flag is provided, do not update the warning text
		if (noWarning)
		{
			return;
		}

		// show a warning message if there is at least one unmapped selection
		if (unmappedCount > 0)
		{
			mut3dVisView.showResidueWarning(unmappedCount, pileupData.length);
		}
		else
		{
			mut3dVisView.hideResidueWarning();
		}
	}

	/**
	 * Resets the 3D view to its initial state. This function also initializes
	 * the PDB panel view if it is not initialized yet.
	 *
	 * @param pdbId     initial pdb structure to select
	 * @param chainId   initial chain to select
	 */
	function reset3dView(pdbId, chainId)
	{
		var gene = geneSymbol;
		var uniprotId = mut3dView.model.uniprotId; // TODO get this from somewhere else

		var initView = function(pdbColl)
		{
			// init pdb panel view if not initialized yet
			if (_pdbPanelView == null)
			{
				_pdbPanelView = mainMutationView.initPdbPanelView(pdbColl);

				// add listeners to the custom event dispatcher of the pdb panel
				_pdbPanelView.pdbPanel.dispatcher.on(
					MutationDetailsEvents.PANEL_CHAIN_SELECTED,
					panelChainSelectHandler);

				_pdbPanelView.pdbPanel.dispatcher.on(
					MutationDetailsEvents.PDB_PANEL_RESIZE_STARTED,
					panelResizeStartHandler);

				_pdbPanelView.pdbPanel.dispatcher.on(
					MutationDetailsEvents.PDB_PANEL_RESIZE_ENDED,
					panelResizeEndHandler);

				// add listeners for the mutation 3d view
				_pdbPanelView.addInitCallback(function(event) {
					initPdbTable(pdbColl);
				});
			}

			// reload the visualizer content with the given pdb and chain
			if (mut3dVisView != null &&
			    _pdbPanelView != null &&
			    pdbColl.length > 0)
			{
				updateColorMapper();
				_pdbPanelView.showView();

				if (pdbId && chainId)
				{
					_pdbPanelView.selectChain(pdbId, chainId);
				}
				else
				{
					// select default chain if none provided
					_pdbPanelView.selectDefaultChain();
				}

				// initiate auto-collapse
				_pdbPanelView.autoCollapse();
			}
		};

		// init view with the pdb data
		pdbProxy.getPdbData(uniprotId, initView);
	}

	/**
	 * Updates the color mapper of the 3D visualizer.
	 */
	function updateColorMapper()
	{
		// TODO this is not an ideal solution, but...
		// ...while we have multiple diagrams, the 3d visualizer is a singleton
		var colorMapper = function(mutationId, pdbId, chain) {
			return mutationDiagram.mutationColorMap[mutationId];
		};

		mut3dVis.updateOptions({mutationColorMapper: colorMapper});
	}

	init();
}

/**
 * Controller class for the Mutation Details view.
 *
 * @author Selcuk Onur Sumer
 */
function MutationDetailsController(
	mutationDetailsView, dataProxies, sampleArray, diagramOpts, tableOpts, mut3dVis)
{
	var mutationProxy = dataProxies.mutationProxy;
	var pfamProxy = dataProxies.pfamProxy;
	var pdbProxy = dataProxies.pdbProxy;

	var _geneTabView = {};

	// a single 3D view instance shared by all MainMutationView instances
	var _mut3dVisView = null;

	function init()
	{
		// add listeners to the custom event dispatcher of the view
		mutationDetailsView.dispatcher.on(
			MutationDetailsEvents.GENE_TAB_SELECTED,
			geneTabSelectHandler);

		mutationDetailsView.dispatcher.on(
			MutationDetailsEvents.GENE_TABS_CREATED,
			geneTabCreateHandler);
	}

	function geneTabSelectHandler(gene)
	{
		if (_geneTabView[gene] == null)
		{
			initView(gene, sampleArray, diagramOpts, tableOpts);
		}
	}

	function geneTabCreateHandler()
	{
		// init 3D view if the visualizer is available

		var container3d = mutationDetailsView.$el.find(".mutation-3d-container");

		if (mut3dVis)
		{
			// TODO remove mutationProxy?
			var mutation3dVisView = new Mutation3dVisView(
				{el: container3d,
					mut3dVis: mut3dVis,
					pdbProxy: pdbProxy,
					mutationProxy: mutationProxy});

			mutation3dVisView.render();

			// update reference to the 3d vis view
			_mut3dVisView = mutation3dVisView;
		}
		// if no visualizer, hide the 3D vis container
		else
		{
			$(container3d).hide();
		}

		// init the view for the first gene only

		var genes = mutationProxy.getGeneList();

		initView(genes[0], sampleArray, diagramOpts, tableOpts);
	}

	/**
	 * Initializes mutation view for the given gene and cases.
	 *
	 * @param gene          hugo gene symbol
     * @param cases         array of case ids (samples)
     * @param diagramOpts   [optional] mutation diagram options
     * @param tableOpts     [optional] mutation table options
	 */
	function initView(gene, cases, diagramOpts, tableOpts)
	{
		// callback function to init view after retrieving
		// sequence information.
		var init = function(sequenceData, mutationData, pdbRowData)
		{
			// process data to add 3D match information
			mutationData = processMutationData(mutationData,
			                                   mutationProxy.getMutationUtil(),
			                                   pdbRowData);

			// TODO a new util for each instance instead?
//			var mutationUtil = new MutationDetailsUtil(
//				new MutationCollection(mutationData));
			var mutationUtil = mutationProxy.getMutationUtil();

			// prepare data for mutation view
			var model = {geneSymbol: gene,
				mutationData: mutationData,
				dataProxies: dataProxies,
				sequence: sequenceData,
				sampleArray: cases,
				diagramOpts: diagramOpts,
				tableOpts: tableOpts};

			// init the main view
			var mainView = new MainMutationView({
				el: "#mutation_details_" + cbio.util.safeProperty(gene),
				model: model});

			mainView.render();

			// update the reference after rendering the view
			_geneTabView[gene].mainMutationView = mainView;

			// TODO this can be implemented in a better way in the MainMutationView class
			var components = mainView.initComponents(_mut3dVisView);

			if (mutationData == null ||
			    mutationData.length == 0)
			{
				mainView.showNoDataInfo();
				components.tableView.hideView();
			}

			// TODO init controllers in their corresponding view classes' init() method instead?

			// init controllers
			new MainMutationController(mainView, components.diagram);
			new MutationDetailsTableController(
				components.tableView, components.diagram, mutationDetailsView);

			if (mut3dVis &&
			    _mut3dVisView)
			{
				new Mutation3dController(mutationDetailsView, mainView,
					_mut3dVisView, components.view3d, mut3dVis,
					pdbProxy, mutationUtil,
					components.diagram, components.tableView.tableUtil, gene);
			}

			new MutationDiagramController(
				components.diagram, components.tableView.tableUtil, mutationUtil);
		};

		// get mutation data for the current gene
		mutationProxy.getMutationData(gene, function(data) {
			// init reference mapping
			_geneTabView[gene] = {};

			// create an empty array if data is null
			if (data == null)
			{
				data = [];
			}

			// get the sequence data for the current gene & init view

			// get the most frequent uniprot accession string (excluding "NA")
			var uniprotInfo = mutationProxy.getMutationUtil().dataFieldCount(
				gene, "uniprotAcc", ["NA"]);

			var uniprotAcc = null;
			var servletParams = {geneSymbol: gene};

			if (uniprotInfo.length > 0)
			{
				uniprotAcc = uniprotInfo[0].uniprotAcc;
			}

			// if exists, also add uniprotAcc to the servlet params
			if (uniprotAcc)
			{
				servletParams.uniprotAcc = uniprotAcc;
			}

			pfamProxy.getPfamData(servletParams, function(sequenceData) {
				// sequenceData may be null for unknown genes...
				if (sequenceData == null)
				{
					console.log("[warning] no pfam data found: %o", servletParams);
					return;
				}

				// get the first sequence from the response
				var sequence = sequenceData[0];

				if (pdbProxy)
				{
					var uniprotId = sequence.metadata.identifier;
					pdbProxy.getPdbRowData(uniprotId, function(pdbRowData) {
						init(sequence, data, pdbRowData);
					});
				}
				else
				{
					init(sequence, data);
				}

			});
		});
	}

	/**
	 * Processes mutation data to add additional information.
	 *
	 * @param mutationData  raw mutation data array
	 * @param mutationUtil  mutation util
	 * @param pdbRowData    pdb row data for the corresponding uniprot id
	 * @return {Array}      mutation data array with additional attrs
	 */
	function processMutationData(mutationData, mutationUtil, pdbRowData)
	{
		if (!pdbRowData)
		{
			return mutationData;
		}

		var map = mutationUtil.getMutationIdMap();

		_.each(mutationData, function(mutation, idx) {
			if (mutation == null)
			{
				console.log('warning [processMutationData]: mutation (at index %d) is null.', idx);
				return;
			}

			// use model instance, since raw mutation data won't work with mutationToPdb
			var mutationModel = map[mutation.mutationId];
			// find the matching pdb
			var match = PdbDataUtil.mutationToPdb(mutationModel, pdbRowData);
			// update the raw mutation object
			mutation.pdbMatch = match;
			// also update the corresponding MutationModel within the util
			mutationModel.pdbMatch = match;
		});

		return mutationData;
	}

	init();
}

/**
 * Singleton utility class to define custom events triggered by
 * Mutation Details components.
 *
 * @author Selcuk Onur Sumer
 */
var MutationDetailsEvents = (function()
{
	var _lollipopSelected = "mutationDiagramLollipopSelected";
	var _lollipopDeselected = "mutationDiagramLollipopDeselected";
	var _allLollipopsDeselected = "mutationDiagramAllDeselected";
	var _lollipopMouseover = "mutationDiagramLollipopMouseover";
	var _lollipopMouseout = "mutationDiagramLollipopMouseout";
	var _diagramPlotUpdated = "mutationDiagramPlotUpdated";
	var _diagramPlotReset = "mutationDiagramPlotReset";
	var _mutationTableFiltered = "mutationTableFiltered";
	var _proteinChangeLinkClicked = "mutationTableProteinChangeLinkClicked";
	var _pdbLinkClicked = "mutationTablePdbLinkClicked";
	var _pdbPanelResizeStarted = "mutationPdbPanelResizeStarted";
	var _pdbPanelResizeEnded = "mutationPdbPanelResizeEnded";
	var _panelChainSelected = "mutationPdbPanelChainSelected";
	var _tableChainSelected = "mutationPdbTableChainSelected";
	var _tableChainMouseout = "mutationPdbTableChainMouseout";
	var _tableChainMouseover = "mutationPdbTableChainMouseover";
	var _pdbTableReady = "mutationPdbTableReady";
	var _geneTabSelected = "mutationDetailsGeneTabSelected";
	var _geneTabsCreated = "mutationDetailsGeneTabsCreated";
	var _3dPanelClosed = "mutation3dPanelClosed";
	var _3dStructureReloaded = "mutation3dStructureReloaded";

	return {
		LOLLIPOP_SELECTED: _lollipopSelected,
		LOLLIPOP_DESELECTED: _lollipopDeselected,
		LOLLIPOP_MOUSEOVER: _lollipopMouseover,
		LOLLIPOP_MOUSEOUT: _lollipopMouseout,
		ALL_LOLLIPOPS_DESELECTED: _allLollipopsDeselected,
		DIAGRAM_PLOT_UPDATED: _diagramPlotUpdated,
		DIAGRAM_PLOT_RESET: _diagramPlotReset,
		MUTATION_TABLE_FILTERED: _mutationTableFiltered,
		PROTEIN_CHANGE_LINK_CLICKED: _proteinChangeLinkClicked,
		PDB_LINK_CLICKED: _pdbLinkClicked,
		PDB_PANEL_RESIZE_STARTED: _pdbPanelResizeStarted,
		PDB_PANEL_RESIZE_ENDED: _pdbPanelResizeEnded,
		PANEL_CHAIN_SELECTED: _panelChainSelected,
		TABLE_CHAIN_SELECTED: _tableChainSelected,
		TABLE_CHAIN_MOUSEOUT: _tableChainMouseout,
		TABLE_CHAIN_MOUSEOVER: _tableChainMouseover,
		PDB_TABLE_READY: _pdbTableReady,
		GENE_TAB_SELECTED: _geneTabSelected,
		GENE_TABS_CREATED: _geneTabsCreated,
		VIEW_3D_STRUCTURE_RELOADED: _3dStructureReloaded,
		VIEW_3D_PANEL_CLOSED: _3dPanelClosed
	};
})();

/**
 * Controller class for the Mutation Table view.
 * Listens to the various events and make necessary changes
 * on the view wrt each event type.
 *
 * @param tableView         a MutationDetailsTableView instance
 * @param mutationDiagram   a MutationDiagram instance
 * @param mutationDetailsView   a MutationDetailsView instance
 *
 * @author Selcuk Onur Sumer
 */
function MutationDetailsTableController(tableView, mutationDiagram, mutationDetailsView)
{
	function init()
	{
		// add listeners to the custom event dispatcher of the diagram

		mutationDiagram.dispatcher.on(
			MutationDetailsEvents.ALL_LOLLIPOPS_DESELECTED,
			allDeselectHandler);

		mutationDiagram.dispatcher.on(
			MutationDetailsEvents.LOLLIPOP_DESELECTED,
			deselectHandler);

		mutationDiagram.dispatcher.on(
			MutationDetailsEvents.LOLLIPOP_SELECTED,
			selectHandler);

		mutationDiagram.dispatcher.on(
			MutationDetailsEvents.LOLLIPOP_MOUSEOVER,
			mouseoverHandler);

		mutationDiagram.dispatcher.on(
			MutationDetailsEvents.LOLLIPOP_MOUSEOUT,
			mouseoutHandler);

		mutationDiagram.dispatcher.on(
			MutationDetailsEvents.DIAGRAM_PLOT_RESET,
			diagramResetHandler);

		// add listeners for the mutation details view
		mutationDetailsView.dispatcher.on(
			MutationDetailsEvents.GENE_TAB_SELECTED,
			geneTabSelectHandler);
	}

	function diagramResetHandler()
	{
		if (tableView)
		{
			// reset all previous table filters
			tableView.resetFilters();
		}
	}

	function allDeselectHandler()
	{
		if (tableView)
		{
			// remove all table highlights
			tableView.clearHighlights();

			// roll back the table to its previous state
			// (to the last state when a manual filtering applied)
			tableView.rollBack();
		}
	}

	function deselectHandler(datum, index)
	{
		if (tableView)
		{
			// remove all table highlights
			tableView.clearHighlights();

			var mutations = [];

			// get mutations for all selected elements
			_.each(mutationDiagram.getSelectedElements(), function (ele, i) {
				mutations = mutations.concat(ele.datum().mutations);
			});

			// reselect with the reduced selection
			if (mutations.length > 0)
			{
				// filter table for the selected mutations
				tableView.filter(mutations);
			}
			// rollback only if none selected
			else
			{
				// roll back the table to its previous state
				// (to the last state when a manual filtering applied)
				tableView.rollBack();
			}
		}
	}

	function selectHandler(datum, index)
	{
		if (tableView)
		{
			// remove all table highlights
			tableView.clearHighlights();

			var mutations = [];

			// get mutations for all selected elements
			_.each(mutationDiagram.getSelectedElements(), function (ele, i) {
				mutations = mutations.concat(ele.datum().mutations);
			});

			// filter table for the selected mutations
			tableView.filter(mutations);
		}
	}

	function mouseoverHandler(datum, index)
	{
		if (tableView)
		{
			// highlight mutations for the provided mutations
			tableView.highlight(datum.mutations);
		}
	}

	function mouseoutHandler(datum, index)
	{
		if (tableView)
		{
			// remove all highlights
			tableView.clearHighlights();
		}
	}

	function geneTabSelectHandler(gene)
	{
		if (tableView)
		{
			var oTable = tableView.tableUtil.getDataTable();

			// alternatively we can check if selected gene is this view's gene
			if (oTable.is(":visible"))
			{
				oTable.fnAdjustColumnSizing();
			}
		}
	}

	init();
}

/**
 * Controller class for the Mutation Diagram.
 * Listens to the various events and make necessary changes
 * on the view wrt each event type.
 *
 * @author Selcuk Onur Sumer
 */
function MutationDiagramController(mutationDiagram, mutationTable, mutationUtil)
{
	function init()
	{
		// add listeners to the custom event dispatcher of the mutation table

		mutationTable.dispatcher.on(
			MutationDetailsEvents.MUTATION_TABLE_FILTERED,
			tableFilterHandler);

		// TODO make sure to call these event handlers before 3D controller's handler,
		// otherwise 3D update will not work properly.
		// (this requires event handler prioritization which is not trivial)

		// add listeners for the mutation table view

//		mutationTable.dispatcher.on(
//			MutationDetailsEvents.PROTEIN_CHANGE_LINK_CLICKED,
//			proteinChangeLinkHandler);

//		mutationTable.dispatcher.on(
//			MutationDetailsEvents.PDB_LINK_CLICKED,
//			proteinChangeLinkHandler);
	}

	function tableFilterHandler(tableSelector)
	{
		var currentMutations = [];

		// add current (filtered) mutations into an array
		var rowData = [];

		// TODO this try/catch block is for backward compatibility,
		// we will no longer need this once we completely migrate to DataTables 1.10
		try {
			// first, try new API.
			// this is not backward compatible, requires DataTables 1.10 or later.
			rowData = $(tableSelector).DataTable().rows({filter: "applied"}).data();
		} catch(err) {
			// if DataTables 1.10 is not available, try the old API function.
			// DataTables 1.9.4 compatible code (which doesn't work with deferRender):
			rowData = $(tableSelector).dataTable()._('tr', {filter: "applied"});
		}

		_.each(rowData, function(data, index) {
			// assuming only the first element contains the datum
			var mutation = data[0].mutation;

			if (mutation)
			{
				currentMutations.push(mutation);
			}
		});

		// update mutation diagram with the current mutations
		if (mutationDiagram !== null)
		{
			var mutationData = new MutationCollection(currentMutations);
			mutationDiagram.updatePlot(PileupUtil.convertToPileups(mutationData));
		}
	}

	function proteinChangeLinkHandler(mutationId)
	{
		var mutationMap = mutationUtil.getMutationIdMap();
		var mutation = mutationMap[mutationId];

		if (mutation)
		{
			// highlight the corresponding pileup (without filtering the table)
			mutationDiagram.clearHighlights();
			mutationDiagram.highlightMutation(mutation.mutationSid);
		}
	}

	init();
}

/**
 * Main wrapper for the whole mutation mapper instance.
 *
 * @param options   data, view options, and proxy settings
 * @constructor
 *
 * @author Selcuk Onur Sumer
 */
function MutationMapper(options)
{
	var self = this;
	var _mutationDetailsView = null;

	// default options object
	var _defaultOpts = {
		// target html container
		el: "#mutation_details",
		// initial data (genes & samples)
		data: {
			geneList: [],
			sampleList: []
		},
		// view component options
		view: {
			mutationDiagram: {},
			mutationTable: {},
		    pdbPanel: {},
			pdbTable: {},
			vis3d: {}
		},
		// data proxy configuration
		// instance: custom instance, if provided all other parameters are ignored
		// instanceClass: constructor to initialize the data proxy
		// lazy: indicates if it will be lazy init or full init
		// servletName: name of the servlet to retrieve the actual data
		// data: actual data. will be used only if it is a full init, i.e {lazy: false}
		// options: options to be passed to the data proxy constructor
		proxy: {
			pfamProxy: {
				instance: null,
				instanceClass: PfamDataProxy,
				lazy: true,
				servletName: "getPfamSequence.json",
				data: {},
				options: {}
			},
			mutationProxy: {
				instance: null,
				instanceClass: MutationDataProxy,
				lazy: true,
				servletName: "getMutationData.json",
				data: {},
				options: {
					params: {},
					geneList: ""
				}
			},
			pdbProxy: {
				instance: null,
				instanceClass: PdbDataProxy,
				lazy: true,
				servletName: "get3dPdb.json",
				data: {
					pdbData: {},
					infoData: {},
					summaryData: {},
					positionData: {}
				},
				options: {
					mutationUtil: {}
				}
			},
			pancanProxy: {
				instance: null,
				instanceClass: PancanMutationDataProxy,
				lazy: true,
				servletName: "pancancerMutations.json",
				data: {
					byKeyword: {},
					byProteinChange: {},
					byProteinPosition: {},
					byGeneSymbol: {}
				},
				options: {}
			},
			portalProxy: {
				instance: null,
				instanceClass: PortalDataProxy,
				lazy: true,
				servletName: "portalMetadata.json",
				data: {},
				options: {}
			}
		}
	};

	// merge options with default options to use defaults for missing values
	var _options = jQuery.extend(true, {}, _defaultOpts, options);

	function init(mut3dVis)
	{
		_options.proxy.mutationProxy.options.geneList = _options.data.geneList.join(" ");

		// init all data proxies
		var dataProxies = DataProxyUtil.initDataProxies(
			_options.proxy, mut3dVis);

		// TODO pass other view options (pdb table, pdb diagram, etc.)

		var model = {
			mutationProxy: dataProxies.mutationProxy,
			sampleArray: _options.data.sampleList,
			tableOpts: _options.view.mutationTable,
			diagramOpts: _options.view.mutationDiagram
		};

		var viewOptions = {el: _options.el,
			model: model,
			mut3dVis: mut3dVis};

		var mutationDetailsView = new MutationDetailsView(viewOptions);
		_mutationDetailsView = mutationDetailsView;

		// init main controller...
		var controller = new MutationDetailsController(
			mutationDetailsView,
			dataProxies,
			model.sampleArray,
			model.diagramOpts,
			model.tableOpts,
			mut3dVis);

		// ...and let the fun begin!
		mutationDetailsView.render();
	}

	this.init = init;
	this.getView = function() {return _mutationDetailsView;};
}<|MERGE_RESOLUTION|>--- conflicted
+++ resolved
@@ -11008,11 +11008,7 @@
 			"oTableTools": {
 				"aButtons": [{
 					"sExtends": "text",
-<<<<<<< HEAD
-					"sButtonText": "CSV",
-=======
 					"sButtonText": "Download",
->>>>>>> 9966560e
 					"mColumns": getExportColumns(columnOpts, excludedCols),
 					"fnCellRender": function(sValue, iColumn, nTr, iDataIndex) {
 						var value = sValue;
@@ -11037,11 +11033,7 @@
 						var content = this.fnGetTableData(oConfig);
 
 						var downloadOpts = {
-<<<<<<< HEAD
-							filename: "mutation_table_" + gene + ".csv",
-=======
 							filename: "mutation_table_" + gene + ".tsv",
->>>>>>> 9966560e
 							contentType: "text/plain;charset=utf-8",
 							preProcess: false};
 
