--- conflicted
+++ resolved
@@ -661,9 +661,7 @@
         .style("font-weight","bold")
         .text(yLegend);
 }
-<<<<<<< HEAD
-
-=======
+
 function loadSVG() {
 
     var mySVG = document.getElementById("plots_box");
@@ -679,7 +677,7 @@
     return xml;
 
 }
->>>>>>> ab82adff
+
 function fetchAxisTitle() {
     var xLegend = "";
     var yLegend = "";
