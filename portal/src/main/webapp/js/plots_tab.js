--- conflicted
+++ resolved
@@ -1,10 +1,10 @@
 var PlotsMenu = (function () {
     var content = {
             plots_type_list : [
-                                ["mrna_vs_copy_no", "mRNA vs. Copy Number"],
-                                ["mrna_vs_dna_methylation", "mRNA vs. DNA Methylation"],
-                                ["rppa_protein_level_vs_mrna", "RPPA Protein Level vs. mRNA"]
-                              ],
+                ["mrna_vs_copy_no", "mRNA vs. Copy Number"],
+                ["mrna_vs_dna_methylation", "mRNA vs. DNA Methylation"],
+                ["rppa_protein_level_vs_mrna", "RPPA Protein Level vs. mRNA"]
+            ],
             genetic_profile_mutations : [],
             genetic_profile_mrna : [],
             genetic_profile_copy_no : [],
@@ -180,7 +180,7 @@
                 "2": "Amp"
             }
         },
-		mutationStyle = {
+        mutationStyle = {
             frameshift : {
                 symbol : "triangle-down",
                 fill : "#1C1C1C",
@@ -274,7 +274,7 @@
             dna_methylation_type : "",
             rppa_type : "",
         },
-        //Fileter/form multi-demention Dataset for D3 to use
+    //Fileter/form multi-demention Dataset for D3 to use
         tmpDataSet = [],
         datum = {
             caseId : "",
@@ -297,11 +297,11 @@
         }
     }
     function dataIsDiscretized() {
-            return userSelection.plots_type.indexOf("copy_no") !== -1 &&
-                   userSelection.copy_no_type.indexOf("log2") === -1 &&
-                  (userSelection.copy_no_type.indexOf("gistic") !== -1 ||
-                   userSelection.copy_no_type.indexOf("cna") !== -1 ||
-                   userSelection.copy_no_type.indexOf("CNA") !== -1);
+        return userSelection.plots_type.indexOf("copy_no") !== -1 &&
+            userSelection.copy_no_type.indexOf("log2") === -1 &&
+            (userSelection.copy_no_type.indexOf("gistic") !== -1 ||
+                userSelection.copy_no_type.indexOf("cna") !== -1 ||
+                userSelection.copy_no_type.indexOf("CNA") !== -1);
     }
     function analyseData(xData, yData) {
         var tmp_xData = [];
@@ -397,9 +397,15 @@
         for ( var i = 0 ; i< result_set.length; i++) {
             result_set[i] = new Array();
         }
-        var url_base = "webservice.do?cmd=getProfileData&case_set_id=" +
-                        case_set_id + "&gene_list=" +
-                        pData.gene + "&genetic_profile_id=";
+        //Calling web APIs
+        var url_base = "";
+        if (case_set_id === "-1") {
+            url_base = "webservice.do?cmd=getProfileData&case_ids_key=" +
+                case_ids_key + "&gene_list=" + PlotsData.getGene() + "&genetic_profile_id=";
+        } else {
+            url_base = "webservice.do?cmd=getProfileData&case_set_id=" +
+                case_set_id + "&gene_list=" + PlotsData.getGene() + "&genetic_profile_id=";
+        }
         var types = [
             userSelection.mutation_type,
             userSelection.copy_no_type,
@@ -445,16 +451,23 @@
         copyData(pData.rppa, result_set[3]);
         copyData(pData.dna_methylation, result_set[4]);
     }
-<<<<<<< HEAD
     function fetchMutationType() {
         var mutationMap = {};
         for (var i = 0; i < pData.case_set.length; i++) {
             mutationMap[pData.case_set[i]] = "non";
         }
+        var url = "";
+        if (case_set_id === "-1") {
+            url = "webservice.do?cmd=getMutationData&case_ids_key=" +
+                case_ids_key + "&gene_list=" + PlotsData.getGene() +
+                "&genetic_profile_id=" + cancer_study_id + "_mutations";
+        } else {
+            url = "webservice.do?cmd=getMutationData&case_set_id=" +
+                case_set_id + "&gene_list=" + PlotsData.getGene() +
+                "&genetic_profile_id=" + cancer_study_id + "_mutations";
+        }
         $.ajax({
-            url: "webservice.do?cmd=getMutationData&case_set_id=" + case_set_id +
-                 "&gene_list=" + pData.gene +
-                 "&genetic_profile_id=" + cancer_study_id + "_mutations",
+            url: url,
             type: 'get',
             dataType: 'text',
             async: false,
@@ -466,56 +479,6 @@
                             var tmp_columns = tmp_lines[j].split(/\t/);
                             //Column2 is case id, column 5 is mutation detail
                             mutationMap[tmp_columns[2]] = tmp_columns[5];
-=======
-    //Get relevant parameters
-    PlotsData.setGene(document.getElementById("genes").value);
-    plotsConfig.copy_no_type = document.getElementById("data_type_copy_no").value;
-    plotsConfig.mrna_type = document.getElementById("data_type_mrna").value;
-    plotsConfig.mutations_type = genetic_profile_mutations[0][0];
-    plotsConfig.rppa_type = document.getElementById("data_type_rppa").value;
-    plotsConfig.dna_methylation_type = document.getElementById("data_type_dna_methylation").value;
-
-    //Calling web APIs
-    var url_base = "";
-    if (case_set_id === "-1") {
-        url_base = "webservice.do?cmd=getProfileData&case_ids_key=" +
-            case_ids_key + "&gene_list=" + PlotsData.getGene() + "&genetic_profile_id=";
-    } else {
-        url_base = "webservice.do?cmd=getProfileData&case_set_id=" +
-            case_set_id + "&gene_list=" + PlotsData.getGene() + "&genetic_profile_id=";
-    }
-    var types = [
-        plotsConfig.mutations_type, //mutations
-        plotsConfig.copy_no_type, //copy no
-        plotsConfig.mrna_type, //mrna
-        plotsConfig.rppa_type, //rppa
-        plotsConfig.dna_methylation_type //dna methylation
-    ];
-    for (var i = 0; i < types.length; i++) {
-        if (types[i]) {
-            $.ajax({
-                url: url_base + types[i],
-                type: 'get',
-                dataType: 'text',
-                async: false,
-                success: function (data) {
-                    if (data != "") {
-                        if (data.indexOf("No genetic profile available") == -1) {  //Profile Exists
-                            tmp_sections = data.split(/\n/);
-                            //Get Case Set
-                            tmp_case_set = String(tmp_sections[3]).trim().split(/\s+/);
-                            for (var j = 0; j < tmp_case_set.length - 2; j++) {
-                                PlotsData.setSingleCase(tmp_case_set[j+2], j);
-                            }
-                            //Get profile data (Filter the headers)
-                            var profile_data = [];
-                            var tmp_profile_data = String(tmp_sections[4]).trim().split(/\s+/);
-                            for (var profileDataIndex = 0; profileDataIndex < tmp_profile_data.length; profileDataIndex++) {
-                                profile_data[profileDataIndex] = tmp_profile_data[profileDataIndex + 2];
-                            }
-                            //Fill in Result Data Set
-                            PlotsUtil.copyData(result_set[i], profile_data);
->>>>>>> e67c4eb9
                         }
                     }
                 } else {
@@ -550,9 +513,9 @@
         var items = []; // tmp container for gistic values.
         $.ajax({
             url: "webservice.do?cmd=getProfileData&case_set_id=" +
-                  case_set_id + "&gene_list=" +
-                  pData.gene + "&genetic_profile_id=" +
-                  cancer_study_id + "_gistic",
+                case_set_id + "&gene_list=" +
+                pData.gene + "&genetic_profile_id=" +
+                cancer_study_id + "_gistic",
             type: 'get',
             dataType: 'text',
             async: false,
@@ -573,7 +536,6 @@
         }
     }
 
-<<<<<<< HEAD
     function formDataSet() {
         tmpDataSet.length = 0;
         for (var i = 0 ; i < pData.case_set.length; i++) {
@@ -587,58 +549,28 @@
                     (pData.copy_no[i] !== "NA") &&
                     (pData.mrna[i] !== "NaN") &&
                     (pData.mrna[i] !== "NA")){
-                        tmpObj.xVal = pData.copy_no[i];
-                        tmpObj.yVal = pData.mrna[i];
-                        tmpDataSet.push(tmpObj);
-                    }
+                    tmpObj.xVal = pData.copy_no[i];
+                    tmpObj.yVal = pData.mrna[i];
+                    tmpDataSet.push(tmpObj);
+                }
             } else if (userSelection.plots_type.indexOf("dna_methylation") !== -1) {
                 if ((pData.dna_methylation[i] !== "NaN") &&
                     (pData.dna_methylation[i] !== "NA") &&
                     (pData.mrna[i] !== "NaN") &&
                     (pData.mrna[i] !== "NA")){
-                        tmpObj.xVal = pData.dna_methylation[i];
-                        tmpObj.yVal = pData.mrna[i];
-                        tmpDataSet.push(tmpObj);
-                    }
+                    tmpObj.xVal = pData.dna_methylation[i];
+                    tmpObj.yVal = pData.mrna[i];
+                    tmpDataSet.push(tmpObj);
+                }
             } else if (userSelection.plots_type.indexOf("rppa") !== -1) {
                 if ((pData.mrna[i] !== "NaN") &&
                     (pData.mrna[i] !== "NA") &&
                     (pData.rppa[i] !== "NaN") &&
                     (pData.rppa[i] !== "NA")){
-                        tmpObj.xVal = pData.mrna[i];
-                        tmpObj.yVal = pData.rppa[i];
-                        tmpDataSet.push(tmpObj);
-=======
-    //Map Mutations --- replace mutation ID w/ mutations type
-    var mutationMap = {};
-    for (var i = 0; i < PlotsData.getCaseSetLength(); i++) {
-        mutationMap[PlotsData.getSingleCase(i)] = "non";
-    }
-    var url = "";
-    if (case_set_id === "-1") {
-        url = "webservice.do?cmd=getMutationData&case_ids_key=" +
-            case_ids_key + "&gene_list=" + PlotsData.getGene() +
-            "&genetic_profile_id=" + cancer_study_id + "_mutations";
-    } else {
-        url = "webservice.do?cmd=getMutationData&case_set_id=" +
-            case_set_id + "&gene_list=" + PlotsData.getGene() +
-            "&genetic_profile_id=" + cancer_study_id + "_mutations";
-    }
-    $.ajax({
-        url: url,
-        type: 'get',
-        dataType: 'text',
-        async: false,
-        success: function (data) {
-            if (data != "") {
-                if (data.indexOf("No genetic profile available") == -1) {  //Profile Exists
-                    tmp_lines = data.split(/\n/);
-                    //Over-write mutation type
-                    for (var j = 3; j < tmp_lines.length; j++) {
-                        var tmp_columns = tmp_lines[j].split(/\t/);
-                        mutationMap[tmp_columns[2]] = tmp_columns[5];
->>>>>>> e67c4eb9
-                    }
+                    tmpObj.xVal = pData.mrna[i];
+                    tmpObj.yVal = pData.rppa[i];
+                    tmpDataSet.push(tmpObj);
+                }
             } else {
                 //TODO: Error Handler
             }
@@ -665,14 +597,14 @@
             $('#view_title').append(pData.gene + ": RPPA protein level v. mRNA Expression ");
         }
         var pdfConverterForm = "<form style='display:inline-block' action='svgtopdf.do' method='post' onsubmit=\"this.elements['svgelement'].value=loadSVG();\">" +
-                               "<input type='hidden' name='svgelement'>" +
-                               "<input type='hidden' name='filetype' value='pdf'>" +
-                               "<input type='submit' value='PDF'></form>";
+            "<input type='hidden' name='svgelement'>" +
+            "<input type='hidden' name='filetype' value='pdf'>" +
+            "<input type='submit' value='PDF'></form>";
         $('#view_title').append(pdfConverterForm);
         var svgConverterForm = "<form style='display:inline-block' action='svgtopdf.do' method='post' onsubmit=\"this.elements['svgelement'].value=loadSVG();\">" +
-                               "<input type='hidden' name='svgelement'>" +
-                               "<input type='hidden' name='filetype' value='svg'>" +
-                               "<input type='submit' value='SVG'></form>";
+            "<input type='hidden' name='svgelement'>" +
+            "<input type='hidden' name='filetype' value='svg'>" +
+            "<input type='submit' value='SVG'></form>";
         $('#view_title').append(svgConverterForm);
     }
 
@@ -695,11 +627,11 @@
         var edge_y = analyseResult.edge_y;
 
         if ( userSelection.plots_type.indexOf("methylation") !== -1 &&
-             userSelection.dna_methylation_type.indexOf("hm27") !== -1 ){
+            userSelection.dna_methylation_type.indexOf("hm27") !== -1 ){
             //Range for DNA Methylation HM27 need to be fixed as from 0 to 1.
-                elem.xScale = d3. scale.linear()
-                    .domain([-0.02, 1])
-                    .range([100,600]);
+            elem.xScale = d3. scale.linear()
+                .domain([-0.02, 1])
+                .range([100,600]);
         } else {
             elem.xScale = d3.scale.linear()
                 .domain([min_x - edge_x, max_x + edge_x])
@@ -814,66 +746,66 @@
     }
 
     function drawDiscretizedPlots() { //GISTIC, RAE view
-		elem.dotsGroup = elem.svg.append("svg:g");
+        elem.dotsGroup = elem.svg.append("svg:g");
         var ramRatio = 20;  //Noise
-    	elem.dotsGroup.selectAll("path")
-        	.data(tmpDataSet)
-        	.enter()
-        	.append("svg:path")
-        	.attr("transform", function(d){
+        elem.dotsGroup.selectAll("path")
+            .data(tmpDataSet)
+            .enter()
+            .append("svg:path")
+            .attr("transform", function(d){
                 return "translate(" +
                     (elem.xScale(d.xVal) + (Math.random() * ramRatio - ramRatio/2)) +
                     ", " +
                     elem.yScale(d.yVal) + ")";
             })
-        	.attr("d", d3.svg.symbol()
-            			.size(function(d){
-                			switch (d.mutationType) {
-                    			case "non" : return 15;
-                    			default : return 25;
-                			}
-            			})
-            			.type(function(d){
-							return mutationStyle[d.mutationType].symbol;
-                		})
+            .attr("d", d3.svg.symbol()
+                .size(function(d){
+                    switch (d.mutationType) {
+                        case "non" : return 15;
+                        default : return 25;
+                    }
+                })
+                .type(function(d){
+                    return mutationStyle[d.mutationType].symbol;
+                })
             )
-        	.attr("fill", function(d){
-				return mutationStyle[d.mutationType].fill;
-        	})
-        	.attr("stroke", function(d){
-				return mutationStyle[d.mutationType].stroke;
-        	})
-        	.attr("stroke-width", 1.2);
+            .attr("fill", function(d){
+                return mutationStyle[d.mutationType].fill;
+            })
+            .attr("stroke", function(d){
+                return mutationStyle[d.mutationType].stroke;
+            })
+            .attr("stroke-width", 1.2);
     }
 
     function drawLog2Plots() {
-		elem.dotsGroup = elem.svg.append("svg:g");
-    	elem.dotsGroup.selectAll("path")
-        	.data(tmpDataSet)
-        	.enter()
-        	.append("svg:path")
-        	.attr("transform", function(d) {
+        elem.dotsGroup = elem.svg.append("svg:g");
+        elem.dotsGroup.selectAll("path")
+            .data(tmpDataSet)
+            .enter()
+            .append("svg:path")
+            .attr("transform", function(d) {
                 return "translate(" + elem.xScale(d.xVal) + ", " + elem.yScale(d.yVal) + ")";
             })
-        	.attr("d", d3.svg.symbol()
-            	.size(function(d){
+            .attr("d", d3.svg.symbol()
+                .size(function(d){
                     switch (d.mutationTypes){
                         case "non" : return 15;
-                    	default : return 25;
-                	}
-            	})
-            	.type(function(d){
-					return mutationStyle[d.mutationType].symbol;
-            	})
-        	)
-        	.attr("fill", function(d){
-            	return mutationStyle[d.mutationType].fill;
-        	})
-        	.attr("stroke", function(d){
-        		return mutationStyle[d.mutationType].stroke;
-			})
-       	    .attr("stroke-width", 1.2);
-	}
+                        default : return 25;
+                    }
+                })
+                .type(function(d){
+                    return mutationStyle[d.mutationType].symbol;
+                })
+            )
+            .attr("fill", function(d){
+                return mutationStyle[d.mutationType].fill;
+            })
+            .attr("stroke", function(d){
+                return mutationStyle[d.mutationType].stroke;
+            })
+            .attr("stroke-width", 1.2);
+    }
 
     function drawBoxPlots(){
 
@@ -1078,7 +1010,7 @@
                 return "translate(610, " + (30 + i * 15) + ")";
             });
 
-            legend.append("path")
+        legend.append("path")
             .data(mutationStyleArr)
             .attr("width", 18)
             .attr("height", 16)
@@ -1088,7 +1020,7 @@
             .attr("stroke", function(d){return d.stroke;})
             .attr("stroke-width", 1.2);
 
-            legend.append("text")
+        legend.append("text")
             .attr("dx", ".75em")
             .attr("dy", ".35em")
             .style("text-anchor", "front")
@@ -1111,7 +1043,6 @@
         }
         gisticStyleArr.push(mutatedStyle);
 
-<<<<<<< HEAD
         var legend = elem.svg.selectAll(".legend")
             .data(gisticStyleArr)
             .enter().append("g")
@@ -1119,25 +1050,61 @@
             .attr("transform", function(d, i) {
                 return "translate(610, " + (30 + i * 15) + ")";
             })
-=======
-        //Making Qtips
-        dotsGroup.selectAll('path').each(function(d, i) {
+
+        legend.append("path")
+            .attr("width", 18)
+            .attr("height", 18)
+            .attr("d", d3.svg.symbol()
+                .size(40)
+                .type(function(d) { return d.symbol; }))
+            .attr("fill", function (d) { return d.fill; })
+            .attr("stroke", function (d) { return d.stroke; })
+            .attr("stroke-width", 1.1);
+
+        legend.append("text")
+            .attr("dx", ".75em")
+            .attr("dy", ".35em")
+            .style("text-anchor", "front")
+            .text(function(d) { return d.legendText; })
+    }
+
+    function drawQtips() {
+        elem.dotsGroup.selectAll('path').each(function(d) {
             $(this).qtip({
                 content: {text: 'qtip failed'},
                 events: {
                     render: function(event, api) {
                         var content = "<font size='2'>";
-                        if ((plotsConfig.copy_no_type.indexOf("gistic") != -1 || plotsConfig.copy_no_type.indexOf("CNA") != -1 || plotsConfig.copy_no_type.indexOf("cna") != -1) && plotsConfig.copy_no_type.indexOf("log2") == -1) {
-                            content += "mRNA: <strong>" + parseFloat(d[1]).toFixed(3) + "</strong><br>";
-                        } else {
-                            content += "CNA: <strong>" + parseFloat(d[0]).toFixed(3) + "</strong><br>" +
-                                "mRNA: <strong>" + parseFloat(d[1]).toFixed(3) + "</strong><br>";
+
+                        if (PlotsTypeIsCopyNo()) {
+                            if (dataIsDiscretized()) {
+                                content += "mRNA: <strong>" + parseFloat(d.yVal).toFixed(3) + "</strong><br>";
+                            } else {
+                                content += "CNA: <strong>" + parseFloat(d.xVal).toFixed(3) + "</strong><br>" +
+                                    "mRNA: <strong>" + parseFloat(d.yVal).toFixed(3) + "</strong><br>";
+                            }
+                        } else if (PlotsTypeIsMethylation()) {    //mrna vs. dna methylation
+                            content += "Methylation: <strong>" + parseFloat(d.xVal).toFixed(3) + "</strong><br>" +
+                                "mRNA: <strong>" + parseFloat(d.yVal).toFixed(3) + "</strong><br>";
+                            if (d.gisticType !== "Diploid") {
+                                content = content + "CNA: " + "<strong>" + d.gisticType + "</strong><br>";
+                            }
+                        } else if (PlotsTypeIsRPPA()) { //rppa vs. mrna
+                            content += "mRNA: <strong>" + parseFloat(d.xVal).toFixed(3) + "</strong><br>" +
+                                "RPPA: <strong>" + parseFloat(d.yVal).toFixed(3) + "</strong><br>";
+                            if (d.gisticType !== "Diploid") {
+                                content = content + "CNA: " + "<strong>" + d.gisticType + "</strong><br>";
+                            }
                         }
-                        content += "Case ID: <strong><a href='tumormap.do?case_id=" + d[4] + "&cancer_study_id=" + cancer_study_id + "'>" + d[4] + '</a></strong><br>';
-                        if (d[3] != 'non') {  //Mutation Annotation only for mutated plots
-                            var formattedMutationTypes = d[5].replace(",", ", ");
-                            content = content + "Mutation: " + "<strong>" + formattedMutationTypes + "</strong>";
+
+                        content += "Case ID: <strong><a href='tumormap.do?case_id=" + d.caseId +
+                            "&cancer_study_id=" + cancer_study_id + "'>" + d.caseId +
+                            "</a></strong><br>";
+
+                        if (d.mutationType !== 'non') {
+                            content = content + "Mutation: " + "<strong>" + d.mutationDetail + "<br>";
                         }
+
                         content = content + "</font>";
                         api.set('content.text', content);
                     }
@@ -1148,128 +1115,6 @@
                 position: {my:'left bottom',at:'top right'}
             });
         });
->>>>>>> e67c4eb9
-
-        legend.append("path")
-            .attr("width", 18)
-            .attr("height", 18)
-            .attr("d", d3.svg.symbol()
-<<<<<<< HEAD
-                .size(40)
-                .type(function(d) { return d.symbol; }))
-            .attr("fill", function (d) { return d.fill; })
-            .attr("stroke", function (d) { return d.stroke; })
-            .attr("stroke-width", 1.1);
-
-        legend.append("text")
-            .attr("dx", ".75em")
-            .attr("dy", ".35em")
-            .style("text-anchor", "front")
-            .text(function(d) { return d.legendText; })
-    }
-=======
-                .size(35)
-                .type( function (d) {
-                    switch (d[2]) {
-                        default: return "circle";
-                    }
-                }
-            ))
-            .attr("fill", function(d) {
-                switch (d[3]) {
-                    case "non" : return "yellow";
-                    default: return "orange";
-                }
-            })
-            .attr("fill-opacity", function(d) {
-                switch (d[3]) {
-                    case "non": return 0.0;
-                    default: return 1.0;
-                }
-            })
-            .attr("stroke", function(d) {
-                    switch (d[2]) {
-                        case "-2": return gisticStrokeTypes[0];
-                        case "-1": return gisticStrokeTypes[1];
-                        case "0": return gisticStrokeTypes[2];
-                        case "1": return gisticStrokeTypes[3];
-                        case "2": return gisticStrokeTypes[4];
-                        default: return "black";
-                    }
-            })
-            .attr("stroke-width", function(d) {
-                if (d[2] === "0") {
-			return "1";
-		} else {
-			switch(d[3]) {
-                            case "non" : return "1";
-                            default: return "1.2";
-                        }
-           	}
-	});
->>>>>>> e67c4eb9
-
-    function drawQtips() {
-        elem.dotsGroup.selectAll('path').each(function(d) {
-            $(this).qtip({
-                content: {text: 'qtip failed'},
-                events: {
-                    render: function(event, api) {
-                        var content = "<font size='2'>";
-<<<<<<< HEAD
-
-                        if (PlotsTypeIsCopyNo()) {
-                            if (dataIsDiscretized()) {
-                                content += "mRNA: <strong>" + parseFloat(d.yVal).toFixed(3) + "</strong><br>";
-                            } else {
-                                content += "CNA: <strong>" + parseFloat(d.xVal).toFixed(3) + "</strong><br>" +
-                                           "mRNA: <strong>" + parseFloat(d.yVal).toFixed(3) + "</strong><br>";
-                            }
-                        } else if (PlotsTypeIsMethylation()) {    //mrna vs. dna methylation
-                            content += "Methylation: <strong>" + parseFloat(d.xVal).toFixed(3) + "</strong><br>" +
-                                       "mRNA: <strong>" + parseFloat(d.yVal).toFixed(3) + "</strong><br>";
-                            if (d.gisticType !== "Diploid") {
-                                content = content + "CNA: " + "<strong>" + d.gisticType + "</strong><br>";
-                            }
-                        } else if (PlotsTypeIsRPPA()) { //rppa vs. mrna
-                            content += "mRNA: <strong>" + parseFloat(d.xVal).toFixed(3) + "</strong><br>" +
-                                       "RPPA: <strong>" + parseFloat(d.yVal).toFixed(3) + "</strong><br>";
-                            if (d.gisticType !== "Diploid") {
-                                content = content + "CNA: " + "<strong>" + d.gisticType + "</strong><br>";
-                            }
-=======
-                        if (type == plotsConfig.plotsType.METHYLATION) {    //mrna vs. dna methylation
-                            content += "Methylation: <strong>" + parseFloat(d[0]).toFixed(3) + "</strong><br>" +
-                                "mRNA: <strong>" + parseFloat(d[1]).toFixed(3) + "</strong><br>";
-                        } else if (type == plotsConfig.plotsType.RPPA) { //rppa vs. mrna
-                            content += "mRNA: <strong>" + parseFloat(d[0]).toFixed(3) + "</strong><br>" +
-                                "RPPA: <strong>" + parseFloat(d[1]).toFixed(3) + "</strong><br>";
-                        }
-                        content += "Case ID: <strong><a href='tumormap.do?case_id=" + d[4] + "&cancer_study_id=" + cancer_study_id + "'>" + d[4] + '</a></strong><br>';
-                        if (d[3] != 'non') {  //Mutation Annotation only for mutated plots
-                            var formattedMutationTypes = d[5].replace(",", ", ");
-                            content = content + "Mutation: " + "<strong>" + formattedMutationTypes + "</strong>" + "<br>";
->>>>>>> e67c4eb9
-                        }
-
-                        content += "Case ID: <strong><a href='tumormap.do?case_id=" + d.caseId +
-                            "&cancer_study_id=" + cancer_study_id + "'>" + d.caseId +
-                            "</a></strong><br>";
-
-                        if (d.mutationType !== 'non') {
-                            content = content + "Mutation: " + "<strong>" + d.mutationDetail + "<br>";
-                        }
-
-                        content = content + "</font>";
-                        api.set('content.text', content);
-                    }
-                },
-                show: 'mouseover',
-                hide: { fixed:true, delay: 100},
-                style: { classes: 'ui-tooltip-light ui-tooltip-rounded ui-tooltip-shadow ui-tooltip-lightyellow' },
-                position: {my:'left bottom',at:'top right'}
-            });
-        });
     }
 
     function reorderMutations() {
@@ -1332,12 +1177,12 @@
             var errorTxt2 = pData.gene + " in the selected cancer study.";
             if (yHasData == false) {
                 errorTxt1 = "There is no " +
-                            text.yTitle.substring(pData.gene.length+1) +
-                            " data for";
+                    text.yTitle.substring(pData.gene.length+1) +
+                    " data for";
             } else if (xHasData == false) {
                 errorTxt1 = "There is no " +
-                            text.xTitle.substring(pData.gene.length+1) +
-                            " data for";
+                    text.xTitle.substring(pData.gene.length+1) +
+                    " data for";
             } else if (combineHasData == false) {
                 errorTxt1 = "There is no data for the selected data type combination for";
             }
