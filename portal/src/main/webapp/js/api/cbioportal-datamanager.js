window.initDatamanager = function (genetic_profile_ids, oql_query, cancer_study_ids, sample_ids, z_score_threshold, rppa_score_threshold,
					case_set_properties, cancer_study_names, profile_ids) {
	var oql_parser = window.oql_parser;
	var OQLHandler = (function (config) {
		var default_config = {
			gene_key:"gene",
			cna_key:"cna",
			mutation_key:"mutation",
			mutation_type_key:"mut_type",
			mutation_types_key: "mut_types",
			mutation_pos_start_key:"mut_start_position",
			mutation_pos_end_key:"mut_end_position",
			mutation_amino_acid_change_key:"amino_acid_change",
			prot_key:"rppa",
			exp_key:"mrna",
			default_oql:""
		};
		config = config || default_config;

		var parse = function(oql_query) {
			var parsed = oql_parser.parse(oql_query);
			
			var datatypes_alterations = false;
			for (var i=0; i<parsed.length; i++) {
				if (parsed[i].gene === "DATATYPES") {
					datatypes_alterations = parsed[i].alterations;
				} else if (datatypes_alterations && !parsed[i].alterations) {
					parsed[i].alterations = datatypes_alterations;
				}
			}
			
			if (config.default_oql.length > 0) {
				for (var i=0; i<parsed.length; i++) {
					if (!parsed[i].alterations) {
						parsed[i].alterations = oql_parser.parse("DUMMYGENE:"+config.default_oql+";")[0].alterations;
					}
				};
			}
			return parsed;
		};
		// Helper Functions
		var isCNACmd = function (cmd) {
			return cmd.alteration_type === "cna";
		};
		var isMUTCmd = function (cmd) {
			return cmd.alteration_type === "mut";
		};
		var isMUTClassCmd = function(cmd) {
			return cmd.constr_type === "class";
		};
		var isMUTPositionCmd = function(cmd) {
			return cmd.constr_type === "position";
		};
		var isMUTClass = function(mutation_str) {
			return ["missense","nonsense","nonstart","nonstop","frameshift","inframe","splice","trunc"].indexOf(mutation_str.toLowerCase()) > -1;
		};
		var isEXPCmd = function (cmd) {
			return cmd.alteration_type === "exp";
		};
		var isPROTCmd = function (cmd) {
			return cmd.alteration_type === "prot";
		};
		
		var getMatchingMutationsByType = function(mutations, oql_target_type, relation) {
		    var ret = [];
		    for (var i=0; i<mutations.length; i++) {
			var type = mutations[i][config.mutation_type_key];
			var proposition = (type === oql_target_type || (oql_target_type === "TRUNC" && type !== "MISSENSE" && type !== "INFRAME"));
			if (relation === "!=") {
			    proposition = !proposition;
			}
			if (proposition) {
			    ret.push(i);
			}
		    }
		    return ret;
		};
		
		var getMatchingMutationsByPosition = function(mutations, target_pos, relation) {
		    var ret = [];
		    for (var i=0; i<mutations.length; i++) {
			var proposition = (mutations[i][config.mutation_pos_start_key] <= target_pos && mutations[i][config.mutation_pos_end_key] >= target_pos);
			if (relation === "!=") {
			    proposition = !proposition;
			}
			if (proposition) {
			    ret.push(i);
			}
		    }
		    return ret;
		};
		
		var getMatchingMutationsByAminoAcidChange = function(mutations, target_amino_acid_change, relation) {
		    var ret = [];
		    for (var i=0; i<mutations.length; i++) {
			var proposition = (mutations[i][config.mutation_amino_acid_change_key] === target_amino_acid_change);
			if (relation === "!=") {
			    proposition = !proposition;
			}
			if (proposition) {
			    ret.push(i);
			}
		    }
		    return ret;
		};
		
		
		
		var isDatumAltered = function(d) {
			return d.__altered;
		};
		var markDatumAltered = function(d) {
			d.__altered = true;
		};
		var unmarkDatumAltered = function(d) {
			delete d['__altered'];
		};
		// Filtering
		var getOncoprintMutationType = function(type) {
			    var ret = "";
			    switch (type) {
				case "MISSENSE":
				case "FUSION":
				case "INFRAME":
				    ret = type;
				    break;
				default:
				    ret = "TRUNC";
				    break;
			    }
			    return ret;
		};
		var maskDatum = function(datum, alteration_cmds, is_patient_data) {
			// to be passed in: datum and OQL alteration commands corresponding to that gene
			var ret = {};
			var id_key = (is_patient_data ? "patient" : "sample");
			ret[config.gene_key] = datum[config.gene_key];
			ret[id_key] = datum[id_key];
			var altered = false;
			var oql_cna_attr_to_oncoprint_cna_attr = {"amp":"AMPLIFIED","homdel":"HOMODELETED","hetloss":"HEMIZYGOUSLYDELETED","gain":"GAINED"};
			var mutation_rendering_priority = {"TRUNC":0,"FUSION":1,"INFRAME":2,"MISSENSE":3}
			
			var cmd;
			var matching_mutations = {};
			for(var i=0, _len=alteration_cmds.length; i<_len; i++) {
				cmd = alteration_cmds[i];
				if (isCNACmd(cmd)) {
					if (datum[config.cna_key] === oql_cna_attr_to_oncoprint_cna_attr[cmd.constr_val.toLowerCase()]) {
						altered = true;
						ret[config.cna_key] = datum[config.cna_key];
					}
				} else if (isMUTCmd(cmd)) {
					var cmd_matching_mutations = [];
					if (datum[config.mutation_key]) {
						if (!cmd.constr_rel) {
							for (var j=0; j< datum[config.mutation_key].length; j++) {
							    cmd_matching_mutations.push(j);
							}
						} else {
							if (isMUTClassCmd(cmd)) {
								cmd_matching_mutations = getMatchingMutationsByType(datum[config.mutation_key], cmd.constr_val, cmd.constr_rel);
							} else if (isMUTPositionCmd(cmd)) {
								cmd_matching_mutations = getMatchingMutationsByPosition(datum[config.mutation_key], cmd.constr_val, cmd.constr_rel);
							} else {
								cmd_matching_mutations = getMatchingMutationsByAminoAcidChange(datum[config.mutation_key], cmd.constr_val, cmd.constr_rel);
							}
						}
					}
					if (cmd_matching_mutations.length > 0) {
						altered = true;
						for (var j=0; j<cmd_matching_mutations.length; j++) {
						    matching_mutations[cmd_matching_mutations[j]] = true;
						    //matching_mutations[j][config.mutation_type_key] = getOncoprintMutationType(matching_mutations[j][config.mutation_type_key]);
						}
					}
				} else {
					var matches = false;
					var constr_level = cmd.constr_val;
					var relevant_key = isEXPCmd(cmd) ? config.exp_key : config.prot_key;
					var datum_level = datum[relevant_key];
					var direction = "";
					switch (cmd.constr_rel) {
						case "<":
							matches = (datum_level < constr_level);
							direction = "DOWNREGULATED";
							break;
						case "<=":
							matches = (datum_level <= constr_level);
							direction ="DOWNREGULATED";
							break;
						case ">":
							matches = (datum_level > constr_level);
							direction = "UPREGULATED";
							break;
						case ">=":
							matches = (datum_level >= constr_level);
							direction = "UPREGULATED";
							break;
					}
					if (matches) {
						altered = true;
						ret[relevant_key] = direction;
					}
				}
			}
			matching_mutations = Object.keys(matching_mutations).map(function(x) { 
			    var mut = datum[config.mutation_key][x]; 
			    var new_mut = {};
			    new_mut[config.mutation_type_key] = getOncoprintMutationType(mut[config.mutation_type_key]);
			    new_mut[config.mutation_amino_acid_change_key] = mut[config.mutation_amino_acid_change_key];
			    return new_mut;
			});
			if (matching_mutations.length > 0) {
			    var mutation_type_key = config.mutation_type_key;
			    matching_mutations.sort(function(a,b) { return mutation_rendering_priority[a[mutation_type_key]] - mutation_rendering_priority[b[mutation_type_key]]; });
			    ret[config.mutation_type_key] = matching_mutations[0][config.mutation_type_key];
			    var type = ret[config.mutation_type_key];
			    ret[config.mutation_key] = "";
			    for (var j=0; j<matching_mutations.length; j++) {
				if (matching_mutations[j][config.mutation_type_key] !== type) {
				    break;
				} else {
				    ret[config.mutation_key] += matching_mutations[j][config.mutation_amino_acid_change_key];
				}
			    }
			}
			if (altered) {
				markDatumAltered(ret);
			}
			return ret;
		};
		var maskGeneData = function (data, parsed_oql_query_line, is_patient_data) {
			//iterate over data items and mask the data for the items related to the 
			for (var i = 0; i < data.length; i++) {
				if (data[i][config.gene_key] === parsed_oql_query_line.gene) { //TODO - change to gene_field_name, gene_key is a bit misleading
					data[i] = maskDatum(data[i], parsed_oql_query_line.alterations, is_patient_data);
				}
			}
			return data;
		};
		
		//-------------------

		return {
			getGenes: function (oql_query) {
				var parse_res = parse(oql_query);
				return parse_res.map(function (q) {
					return q.gene;
				});
			},
			isSyntaxValid: function (oql_query) {
				try {
					parse(oql_query);
					return true;
				} catch (e) {
					return false;
				}
			},
			maskData: function (oql_query, data, is_patient_data) {
				var parse_res = parse(oql_query);
				var id_key = (is_patient_data ? "patient" : "sample");
				// Mask all data
				var i, _len;
				for (i = 0, _len = parse_res.length; i < _len; i++) {
					data = maskGeneData(data, parse_res[i], is_patient_data);
				}
				// Collect altered/unaltered groups
				var altered = {};
				var unaltered = {};
				for (i = 0, _len = data.length; i < _len; i++) {
					var d = data[i];
					if (isDatumAltered(d)) {
						altered[d[id_key]] = true;
					}
				}
				for (i = 0, _len = data.length; i < _len; i++) {
					var d = data[i];
					var id = d[id_key]
					unmarkDatumAltered(d);
					if (!altered.hasOwnProperty(id)) {
						unaltered[id] = true;
					}
				}
				return {data: data, altered: Object.keys(altered), unaltered: Object.keys(unaltered)};
			},
			setDefaultOQL: function(alterations) {
				config.default_oql = alterations;
			}
		};
	})();
	var objEach = function (iterable, callback) {
		for (var k in iterable) {
			if (iterable.hasOwnProperty(k)) {
				callback(iterable[k], k);
			}
		}
	};
			
	return (function() {
		var dm_ret = {
			'oql_query': oql_query,
			'cancer_study_ids': cancer_study_ids,
			'sample_ids': sample_ids,
			'genetic_profile_ids': genetic_profile_ids,
			'getOQLQuery': function() {
				return this.oql_query;
			},
			'getQueryGenes': function() {
				return OQLHandler.getGenes(this.oql_query);
			},
			'getGeneticProfileIds': function() {
				return this.genetic_profile_ids;
			},
			'getSampleIds': function() {
				return this.sample_ids;
			},
			'getCancerStudyIds': function() {
				return this.cancer_study_ids;
			},
                        'getSampleSelect': function() {
                                return this.sample_select;
                        },
			'getGenomicEventData': function() {
				var def = new $.Deferred();
				var self = this;
				fetchOncoprintGeneData().then(function() {
					def.resolve(self.sample_gene_data);
				}).fail(function() {
					def.reject();
				});
				return def.promise();
			},
			'getCombinedPatientGenomicEventData': function() {
				var def = new $.Deferred();
				var self = this;
				fetchOncoprintGeneData().then(function() {
					def.resolve(self.patient_gene_data);
				}).fail(function() {
					def.reject();
				});
				return def.promise();
			},
			'getAlteredSamples': function () {
				var def = new $.Deferred();
				var self = this;
				fetchOncoprintGeneData().then(function () {
					def.resolve(self.altered_samples);
				}).fail(function() {
					def.reject();
				});
				return def.promise();
			},
			'getUnalteredSamples': function () {
				var def = new $.Deferred();
				var self = this;
				fetchOncoprintGeneData().then(function () {
					def.resolve(self.unaltered_samples);
				}).fail(function() {
					def.reject();
				});
				return def.promise();
			},
			'getAlteredPatients': function() {
				var def = new $.Deferred();
				var self = this;
				fetchOncoprintGeneData().then(function () {
					def.resolve(self.altered_patients);
				}).fail(function() {
					def.reject();
				});
				return def.promise();
			},
			'getUnalteredPatients': function () {
				var def = new $.Deferred();
				var self = this;
				fetchOncoprintGeneData().then(function () {
					def.resolve(self.unaltered_patients);
				}).fail(function() {
					def.reject();
				});
				return def.promise();
			},
			'getSampleClinicalAttributes': function () {
				// TODO: handle more than one study
				return window.cbioportal_client.getSampleClinicalAttributes({study_id: [this.getCancerStudyIds()[0]], sample_ids: this.getSampleIds()});
			},
			'getSampleClinicalData': function (attribute_ids) {
				// TODO: handle more than one study
				var def = new $.Deferred();
				window.cbioportal_client.getSampleClinicalData({study_id: [this.getCancerStudyIds()[0]], attribute_ids: attribute_ids, sample_ids: this.getSampleIds()}).then(function(data) {
					def.resolve(makeOncoprintClinicalData(data));
				}).fail(function() {
					def.reject();
				});
				return def.promise();
			},
			'getCaseSetId': function() {
				return case_set_properties.case_set_id;
			},
			'getCaseIdsKey': function() {
				return case_set_properties.case_ids_key;
			},
			'getPatientSetName': function() {
				return case_set_properties.case_set_name;
			},
			'getPatientSetDescription': function() {
				return case_set_properties.case_set_description;
			},
                        'getPatientSampleIdMap': (function() {
				var sample_to_patient = {};
				var loaded = false;
				return function() {
					var def = new $.Deferred();
					if (loaded) {
						def.resolve(sample_to_patient);
					} else {
						window.cbioportal_client.getSamples({study_id: [this.getCancerStudyIds()[0]], sample_ids: this.getSampleIds()}).then(function(data) {
							for (var i=0; i<data.length; i++) {
								sample_to_patient[data[i].id] = data[i].patient_id;
							}
							loaded = true;
							def.resolve(sample_to_patient);
						}).fail(function() {
							def.reject();
						});
					}
					return def.promise();
				};
			})(),
			'getCancerStudyNames': function() {
				return cancer_study_names;
			},
			'getMutationProfileId': function() {
				return profile_ids.mutation_profile_id;
			}
                        
		};
		var fetchOncoprintGeneData = (function() {
			var profile_types = {};
			var sample_to_patient = {};
			var data_fetched = false;
			var data_fetching = false;

			
			var getMutationType = function(d) {
			    var ret = "";
			    var type = d.mutation_type.toLowerCase();
			    switch (type) {
				case "missense_mutation":
				case "missense":
				case "missense_variant":
				    ret = "MISSENSE";
				    break;
				case "frame_shift_ins":
				case "frame_shift_del":
				case "frameshift":
				case "frameshift_deletion":
				case "frameshift_insertion":
				case "de_novo_start_outofframe":
				case "frameshift_variant":
				    ret = "FRAMESHIFT";
				    break;
				case "nonsense_mutation":
				case "nonsense":
				case "stopgain_snv":
				    ret = "NONSENSE";
				    break;
				case "splice_site":
				case "splice":
				case "splice site":
				case "splicing":
				case "splice_site_snp":
				case "splice_site_del":
				case "splice_site_indel":
				    ret = "SPLICE";
				    break;
				case "translation_start_site":
				case "start_codon_snp":
				case "start_codon_del":
				    ret = "NONSTART";
				    break;
				case "nonstop_mutation":
				    ret = "NONSTOP";
				    break;
				case "fusion":
				    ret = "FUSION";
				    break;
				case "in_frame_del":
				case "in_frame_ins":
				case "indel":
				case "nonframeshift_deletion":
				case "nonframeshift":
				case "nonframeshift insertion":
				case "nonframeshift_insertion":
				    ret = "INFRAME";
				    break;
				default:
				    ret = "OTHER";
				    break;
			    }
			    return ret;
			};
			
			var makeSampleData = function(webservice_gp_data) {
				var cna_string = {"-2":"HOMODELETED","-1":"HEMIZYGOUSLYDELETED","0":undefined,"1":"GAINED","2":"AMPLIFIED"};
				var samp_to_gene_to_datum = {};
				for (var i=0, _len=webservice_gp_data.length; i<_len; i++) {
					var d = webservice_gp_data[i];

					var sample = d.sample_id;
					samp_to_gene_to_datum[sample] = samp_to_gene_to_datum[sample] || {};

					var gene = d.hugo_gene_symbol;
					samp_to_gene_to_datum[sample][gene] = samp_to_gene_to_datum[sample][gene] || {sample:sample, gene:gene};

					var datum = samp_to_gene_to_datum[sample][gene];
					var profile_type = profile_types[d.genetic_profile_id];
					switch (profile_type) {
						case "MUTATION_EXTENDED":
							datum.mutation = datum.mutation || [];
							datum.mutation.push({mut_type: getMutationType(d),
										amino_acid_change: d.amino_acid_change,
										mut_start_position: parseInt(d.protein_start_position),
										mut_end_position: parseInt(d.protein_end_position)});
							/*datum.mutations[mutation_type] = datum.mutations[mutation_type] || [];
							datum.mutations[mutation_type].push(d.amino_acid_change);
							datum.mutation = (datum.mutation ? datum.mutation+","+d.amino_acid_change  : d.amino_acid_change);
							datum.mut_types = (datum.mut_types ? datum.mut_types+","+getOncoprintMutationType(d) : getOncoprintMutationType(d));
							datum.mut_start_position = parseInt(d.protein_start_position);
							datum.mut_end_position = parseInt(d.protein_end_position);*/
							break;
						case "COPY_NUMBER_ALTERATION":
							var cna_str = cna_string[d.profile_data];
							if (cna_str) {
								datum.cna = cna_str;
							}
							break;
						case "MRNA_EXPRESSION":
							datum.mrna = parseFloat(d.profile_data, 10);
							break;
						case "PROTEIN_LEVEL":
							datum.rppa = parseFloat(d.profile_data, 10);
							break;
					}
				}
				var ret = [];
				var samples = dm_ret.getSampleIds();
				var genes = dm_ret.getQueryGenes();
				var na_sample_gene = {};
				for (var i=0, _len=samples.length; i<_len; i++) {
					na_sample_gene[samples[i]] = {};
					for (var j=0, _geneslen=genes.length; j<_geneslen; j++) {
						na_sample_gene[samples[i]][genes[j]] = true;
					}
				}
				objEach(samp_to_gene_to_datum, function(gene_to_datum, samp) {
					objEach(gene_to_datum, function(datum, gene) {
						ret.push(datum);
						na_sample_gene[samp][gene] = false;
					});
				});
				objEach(na_sample_gene, function(gene_to_is_na, samp) {
					objEach(gene_to_is_na, function(is_na, gene) {
						if (is_na) {
							ret.push({'sample':samp, 'gene':gene});
						}
					});
				});

				return ret;
			};
			var makeOncoprintPatientData = function(oncoprint_sample_data) {
				var pat_to_gene_to_datum = {};
				var extremeness = {
					cna: {
						'AMPLIFIED': 2,
						'GAINED': 1,
						'HEMIZYGOUSLYDELETED': 1,
						'HOMODELETED': 2,
						undefined: 0
					},
					mrna: {
						'UPREGULATED': 1,
						'DOWNREGULATED': 1,
						undefined: 0
					},
					rppa: {
						'UPREGULATED': 1,
						'DOWNREGULATED': 1,
						undefined: 0
					}
				};
				for (var i=0, _len=oncoprint_sample_data.length; i<_len; i++) {
					var d = oncoprint_sample_data[i];
					var patient_id = sample_to_patient[d.sample];
					var gene = d.gene;
					pat_to_gene_to_datum[patient_id] = pat_to_gene_to_datum[patient_id] || {};
					pat_to_gene_to_datum[patient_id][gene] = pat_to_gene_to_datum[patient_id][gene] || {patient: patient_id, gene:gene};

					var new_datum = pat_to_gene_to_datum[patient_id][gene];
					objEach(d, function (val, key) {
						if (extremeness.hasOwnProperty(key)) {
							if (extremeness[key][val] > extremeness[key][new_datum[key]]) {
								new_datum[key] = val;
							}
						} else if (key === "mutation") {
						    new_datum['mutation'] = (new_datum['mutation'] || []).concat(d['mutation']);
						}
					});
				};
				var ret = [];
				objEach(pat_to_gene_to_datum, function(gene_to_datum, samp) {
					objEach(gene_to_datum, function(datum, gene) {
						ret.push(datum);
					});
				});
				return ret;
			};
			var setDefaultOQL = function() {
				var default_oql_uniq = {};
				objEach(profile_types, function(type, profile_id) {
					switch (type) {
						case "MUTATION_EXTENDED":
							default_oql_uniq["MUT"] = true;
							break;
						case "COPY_NUMBER_ALTERATION":
							default_oql_uniq["AMP"] = true;
							default_oql_uniq["HOMDEL"] = true;
							break;
						case "MRNA_EXPRESSION":
							default_oql_uniq["EXP>="+z_score_threshold] = true;
							default_oql_uniq["EXP<=-"+z_score_threshold] = true;
							break;
						case "PROTEIN_LEVEL":
							default_oql_uniq["PROT>="+rppa_score_threshold] = true;
							default_oql_uniq["PROT<=-"+rppa_score_threshold] = true;
							break;
					}
				});
				var default_oql = Object.keys(default_oql_uniq).join(" ");
				OQLHandler.setDefaultOQL(default_oql);
			};
			var def = new $.Deferred();
			return function() {
				try {
					if (data_fetched) {
						def.resolve();
					} else {
						if (!data_fetching) {
							$.when(window.cbioportal_client.getGeneticProfiles({genetic_profile_ids: dm_ret.getGeneticProfileIds()}),
								window.cbioportal_client.getSamples({study_id: [cancer_study_ids[0]], sample_ids: sample_ids}))
							.then(function(gp_response, sample_response) {
								for (var i = 0; i < gp_response.length; i++) {
									profile_types[gp_response[i].id] = gp_response[i].genetic_alteration_type;
								}
								setDefaultOQL();
								for (var i = 0; i < sample_response.length; i++) {
									sample_to_patient[sample_response[i].id] = sample_response[i].patient_id;
								}
							}).fail(function() {
								def.reject();
							}).then(function() {
                                                            if (case_set_properties.case_set_id === "-1") {
                                                                // custom case list
                                                                console.log("by samples");
								return window.cbioportal_client.getGeneticProfileDataBySample({genetic_profile_ids: dm_ret.getGeneticProfileIds(), genes: dm_ret.getQueryGenes(), sample_ids: dm_ret.getSampleIds()});
                                                            } else {
                                                                console.log("by sample list");
                                                                return window.cbioportal_client.getGeneticProfileDataBySampleList({genetic_profile_ids: dm_ret.getGeneticProfileIds(), genes: dm_ret.getQueryGenes(), sample_list_id: [case_set_properties.case_set_id]});
                                                            }
							}).fail(function() {
								def.reject();
							}).then(function(response) {
								var unmasked_sample_data = makeSampleData(response);
								var oql_process_result = OQLHandler.maskData(dm_ret.getOQLQuery(), unmasked_sample_data);
								
								dm_ret.sample_gene_data = oql_process_result.data;
								dm_ret.altered_samples = oql_process_result.altered;
								dm_ret.unaltered_samples = oql_process_result.unaltered;
<<<<<<< HEAD
								var oql_process_result_patient = OQLHandler.maskData(dm_ret.getOQLQuery(), makeOncoprintPatientData(dm_ret.sample_gene_data), true);
=======

								var oql_process_result_patient = OQLHandler.maskData(dm_ret.getOQLQuery(), makeOncoprintPatientData(unmasked_sample_data), true);
>>>>>>> 3be6de7d
								dm_ret.patient_gene_data = oql_process_result_patient.data;
								dm_ret.altered_patients = oql_process_result_patient.altered;
								dm_ret.unaltered_patients = oql_process_result_patient.unaltered;

								data_fetched = true;
								def.resolve();
							}).fail(function() {
								def.reject();
							});
							data_fetching = true;
						}
					}
				} catch (err) {
					def.reject();
				}
				return def.promise();
			};
		})();
		var makeOncoprintClinicalData = function(webservice_clinical_data) {
			var ret = [];
			for (var i=0, _len=webservice_clinical_data.length; i<_len; i++) {
				var d = webservice_clinical_data[i];
				ret.push({'attr_id':d.attr_id, 'attr_val':d.attr_val, 'sample':d.sample_id});
			}
			return ret;
		};
		
		return dm_ret;
	})();
};<|MERGE_RESOLUTION|>--- conflicted
+++ resolved
@@ -231,12 +231,13 @@
 		};
 		var maskGeneData = function (data, parsed_oql_query_line, is_patient_data) {
 			//iterate over data items and mask the data for the items related to the 
-			for (var i = 0; i < data.length; i++) {
-				if (data[i][config.gene_key] === parsed_oql_query_line.gene) { //TODO - change to gene_field_name, gene_key is a bit misleading
-					data[i] = maskDatum(data[i], parsed_oql_query_line.alterations, is_patient_data);
-				}
-			}
-			return data;
+			var masked_data = data.slice();
+			for (var i = 0; i < masked_data.length; i++) {
+				if (masked_data[i][config.gene_key] === parsed_oql_query_line.gene) { //TODO - change to gene_field_name, gene_key is a bit misleading
+					masked_data[i] = maskDatum(masked_data[i], parsed_oql_query_line.alterations, is_patient_data);
+				}
+			}
+			return masked_data;
 		};
 		
 		//-------------------
@@ -261,27 +262,28 @@
 				var id_key = (is_patient_data ? "patient" : "sample");
 				// Mask all data
 				var i, _len;
+				var masked_data = data;
 				for (i = 0, _len = parse_res.length; i < _len; i++) {
-					data = maskGeneData(data, parse_res[i], is_patient_data);
+					masked_data = maskGeneData(masked_data, parse_res[i], is_patient_data);
 				}
 				// Collect altered/unaltered groups
 				var altered = {};
 				var unaltered = {};
-				for (i = 0, _len = data.length; i < _len; i++) {
-					var d = data[i];
+				for (i = 0, _len = masked_data.length; i < _len; i++) {
+					var d = masked_data[i];
 					if (isDatumAltered(d)) {
 						altered[d[id_key]] = true;
 					}
 				}
-				for (i = 0, _len = data.length; i < _len; i++) {
-					var d = data[i];
+				for (i = 0, _len = masked_data.length; i < _len; i++) {
+					var d = masked_data[i];
 					var id = d[id_key]
 					unmarkDatumAltered(d);
 					if (!altered.hasOwnProperty(id)) {
 						unaltered[id] = true;
 					}
 				}
-				return {data: data, altered: Object.keys(altered), unaltered: Object.keys(unaltered)};
+				return {data: masked_data, altered: Object.keys(altered), unaltered: Object.keys(unaltered)};
 			},
 			setDefaultOQL: function(alterations) {
 				config.default_oql = alterations;
@@ -569,7 +571,7 @@
 
 				return ret;
 			};
-			var makeOncoprintPatientData = function(oncoprint_sample_data) {
+			var makePatientData = function(sample_data) {
 				var pat_to_gene_to_datum = {};
 				var extremeness = {
 					cna: {
@@ -590,8 +592,8 @@
 						undefined: 0
 					}
 				};
-				for (var i=0, _len=oncoprint_sample_data.length; i<_len; i++) {
-					var d = oncoprint_sample_data[i];
+				for (var i=0, _len=sample_data.length; i<_len; i++) {
+					var d = sample_data[i];
 					var patient_id = sample_to_patient[d.sample];
 					var gene = d.gene;
 					pat_to_gene_to_datum[patient_id] = pat_to_gene_to_datum[patient_id] || {};
@@ -677,12 +679,9 @@
 								dm_ret.sample_gene_data = oql_process_result.data;
 								dm_ret.altered_samples = oql_process_result.altered;
 								dm_ret.unaltered_samples = oql_process_result.unaltered;
-<<<<<<< HEAD
-								var oql_process_result_patient = OQLHandler.maskData(dm_ret.getOQLQuery(), makeOncoprintPatientData(dm_ret.sample_gene_data), true);
-=======
-
-								var oql_process_result_patient = OQLHandler.maskData(dm_ret.getOQLQuery(), makeOncoprintPatientData(unmasked_sample_data), true);
->>>>>>> 3be6de7d
+
+
+								var oql_process_result_patient = OQLHandler.maskData(dm_ret.getOQLQuery(), makePatientData(unmasked_sample_data), true);
 								dm_ret.patient_gene_data = oql_process_result_patient.data;
 								dm_ret.altered_patients = oql_process_result_patient.altered;
 								dm_ret.unaltered_patients = oql_process_result_patient.unaltered;
