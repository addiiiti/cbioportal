

/**
 * Some constants used in event handling below.
 */
var GeneDetailsEvents = (function(){
  return {
      // events for creating and selecting tabs   
     GENE_TAB_SELECTED: "geneDetailsGeneTabSelected",
     GENE_TABS_CREATED: "geneDetailsGeneTabsCreated",
     // events for the buttons template
     SHOW_HIDE_CUSTOMIZE_HISTOGRAM_CLICKED: "showHideCustomizeHistogramClicked",
     DOWNLOAD_PDF_CLICKED: "DOWNLOAD_PDF_CLICKED", 
     DOWNLOAD_SVG_CLICKED: "DOWNLOAD_SVG_CLICKED",
  };
})();



///////////////////////////////////////////////////////////////////////////////////////////////////////////////
///////////////////////////////////////////////////////////////////////////////////////////////////////////////
//                       VIEWS
///////////////////////////////////////////////////////////////////////////////////////////////////////////////
///////////////////////////////////////////////////////////////////////////////////////////////////////////////

/**
 * Main view holding the tabs (one for each of the genes)
 */
var CancerSummaryMainView = Backbone.View.extend({
  el: "#pancancer_study_summary",

  initialize : function (options) {
     this.options = options || {};
     this.dispatcher = options.dispatcher;
     this.dmPresenter = options.dmPresenter;

  },

  render: function() {
	 console.log(new Date() + ": START CancerSummaryMainView render()"); 
     var self = this;
     var content = self.generateContent();

     // create the variables for the main template
     var variables = {
        listContent: content.listContent,
        mainContent: content.mainContent
     };

     // load the template using underscore
     var templateFn = PanCancerTemplateCache.getTemplateFn("cancertypesummary_main_template");
     var template = templateFn(variables);

     // load the compiled HTML into the Backbone "el"
     self.$el.html(template);
     //initialize the view:
     self.initDefaultView();

     //apply the tabs format:
     self.format();
     console.log(new Date() + ": END CancerSummaryMainView render()"); 
  },

  /**
   * Formats the contents of the view after the initial rendering.
   */
  format: function(){
    var self = this;

    var mainContent = self.$el.find(".gene-tabs-container");
    //apply the tabs() function so that the items are 'formed' into tabs (jquery-ui):
    mainContent.tabs();
    //select first tab:
    mainContent.tabs("option", "active", 0);
  },

  /**
   * Generates the content structure by creating div elements for each
   * gene.
   *
   * @return {Object} content backbone with div elements for each gene
   */
  generateContent: function() {
     var self = this;
     var mainContent = "";
     var listContent = "";

     // create a test gene list for the tabs
     var geneList = self.dmPresenter.getGeneList();

     // create a div for for each gene
     //_.each(self.model.geneProxy.getGeneList(), function(gene, idx) {
         _.each(geneList, function(gene, idx) {
 
            // get the template for the main content and apply it
        var templateFn = PanCancerTemplateCache.getTemplateFn("gene_details_main_content_template");
        mainContent += templateFn(
           {//geneId: cbio.util.safeProperty(gene)}
            geneId: gene} //TODO is the gene unique? Or is it an ambiguous alias that can be shared by different genes? 
        );

        // get the template for the tab ear (tab title) and apply it
        templateFn = PanCancerTemplateCache.getTemplateFn("gene_tab_ear_template");
        listContent += templateFn(
           {geneSymbol: gene,
           //geneId: cbio.util.safeProperty(gene)});
           geneId: gene}
        );
     });

     return {mainContent: mainContent, listContent: listContent};
  },

  /**
   * Initializes the gene view for the current gene data.
   */
  initDefaultView: function() {
     var self = this;

     var contentSelector = self.$el.find(".gene-tabs-container");
     console.log(contentSelector);

     // bind the tabscreate event (jquery-ui event, fires when the tabs() function is called)
     // now we can init the view for the first gene
     contentSelector.bind('tabscreate', function(event, ui) {

        // when created tab is the active tab; fetch its text
        var gene = ui.tab.text().trim();

        // trigger corresponding event in the Controller
        self.dispatcher.trigger(GeneDetailsEvents.GENE_TABS_CREATED, gene);
     });

     // bind the tabsactivate event (jquery-ui event, fires upon selecting the corresponding tab) 
     contentSelector.bind('tabsactivate', function(event, ui) {
        // when activated, newTab is the active tab; fetch its text
        var gene = ui.newTab.text().trim();
        // trigger corresponding event in the Controller
            self.dispatcher.trigger(GeneDetailsEvents.GENE_TAB_SELECTED, gene);
         });
   }
}); // end of CancerSummaryMainView


/** 
 * View containing the buttons to customize the histogram or download the 
 * histogram as SVG/PDF.
 */
var ButtonsView = Backbone.View.extend({
  //el: provided bij the GeneDetailsView

  initialize: function(options){
     var templateFn = PanCancerTemplateCache.getTemplateFn("buttons_template");
     this.template = templateFn();
     this.gene = options.gene;
     this.dispatcher = options.dispatcher;
  },

  // add events
  events:{
     "click .histogram-customize": "showHideCustomizeHistogram",
     "click .diagram-to-pdf": "downloadHistogramPdf",
     "click .diagram-to-svg": "downloadHistogramSvg"
  },

  render: function(){
     console.log("ButtonsView Render");
     $(this.el).html(this.template);

  },

  // When the histogram-customize button is clicked, notify the dispatcher        
  showHideCustomizeHistogram: function(){
     console.log("clicked for "+this.gene);
     this.dispatcher.trigger(GeneDetailsEvents.SHOW_HIDE_CUSTOMIZE_HISTOGRAM_CLICKED+this.gene);
  },
  
  downloadHistogramPdf: function(){
      console.log("clicked for "+this.gene);
      this.dispatcher.trigger(GeneDetailsEvents.DOWNLOAD_PDF_CLICKED+this.gene);
  },
   
  downloadHistogramSvg: function(){
      console.log("clicked for "+this.gene);
          this.dispatcher.trigger(GeneDetailsEvents.DOWNLOAD_SVG_CLICKED+this.gene);
  } 
      
}); // End ButtonsView


/**
 * View containing the options and parameters to customize the histogram
 * with extra filtering and sorting options. 
 */
var CustomizeHistogramView = Backbone.View.extend({
  //el: provided bij the GeneDetailsView

  initialize: function(options){
     this.dispatcher = options.dispatcher;
     this.gene = options.gene;
     var templateFn = PanCancerTemplateCache.getTemplateFn("customize_histogram_template");
     this.template = templateFn({geneId: this.gene});

     // subscribe to the showHideCustomizeHistogram event and give "this" is the context
     this.dispatcher.bind(GeneDetailsEvents.SHOW_HIDE_CUSTOMIZE_HISTOGRAM_CLICKED+this.gene, this.showHideCustomizeHistogram, this);
     
     this.dmPresenter = options.dmPresenter;
  },
  
  // add events
  events:{
     "click .close-customize a": "showHideCustomizeHistogram"
  },
  
  render: function(){
     console.log("CustomizeHistogram Render");
     // add the generated template
     $(this.el).html(this.template);
     
     // add all the elements
     this.addcancerTypeSelect();
     this.addSortByYAxisSelect();
     this.addSortByXAxisSelect();
     this.addNrAlteredSamplesSlider();
     this.addNrTotalSamplesSlider();
     this.addShowGenomicAlterationTypesCheckbox();
     this.addcancerTypeDetailedView();
  },

  // add the Cancer Type Select
  addcancerTypeSelect: function(){
	 var self = this;
     // cancer types:
     var selOptions = self.dmPresenter.getCancerTypeList();
     // add "all" entry, if more than 1 cancer type is found:
     if (selOptions.length > 1)
    	 selOptions.splice(0,0, "All");

     //event handler for when the Cancer Type Select is changed
     var changeCallBack = function(){
         var fields = {};
         var cancerType = $(this).val();
         fields["cancerType"] = cancerType;
         fields["cancerTypeDetailed"] = self.dmPresenter.getCancerTypeDetailedList(cancerType);
         //also reset minAlteredSamples (for the slider):
         fields["minAlteredSamples"] = 0;
    	 self.model.set(fields);
     }
     // create the dropdown and add it
     $("#customize-cancertype-dropdown-"+this.gene).append(fnCreateSelect(
    		 "Cancer Type: ", selOptions, changeCallBack));
  },

  // add the "Sort by" select box for the y-axis:
  addSortByYAxisSelect: function(){
	 var self = this;
     // static options: 
     var selOptions = ["Alteration Frequency", "Absolute Counts"];  
     
     // handle the event for when the Sort By Y-Axis Select is changed
     var changeCallBack = function(){
        //console.log("sortByYAxisSelect changed to "+event.currentTarget.value);
        self.model.set("dataTypeYAxis", $(this).val());
     }
     // create the dropdown and add it
     $("#customize-data-type-y-axis-"+this.gene).append(fnCreateSelect(
    		 "Y-Axis value: ", selOptions, changeCallBack));
  },

  // add the "Sort by" select box for the x-axis:
  addSortByXAxisSelect: function(){
	 var self = this;
     // this will be provided at some point, but for now let's set it manually
     var selOptions = ["Y-Axis Values", "Cancer Types"];
     
     //handle the event for when the Sort By Y-Axis Select is changed
     var changeCallBack = function(){
        //console.log("sortByXAxisSelect changed to "+event.currentTarget.value);
        self.model.set("sortXAxis", $(this).val());
     }         
     // create the dropdown and add it
     $("#customize-sort-by-x-axis-"+this.gene).append(fnCreateSelect(
    		 "Sort X-Axis by: ", selOptions, changeCallBack));
  },

  // add the slider for minimum number of altered samples
  addNrAlteredSamplesSlider: function(){
     new MinAlteredSamplesSliderView({
    	 gene:this.gene, 
    	 el:"#customize-min-nr-altered-samples-slider-"+this.gene, 
    	 dispatcher:this.dispatcher, 
    	 model:this.model,
    	 dmPresenter:this.dmPresenter});
  },
    // add the slider for total number of altered samples
  addNrTotalSamplesSlider: function(){
      new MinTotalSamplesSliderView({
         gene:this.gene,
         el:"#customize-total-nr-altered-samples-slider-"+this.gene,
         dispatcher:this.dispatcher,
         model:this.model,
         dmPresenter:this.dmPresenter});
  },

  // add checkbox for genomic alteration types
  addShowGenomicAlterationTypesCheckbox: function(){
	 var self = this;    	 
	 // handle the event for when the Show genomic alteration types checkbkox is changed
     var changeCallBack = function(){
        //console.log("showGenomicAlterationTypesChanged changed to  "+$(event.currentTarget).is(':checked'));
        self.model.set("showGenomicAlterationTypes", $(this).is(':checked'));
     }
     //create checkbox and add it
     $("#customize-show-genomic-alteration-types-"+this.gene).append(
    	$("<input/>", {type: 'checkbox', checked: true}).change(changeCallBack));
     //checkbox label:
     $("#customize-show-genomic-alteration-types-"+this.gene).append( 	
    	$("<label>Show Genomic Alteration Types</label>"));
  },

  // add view for the specific cancer types selection
  addcancerTypeDetailedView: function(){
     new SpecificCancerTypesView({gene:this.gene, 
    	 el:"#specific-cancertypes-area-"+this.gene, 
    	 dispatcher:this.dispatcher, 
    	 model:this.model,
    	 dmPresenter:this.dmPresenter});
  },
                                         
  // incoming event - change the visibility of the customize histogram part
  showHideCustomizeHistogram: function(){
     console.log("ShowHide Order Received! "+this.gene);
     $("#customize-histogram-"+this.gene).toggle();
  } 

}); // End CustomizeHistogramView

//utility function to create a select/drop-down box: 
var fnCreateSelect = function(title, aData, callBack) {
	var div = $('<div/>');
	div.html(title);
	var sel = $('<select />');	
	sel.appendTo(div);
	
	for(var i = 0; i < aData.length; i++) {
	    $('<option />', {value: aData[i], text: aData[i]}).appendTo(sel);
	}
	sel.change(callBack);
	return div;
}

/**
 * View for the "Min nr of altered Samples" parameter, presented in the form of a slider. 
 * It is used as part of CustomizeHistogramView above.
 */
var MinAlteredSamplesSliderView = Backbone.View.extend({
      
  initialize: function(options){
     this.dispatcher = options.dispatcher;
     this.gene = options.gene;
     this.dmPresenter = options.dmPresenter;
     this.render();
     // call render when the model is changed
     this.model.on("change", this.updateRender, this);
  },

  events: {
     'slidechange .diagram-general-slider': 'handleSliderChange'
  }, 

  //function for model.onchange above, it will check whether the slider max threshold needs
  //to be udpated:
  updateRender: function(){
	  var renderNeeded = this.model.hasChanged("cancerType") || this.model.hasChanged("dataTypeYAxis");
	  if (renderNeeded)
		  this.render();
  },
  
  render: function(){
	 //add % after the values or not:
	 var suffix = "";
	 this.max = this.dmPresenter.getMaxAlteredSamplesForCancerTypeAndGene(this.model.get("cancerType"), this.gene, this.model.get("dataTypeYAxis"));

     var text = "Min. # altered samples ";

	 if (this.model.get("dataTypeYAxis") == "Alteration Frequency") {
		 suffix = "%";
		 //in %, with 1 decimal:
		 this.max = Math.round(parseFloat(this.max) * 1000)/10;
         text = "Min. alteration ";
	 }
	 
     var templateFn = PanCancerTemplateCache.getTemplateFn("general_slider_template");
     this.template = templateFn({min:0, init:0, max:this.max, suffix: suffix, text:text});

     // add the template
     $(this.el).html(this.template);

     // create the jQuery ui slider
     var sampleSlider = this.$el.find(".diagram-general-slider");
     sampleSlider.slider({ 
        value: 0, 
        min: 0, 
        max: this.max 
     });
     //synchronize model:
     this.model.set("minAlteredSamples", 0);
  },

  // handle change to the slider        
  handleSliderChange: function(e, ui) {
     var sampleText = this.$el.find(".diagram-general-slider-value");
     console.log("GENE: "+this.gene);
     // update text 
     sampleText.html(ui.value);
     // and notify the histogram 
     this.model.set("minAlteredSamples", ui.value);
  }

}); // end MinAlteredSamplesSliderView

// min number of total samples
var MinTotalSamplesSliderView = Backbone.View.extend({

    initialize: function(options){
        this.dispatcher = options.dispatcher;
        this.gene = options.gene;
        this.dmPresenter = options.dmPresenter;
        this.render();
        // call render when the model is changed
        this.model.on("change", this.updateRender, this);
    },

    events: {
        'slidechange .diagram-general-slider': 'handleSliderChange'
    },

    //function for model.onchange above, it will check whether the slider max threshold needs
    //to be updated:
    updateRender: function(){
        var renderNeeded = this.model.hasChanged("cancerType");
        if (renderNeeded)
            this.render();
    },

    render: function(){
        // find the maximum number of samples for the cancertype
        this.max = this.dmPresenter.getMaxSamplesForCancerType(this.model.get("cancerType"));

        var templateFn = PanCancerTemplateCache.getTemplateFn("general_slider_template");
        //this.template = templateFn({min:0, max:this.max});
        this.template = templateFn({min:0, init:0, max:this.max, suffix: "", text:"Min. # total samples "});


        // add the template
        $(this.el).html(this.template);

        // create the jQuery ui slider
        var sampleSlider = this.$el.find(".diagram-general-slider");
        sampleSlider.slider({
            value: 0,
            min: 0,
            max: this.max
        });
        //synchronize model:
        this.model.set("minTotalSamples", 0);
    },

    // handle change to the slider
    handleSliderChange: function(e, ui) {
        var sampleText = this.$el.find(".diagram-general-slider-value");
        console.log("GENE: "+this.gene);
        // update text
        sampleText.html(ui.value);
        // and notify the histogram
        this.model.set("minTotalSamples", ui.value);
    }

}); // end MinTotalSamplesSliderView


/**
 * View containing the Histogram based on the data related to the 
 * gene of the selected tab. 
 */ 
var GeneHistogramView = Backbone.View.extend({
  //el: will be provided as it depends on the gene where we'll want to put the information
  //model: contains the settings required to generated the histogram and is provided   

  //initialize function is called when a new instance of GeneHistogramView is 
  //created. E.g. of valid constructor call:
	//	new GeneHistogramView({
	//        gene:gene, 
	//        el:"#histogram-"+gene, 
	//        model: histogramSettings, 
	//        dispatcher: dispatcher, 
	//        dmPresenter: dmPresenter
	//     })
  initialize: function(options){
     this.gene = options.gene;
     this.dispatcher = options.dispatcher;
     this.dmPresenter = options.dmPresenter;
     this.pancancerStudyHistogram = new PancancerStudySummaryHistogram();
     
     // subscribe to the DOWNLOAD_PDF/SVG_CLICKED event and give "this" is the context
     this.dispatcher.bind(GeneDetailsEvents.DOWNLOAD_PDF_CLICKED+this.gene, this.downloadPdf, this);
     this.dispatcher.bind(GeneDetailsEvents.DOWNLOAD_SVG_CLICKED+this.gene, this.downloadSvg, this);
     
     // call render when the model is changed
     this.model.on("change", this.render, this); 
  },

  render: function(){

     this.pancancerStudyHistogram.render(this.el, this.model, this.dmPresenter, this.gene);
  },
  
  downloadPdf: function() {
	  console.log("downloadPdf Received! "+this.gene);

	  var downloadOptions = {
        filename: "pancancerhistogram"+this.gene+".pdf",
        contentType: "application/pdf",
        servletName: "svgtopdf.do"
	  };

	  cbio.download.initDownload(
        $("#" + this.el.id + " svg")[0], downloadOptions);
  },
  
  downloadSvg: function() {
	  console.log("downloadSvg Received! "+this.gene);

	  cbio.download.initDownload(
	            $("#" + this.el.id + " svg")[0], {filename:  "pancancerhistogram"+this.gene+".svg"});
  }
      
}); // end of GeneHistogramView


/**
 * View containing the toggle link to display the checkboxes for (de)selecting the 
 * individual cancer types, and containing the checkboxes themselves. 
 */
var SpecificCancerTypesView = Backbone.View.extend({
  initialize: function(options){
     this.gene = options.gene;
     this.dmPresenter = options.dmPresenter;
     this.dispatcher = options.dispatcher;
     this.addEventListener();
     this.render();
     // call render again when the model is changed
     this.model.on("change", this.updateRender, this);
  },

  //function for model.onchange above, it will check whether the view needs
  //to be udpated:
  updateRender: function(){
	  var cancerTypeChanged = this.model.hasChanged("cancerType");
	  if (cancerTypeChanged)
		  this.render();
  },
  
  addEventListener: function(){
     var self=this;
     // when the Show/Hide Specific Cancer Types is clicked, show or hide the section and change the icon
     $("#show-hide-cancertypes-toggle-"+this.gene).click(function() {
          $("#show-hide-cancertypes-"+self.gene+" .triangle").toggle();
          $("#specific-cancertypes-area-"+self.gene).slideToggle();
     });
     // add listener for the Cancer Type changed
     // when this happens, we need to generate the items in the 

  },

  render: function() {
	  var self = this;
	  var templateFn = PanCancerTemplateCache.getTemplateFn("specific_cancertypes_area_template");
	  this.template = templateFn({geneId: self.gene});
      // add the template
      $(this.el).html(this.template);
	  
      // add click handlers:
      $("#cc-select-all-"+self.gene).click(function(e) {
    	  e.preventDefault();//prevents # link click to scroll the page
          $("#specific-cancertypes-area-"+self.gene +" input").each(function(idx, el) {
              $(el).prop("checked", true);
          });
          //reset model field:
          self.model.set("cancerTypeDetailed", self.dmPresenter.getCancerTypeDetailedList(self.model.get("cancerType")));
      });

      $("#cc-select-none-"+self.gene).click(function(e) {
    	  e.preventDefault();
          $("#specific-cancertypes-area-"+self.gene +" input").each(function(idx, el) {
              $(el).prop("checked", false);
          });
          //reset model field to none:
          self.model.set("cancerTypeDetailed", []);
      });
      
	  var listOfOptions = [];
	  if (this.model.get("cancerType") == "All")
		  listOfOptions = this.dmPresenter.getCancerTypeList(); 
	  else
		  listOfOptions = this.dmPresenter.getCancerTypeDetailedList(this.model.get("cancerType"));
	  
	  for (var i = 0; i < listOfOptions.length; i++){
		  this.addCancerTypeCheckbox(listOfOptions[i]);
	  }

  },
  
  // add checkbox for genomic alteration types
  addCancerTypeCheckbox: function(cancerType){
	 var self = this;    	 
	 // handle the event for when the Show genomic alteration types checkbkox is changed
     var changeCallBack = function(){
    	 var cancerTypeDetailedList = self.model.get("cancerTypeDetailed");
    	 //update model, which triggers a redraw of the histogram:
    	 var checked = $(this).is(":checked");
    	 if (checked) {
    		 cancerTypeDetailedList.push($(this).attr("cancerType"));
    	 }
    	 else {
        	 var indexOfType = cancerTypeDetailedList.indexOf($(this).attr("cancerType"));
        	 cancerTypeDetailedList.splice(indexOfType, 1);
    	 }
    	 //unset model value,  otherwise model.onchange is not triggered, since it is an array object:
    	 self.model.unset("cancerTypeDetailed", {silent: true});
    	 self.model.set("cancerTypeDetailed", cancerTypeDetailedList);
     }
     //create checkbox and add it
     var checkBox = $("<input/>", {type: 'checkbox', checked: true}).change(changeCallBack);
     checkBox.attr("cancerType", cancerType);
     $(this.el).append(checkBox);
     //checkbox label:
     $(this.el).append( 	
    	$("<label/>").text(cancerType));
  }
});


///////////////////////////////////////////////////////////////////////////////////////////////////////////////
///////////////////////////////////////////////////////////////////////////////////////////////////////////////
//                               MODELS
///////////////////////////////////////////////////////////////////////////////////////////////////////////////
///////////////////////////////////////////////////////////////////////////////////////////////////////////////


/** 
 * Main model containing the settings that can be changed by the 
 * fields in CustomizeHistogramView. Other views can subscribe to changes
 * in this model to render again based on the new model field values.  
 */
var HistogramSettings = Backbone.Model.extend({
  defaults: {
     myType: "HistogramSettings",
     cancerType: "All",
     cancerTypeDetailed: "All",
     sortXAxis: "Y-Axis Values",
     dataTypeYAxis: "Alteration Frequency",
     minAlteredSamples: "0",
     minTotalSamples: "0",
     showGenomicAlterationTypes: true
  },
  initialize: function(options) {
	  //initialize cancerType to something different than "All" if only 1 cancer_type is there:
	  if (options.dmPresenter.getCancerTypeList().length == 1) {
		  var cancerType = options.dmPresenter.getCancerTypeList()[0];
		  this.set("cancerType", cancerType);
		  this.set("cancerTypeDetailed", options.dmPresenter.getCancerTypeDetailedList(cancerType));
	  }
	  else
		  this.set("cancerTypeDetailed", options.dmPresenter.getCancerTypeList()); 
      console.log("HistogramSettings model Created");
  }
});



///////////////////////////////////////////////////////////////////////////////////////////////////////////////
///////////////////////////////////////////////////////////////////////////////////////////////////////////////
//                       CONTROLLERS / PRESENTERS
///////////////////////////////////////////////////////////////////////////////////////////////////////////////
///////////////////////////////////////////////////////////////////////////////////////////////////////////////


/** 
 * Controller which glues it all together
 */
function GeneDetailsController(cancerSummaryMainView, dispatcher, dmPresenter){
   // variable for keeping track of whether the tab has been initiliazed to prevent creating new content every time we switch to a different tab
   var geneTabGenerated = {};

   // initialize the controller
   function init(){
      dispatcher.on(GeneDetailsEvents.GENE_TABS_CREATED, geneTabCreatedHandler); // subscribe to the GENE_TAB_CREATED event
      dispatcher.on(GeneDetailsEvents.GENE_TAB_SELECTED, geneTabSelectedHandler); // subscribe to the GENE_TAB_CREATED event
   }

   // handle the content of the first tab when the tabs are created
   function geneTabCreatedHandler(gene){
      //console.log("geneTabCreated! "+gene);
      geneTabGenerated[gene] = createTabContent(gene);
   }

   // handle the content of the tab when user switches to a different tab
   function geneTabSelectedHandler(gene){
	  //if tab has not yet been created/rendered before, do it now:
      if(geneTabGenerated[gene]==null){
         //console.log("geneTabSelected! "+gene);
         geneTabGenerated[gene] = createTabContent(gene);
      }
   }

   // create the content of a tab, triggered when tab 
   function createTabContent(gene){
      var histogramSettings = new HistogramSettings({dmPresenter: dmPresenter});

      // create a ButtonsView, providing the gene, the dispatcher and the el
      var buttonsView = new ButtonsView({
         gene:gene, 
         el:"#button-container-"+gene, 
         dispatcher:dispatcher
      });
      // create a CustomizeHistogramView, providing the gene, the dispatcher and the el
      var customizeHistogramView = new CustomizeHistogramView({
         gene:gene, 
         el:"#customize-histogram-"+gene, 
         dispatcher:dispatcher,
         model: histogramSettings, 
         dmPresenter:dmPresenter
      });
      // create a GeneHistogramView, providing the gene, the dispatcher, the el and a model
      // the model contains the settings for the Histogram
      // the CustomizeHistogramView notifies the GeneHistogramView when a setting is changed
      // which triggers a change to the settings model, which triggers a render call, thereby updating the histogram
      var geneHistogramView = new GeneHistogramView({
         gene:gene, 
         el:"#histogram-"+gene, 
         model: histogramSettings, 
         dispatcher: dispatcher, 
         dmPresenter: dmPresenter
      });
      buttonsView.render();
      customizeHistogramView.render();
      geneHistogramView.render();
      return true;
   }

   // when GeneDetailsController is called, initialise
   init();
}

/**
 * 'Presenter' layer to expose the DataManager API (i.e. the cbioportal-datamanager.js), 
 * transforming its data to a format that is ready to use by the views.
 */
function DataManagerPresenter(dmInitCallBack)
{
	var self = this;
	//keep track of samples and their respective alteration events 
	self.sampleList = []; //each entry contains alterationEvents[] 
	var nrResponsesReceived = 0;
	
	//Initialize: run initial ws requests and data parsing. 
	//This sequence of calls gets: 
	//  - all genomic event data, for all queried genes, according to selected profiles and OQL criteria.
	//  - all sample clinical atttribute values for attributes CANCER_TYPE and CANCER_TYPE_DETAILED
	console.log(new Date() + ": CALL to getGenomicEventData()");
	window.QuerySession.getGenomicEventData()
	.then(
		function (genomicEventData){
			
			console.log(new Date() + ": started processing getGenomicEventData() data");
			
			for (var i = 0; i < genomicEventData.length; i++) {
				//init alteration events, if not yet done
				if (!self.sampleList[genomicEventData[i].sample])
					self.sampleList[genomicEventData[i].sample] = {alterationEvents: []};
				self.sampleList[genomicEventData[i].sample].alterationEvents.push(genomicEventData[i]);
				
			}
			console.log(new Date() + ": finished processing getGenomicEventData() data");
			
			//do the next call:
			console.log(new Date() + ": CALL to get sample clinical atttributes (cancer types)");
			//this and next call below are in parallel, so the last one should call the dmInitCallBack:
			nrResponsesReceived++;
			if (nrResponsesReceived == 2) {
				dmInitCallBack(self);
			}
		},
		function(err){
			// handle error, if any
			alert(" error found");//TODO - check how the error will come in and how we should present it. Logged in https://github.com/cBioPortal/cbioportal/issues/264
		});
	
	console.log(new Date() + ": CALL to getSampleClinicalData()");
	self.cancerTypeList = [];  //each entry contains cancerTypeDetailed[] and sample_ids[], each cancerTypeDetailed entry also contains sample_ids[]
	window.QuerySession.getSampleClinicalData(["CANCER_TYPE","CANCER_TYPE_DETAILED"])
	.then(
		function (sampleClinicalData){
			//parse the data to the correct internal format. Here we can assume that the samples are only the ones 
			//that comply with the query form parameters (e.g. the sample set ):
			console.log(new Date() + ": started processing sample clinical atttributes (cancer types)");
			
			var sampleIdAndCancerTypeIdx = [];
			for (var i = 0; i < sampleClinicalData.length; i++)
			{
				if (sampleClinicalData[i].attr_id == "CANCER_TYPE")
				{
					//track cancer types and sample ids:
					if (!self.cancerTypeList[sampleClinicalData[i].attr_val])
						self.cancerTypeList[sampleClinicalData[i].attr_val] = {cancerTypeDetailed: [], sampleIds: []};
					var cancerType = self.cancerTypeList[sampleClinicalData[i].attr_val];
					//a sample contains only one cancer_type, so refer to it:
<<<<<<< HEAD
					sampleIdAndCancerTypeIdx[data[i].sample] = cancerType;
					cancerType.sampleIds.push(data[i].sample);
=======
					sampleIdAndCancerTypeIdx[sampleClinicalData[i].sample] = cancerType;
					cancerType.sampleIds.push(sampleClinicalData[i].sample);
					
>>>>>>> 0459a261
				}
			}
			for (var i = 0; i < sampleClinicalData.length; i++)
			{
				if (sampleClinicalData[i].attr_id == "CANCER_TYPE_DETAILED")
				{
					//track cancer type detailed per cancer type:
					var cancerType = sampleIdAndCancerTypeIdx[sampleClinicalData[i].sample];
					if (!cancerType.cancerTypeDetailed[sampleClinicalData[i].attr_val])
						cancerType.cancerTypeDetailed[sampleClinicalData[i].attr_val] = {sampleIds: []};
					cancerType.cancerTypeDetailed[sampleClinicalData[i].attr_val].sampleIds.push(sampleClinicalData[i].sample);
				}
			}
			console.log(new Date() + ": finished processing sample clinical atttributes (cancer types)");
			//this and next call above are in parallel, so the last one should call the dmInitCallBack:
			nrResponsesReceived++;
			if (nrResponsesReceived == 2) {
				dmInitCallBack(self);
			}
		},
		function(err){
			// handle error, if any
			alert(" error found");
		});	


	/**
	 * Returns the alteration events found for the sample list
	 * based on cancerType, cancerTypeDetailed. The result is an object in the format
	 * like below:
	 	{
	        "all": 136,
	        "mutation": 50,
	        "cnaUp": 70,
	        "cnaDown": 16,
	        "cnaLoss": 0,
	        "cnaGain": 0,
	        "multiple": 0
		}
	 *  
	 */
	this.getAlterationEvents = function(cancerType, cancerTypeDetailed, geneId) {
		//get the sample list based on cancerType, cancerTypeDetailed
		var sampleIds;
		if (cancerTypeDetailed == null)
			sampleIds = self.cancerTypeList[cancerType].sampleIds;
		else
			sampleIds = self.cancerTypeList[cancerType].cancerTypeDetailed[cancerTypeDetailed].sampleIds;
		
		//return the alteration event counts for the sample list and geneId  
		return this._getAlterationEventCounts(sampleIds, geneId);
	}

	
	this._getAlterationEventCounts = function(sampleIds, geneId) {
		//returns object in format like below: 
		//		{
		//	        "all": 136,
		//	        "mutation": 50,
		//	        "cnaUp": 70,
		//	        "cnaDown": 16,
		//	        "cnaLoss": 0,
		//	        "cnaGain": 0,
		//	        "multiple": 0
		//		}
		var mutation = cnaUp = cnaDown = cnaLoss = cnaGain = multiple = 0; 
		
		//count / mapping logic: 
		for (var i = 0; i < sampleIds.length; i++) {
			var sampleItem = this.sampleList[sampleIds[i]];
			var alterationEvents = sampleItem.alterationEvents;
			var alterationEventFound = false;
			for (var j = 0; j < alterationEvents.length; j++) {
				var alterations = alterationEvents[j];
				//only count for given gene: 
				if (alterations.gene == geneId) {
					//validation (not expected): 
					if (alterationEventFound)
						throw "prog error: only one alterations group item expected for a given sample/gene combination"; 
					alterationEventFound = true;
					//if both:
					if (alterations.cna && alterations.mutation) {
						multiple++;
					}
					//cna counts:
					else if (alterations.cna) {
						cnaUp += (alterations.cna == "AMPLIFIED" ? 1 : 0);
						cnaDown += (alterations.cna == "HOMODELETED" ? 1 : 0);
						cnaLoss += (alterations.cna == "HEMIZYGOUSLYDELETED" ? 1 : 0);
						cnaGain += (alterations.cna == "GAINED" ? 1 : 0);
						//From cbioportal-datamanager.js:
						//{"-2":"HOMODELETED","-1":"HEMIZYGOUSLYDELETED","0":undefined,"1":"GAINED","2":"AMPLIFIED"};
					}
					//mutation counts:
					else if (alterations.mutation) {
						mutation++;
					}
				}
			}
		}
		
		return {
			all: mutation + cnaUp + cnaDown + cnaLoss + cnaGain + multiple, 
			mutation: mutation, 
			cnaUp: cnaUp,
			cnaDown: cnaDown,
			cnaLoss: cnaLoss,
			cnaGain: cnaGain,
			multiple: multiple
		}
		
	}
	
	
	/** 
	 * Returns the total number of samples for the given cancer type.
	 * If cancerTypeDetailed is given, it returns the total for this sub type instead.
	 */
	this.getTotalNrSamplesPerCancerType = function(cancerType, cancerTypeDetailed) {
		if (cancerTypeDetailed == null)
			return self.cancerTypeList[cancerType].sampleIds.length;
		else
			return self.cancerTypeList[cancerType].cancerTypeDetailed[cancerTypeDetailed].sampleIds.length;
	}	
	
	/**
	 * Returns the number of samples in the current case set.
	 */
	this.getCaseSetLength = function() {
		//alternative: Object.keys(this.sampleList).length  ...but could fail in older browsers....
		var count = 0;
		for (var k in this.sampleList) if (this.sampleList.hasOwnProperty(k)) count++;
		return count;
	}
	
	
	/**
	 * Returns the CANCER_TYPE list as an array such as ["breast", "lung"]
	 */
	this.getCancerTypeList = function() {
		
		var result = [];
		//return in form such as : ["breast", "lung"];
		for (var item in self.cancerTypeList) {
		    if (self.cancerTypeList.hasOwnProperty(item)) {
		        result.push(item);
		    }
		}		
		return result.sort();
	}
	
	/** 
	 * Returns the CANCER_TYPE_DETAILED list for the given cancerType. 
	 * Return format is an array such as ["CancerTypeDetailed1", "CancerTypeDetailed2"].
	 * If the cancerType == "All" , then it just returns the list of main cancer types
	 * (i.e. the value of this.getCancerTypeList() ) 
	 */
	this.getCancerTypeDetailedList = function(cancerType) {
		var result = [];
		
		if (cancerType == "All")
			return this.getCancerTypeList();
		else {
			var cancerTypeDetailedList = self.cancerTypeList[cancerType].cancerTypeDetailed;
			//return in form such as : ["s1", "s2"];
			for (var item in cancerTypeDetailedList) {
			    if (cancerTypeDetailedList.hasOwnProperty(item)) {
			        result.push(item);
			    }
			}		
			return result.sort();
		}
	}
	
	/** 
	 * Returns information on: the max number or frequency (%) of altered samples
	 * for the given cancerType and gene.
	 * If cancerType == "All", it will iterate over the main cancer types. 
	 * 
	 * If cancerType == a specific main cancer type, it will iterate over its sub cancer types. 
	 * 
	 * @param cancerType: "All" or one of the main cancer types
	 * @param geneId : gene id for which current tab was rendered
	 * @param dataTypeYAxis: set to "Alteration Frequency" to return max in frequency %
	 * 
	 * @return : max as number of samples or frequency % (depending on the value of dataTypeYAxis)
	 */
	this.getMaxAlteredSamplesForCancerTypeAndGene = function(cancerType, geneId, dataTypeYAxis) {
		
		if (cancerType == "All") {
			//check max:
			var max = 0;
			var cancerTypes = this.getCancerTypeList();
			for (var i = 0; i < cancerTypes.length; i++) {
				var denominator = 1;
				if (dataTypeYAxis == "Alteration Frequency")
					denominator = this.getTotalNrSamplesPerCancerType(cancerTypes[i], null);
				//this method call is repeated (also called to build histogram JSON data)...TODO - performance improvement could be gained here...tests will indicate if necessary
				var value = this.getAlterationEvents(cancerTypes[i], null, geneId).all / denominator;				
				if (value > max)
					max = value;
			}
			return max;
		}
		else {
			var max = 0;
			var cancerTypes = this.getCancerTypeDetailedList(cancerType);
			for (var i = 0; i < cancerTypes.length; i++) {
				var denominator = 1;
				if (dataTypeYAxis == "Alteration Frequency")
					denominator = this.getTotalNrSamplesPerCancerType(cancerType, cancerTypes[i]);
				var value = this.getAlterationEvents(cancerType, cancerTypes[i], geneId).all / denominator;
				if (value > max)
					max = value;
			}
			return max;
		}

	}

    // maybe already stored somewhere?
    this.getMaxSamplesForCancerType = function(cancerType){
        var nrSamples= 0, max=0;
        if (cancerType == "All") {
            var cancerTypes = this.getCancerTypeList();
            for (var i = 0; i < cancerTypes.length; i++) {
                nrSamples = this.getTotalNrSamplesPerCancerType(cancerTypes[i], null);
                if(nrSamples>max) max=nrSamples;
            }
        }
        else {
            var cancerTypes = this.getCancerTypeDetailedList(cancerType);
            for (var i = 0; i < cancerTypes.length; i++) {
                nrSamples = this.getTotalNrSamplesPerCancerType(cancerType, cancerTypes[i]);
                if(nrSamples>max) max=nrSamples;
            }
        }
        return max;
    }

	/**
	 * Returns the gene list chosen by user in query form.
	 */
	this.getGeneList = function(){
		return window.QuerySession.getQueryGenes();
	}
	
}



///////////////////////////////////////////////////////////////////////////////////////////////////////////////
///////////////////////////////////////////////////////////////////////////////////////////////////////////////
//            MAIN CLASS
///////////////////////////////////////////////////////////////////////////////////////////////////////////////
///////////////////////////////////////////////////////////////////////////////////////////////////////////////

	
function PancancerStudySummary()
{
   var _cancerSummaryMainView = null;

   this.init = function()
   {
	  console.log(new Date() + ": init called");
      //Initialize presenter, which triggers the asynchronous services to get the 
	  //data and calls the callback function once the data is received:
      new DataManagerPresenter(dmInitCallBack);
   };
   
   //continues init:
   var dmInitCallBack = function(dmPresenter)
   {
	  console.log(new Date() + ": histogram data fetched and processed. Rendering of pancancer summary view");
      // create event dispacther
      var dispatcher = _.extend({}, Backbone.Events);

      var cancerSummaryMainView = new CancerSummaryMainView({dispatcher:dispatcher, dmPresenter:dmPresenter});
      _cancerSummaryMainView = cancerSummaryMainView;

      // init main controller...
      var controller = new GeneDetailsController(
         cancerSummaryMainView,
         dispatcher, 
         dmPresenter
      );

      // ...and let the fun begin!
      cancerSummaryMainView.render();
   }

   this.getView = function() {return _cancerSummaryMainView;};
}




///////////////////////////////////////////////////////////////////////////////////////////////////////////////
///////////////////////////////////////////////////////////////////////////////////////////////////////////////
//          Utils
///////////////////////////////////////////////////////////////////////////////////////////////////////////////
///////////////////////////////////////////////////////////////////////////////////////////////////////////////



/**
* Utility class to precompile & cache backbone templates.
* The idea is that precompiled templates should increase rendering speed. 
*/
var PanCancerTemplateCache = (function () {
  var _cache = {};

  /**
   * Compiles the template for the given template id
   * by using underscore template function.
   *
   * @param templateId    html id of the template content
   * @returns function    compiled template function
   */
  function compileTemplate(templateId)
  {
     return _.template($("#" + templateId).html());
  }

  /**
   * Gets the template function corresponding to the given template id.
   *
   * @param templateId    html id of the template content
   * @returns function    template function
   */
  function getTemplateFn(templateId)
  {
     // try to use the cached value first
     var templateFn = _cache[templateId];

     // compile if not compiled yet
     if (templateFn == null)
     {
        templateFn = compileTemplate(templateId);
        _cache[templateId] = templateFn;
     }
     return templateFn;
   }

   return { getTemplateFn: getTemplateFn };
})();<|MERGE_RESOLUTION|>--- conflicted
+++ resolved
@@ -816,14 +816,8 @@
 						self.cancerTypeList[sampleClinicalData[i].attr_val] = {cancerTypeDetailed: [], sampleIds: []};
 					var cancerType = self.cancerTypeList[sampleClinicalData[i].attr_val];
 					//a sample contains only one cancer_type, so refer to it:
-<<<<<<< HEAD
-					sampleIdAndCancerTypeIdx[data[i].sample] = cancerType;
-					cancerType.sampleIds.push(data[i].sample);
-=======
 					sampleIdAndCancerTypeIdx[sampleClinicalData[i].sample] = cancerType;
 					cancerType.sampleIds.push(sampleClinicalData[i].sample);
-					
->>>>>>> 0459a261
 				}
 			}
 			for (var i = 0; i < sampleClinicalData.length; i++)
