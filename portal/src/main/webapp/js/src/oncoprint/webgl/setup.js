var utils = {
    'timeoutSeparatedLoop': function (array, loopFn) {
	// loopFn is function(elt, index, array) {
	var finished_promise = new $.Deferred();
	var loopBlock = function (i) {
	    if (i >= array.length) {
		finished_promise.resolve();
		return;
	    }

	    loopFn(array[i], i, array);
	    setTimeout(function () {
		loopBlock(i + 1);
	    }, 0);
	};
	loopBlock(0);
	return finished_promise.promise();
    },
    'sign': function (x) {
	if (x > 0) {
	    return 1;
	} else if (x < 0) {
	    return -1;
	} else {
	    return 0;
	}
    },
    'sign_of_diff': function(a,b) {
	if (a < b) {
	    return -1;
	} else if (a === b) {
	    return 0;
	} else if (a > b) {
	    return 1;
	}
    },
    'invertArray': function (arr) {
	var ret = {};
	for (var i = 0; i < arr.length; i++) {
	    ret[arr[i]] = i;
	}
	return ret;
    },
    'makeSVGElement': function (tag, attrs) {
	var el = document.createElementNS('http://www.w3.org/2000/svg', tag);
	for (var k in attrs) {
	    if (attrs.hasOwnProperty(k)) {
		el.setAttribute(k, attrs[k]);
	    }
	}
	return el;
    },
    'objectValues': function(obj) {
	return Object.keys(obj).map(function(k) { return obj[k]; });
    },
    'proportionToPercentString': function(p) {
	var percent = 100*p;
	if (p < 0.03) {
	    // if less than 3%, use one decimal figure
	    percent = Math.round(10*percent)/10;
	} else {
	    percent = Math.round(percent);
	}
	return percent+'%';
    }
};

var tooltip_utils = {
    'sampleViewAnchorTag': function (study_id, sample_id) {
	var href = cbio.util.getLinkToSampleView(study_id, sample_id);
	return '<a href="' + href + '" target="_blank">' + sample_id + '</a>';
    },
    'patientViewAnchorTag': function(study_id, patient_id) {
	var href = cbio.util.getLinkToPatientView(study_id, patient_id);
	return '<a href="' + href + '" target="_blank">' + patient_id + '</a>';
    },
<<<<<<< HEAD
    'makeGenePanelPopupLink': function(gene_panel_id) {
	var anchor = $('<a href="#" oncontextmenu="return false;">'+gene_panel_id+'</a>');
	anchor.ready(anchor.click(function() {
	    window.cbioportal_client.getGenePanelsByPanelId({panel_id:[gene_panel_id]}).then(function(response) {
		var genes = response[0].genes.map(function(g) { return g.hugoGeneSymbol; }).sort();
		var popup = open("", "_blank", "width=500,height=500");
		var div = popup.document.createElement("div");
		popup.document.body.appendChild(div);
		
		$('<h3 style="text-align:center;">'+gene_panel_id+'</h3><br>').appendTo(div);
		$(genes.join("<br>")).appendTo(div);
	    });
	}));
	return anchor;
=======
    'makeHeatmapTrackTooltip': function(genetic_profile, data_type, link_id) {
	return function (d) {
	    var data_header = '';
	    var profile_data = 'NaN';
	    if (genetic_profile.genetic_alteration_type === "MRNA_EXPRESSION") {
		data_header = 'MRNA: ';
	    } else if (genetic_profile.genetic_alteration_type === "PROTEIN_LEVEL") {
		data_header = 'PROT: ';
	    }
	    if (d.profile_data) {
		profile_data = d.profile_data.toString();
	    }
	    var ret = data_header + '<b>' + profile_data + '</b><br>';
	    ret += (data_type === 'sample' ? (link_id ? tooltip_utils.sampleViewAnchorTag(d.study, d.sample) : d.sample) : (link_id ? tooltip_utils.patientViewAnchorTag(d.study, d.patient) : d.patient));
	    return ret;
	};
>>>>>>> 6584c453
    },
    'makeGeneticTrackTooltip':function(data_type, link_id) {
	var listOfMutationOrFusionDataToHTML = function(data) {
	    return data.map(function(d) {
		var ret = $('<span>');
		ret.append('<b>'+d.amino_acid_change+'</b>');
		if (d.cancer_hotspots_hotspot) {
		    ret.append('<img src="images/cancer-hotspots.svg" title="Hotspot" style="height:11px; width:11px; margin-left:3px"/>');
		}
		if (d.oncokb_oncogenic) {
		    ret.append('<img src="images/oncokb-oncogenic-1.svg" title="'+d.oncokb_oncogenic+'" style="height:11px; width:11px;margin-left:3px"/>');
		}
		return ret;
	    });
	};
	return function (d) {
	    var ret = $('<div>');
	    if (d.na) {
		ret.append('Not sequenced');
		ret.append('<br>');
	    } else {
		var mutations = [];
		var cna = [];
		var mrna = [];
		var prot = [];
		var fusions = [];
		for (var i = 0; i < d.data.length; i++) {
		    var datum = d.data[i];
		    if (datum.genetic_alteration_type === "MUTATION_EXTENDED") {
			var tooltip_datum = {'amino_acid_change': datum.amino_acid_change};
			if (datum.cancer_hotspots_hotspot) {
			    tooltip_datum.cancer_hotspots_hotspot = true;
			}
			if (typeof datum.oncokb_oncogenic !== "undefined" && ["Likely Oncogenic", "Oncogenic"].indexOf(datum.oncokb_oncogenic) > -1) {
			    tooltip_datum.oncokb_oncogenic = datum.oncokb_oncogenic;
			}
			(datum.oncoprint_mutation_type === "fusion" ? fusions : mutations).push(tooltip_datum);
		    } else if (datum.genetic_alteration_type === "COPY_NUMBER_ALTERATION") {
			var disp_cna = {'-2': 'HOMODELETED', '-1': 'HETLOSS', '1': 'GAIN', '2': 'AMPLIFIED'};
			if (disp_cna.hasOwnProperty(datum.profile_data)) {
			    cna.push(disp_cna[datum.profile_data]);
			}
		    } else if (datum.genetic_alteration_type === "MRNA_EXPRESSION" || datum.genetic_alteration_type === "PROTEIN_LEVEL") {
			if (datum.oql_regulation_direction) {
			    (datum.genetic_alteration_type === "MRNA_EXPRESSION" ? mrna : prot)
				    .push(datum.oql_regulation_direction === 1 ? "UPREGULATED" : "DOWNREGULATED");
			}
		    }
		}
		if (fusions.length > 0) {
		    ret.append('Fusion: ');
		    fusions = listOfMutationOrFusionDataToHTML(fusions);
		    for (var i=0; i<fusions.length; i++) {
			if (i > 0) {
			    ret.append(",");
			}
			ret.append(fusions[i]);
		    }
		    ret.append('<br>');
		}
		if (mutations.length > 0) {
		    ret.append('Mutation: ');
		    mutations = listOfMutationOrFusionDataToHTML(mutations);
		    for (var i=0; i<mutations.length; i++) {
			if (i > 0) {
			    ret.append(",");
			}
			ret.append(mutations[i]);
		    }
		    ret.append('<br>');
		}
		if (cna.length > 0) {
		    ret.append('Copy Number Alteration: <b>' + cna.join(", ") + '</b><br>');
		}
		if (mrna.length > 0) {
		    ret.append('MRNA: <b>' + mrna.join(", ") + '</b><br>');
		}
		if (prot.length > 0) {
		    ret.append('PROT: <b>' + prot.join(", ") + '</b><br>');
		}
		if (typeof d.gene_panel_ids !== "undefined") {
		    ret.append("Gene Panel: ");
		    var gene_panel_links = d.gene_panel_ids.map(function(id) { return tooltip_utils.makeGenePanelPopupLink(id); });
		    for (var i=0; i<gene_panel_links.length; i++) {
			if (i > 0) {
			    ret.append(",");
			}
			ret.append(gene_panel_links[i]);
		    }
		    ret.append("<br>");
		}
	    }
	    ret.append((data_type === 'sample' ? (link_id ? tooltip_utils.sampleViewAnchorTag(d.study_id, d.sample) : d.sample) : (link_id ? tooltip_utils.patientViewAnchorTag(d.study_id, d.patient) : d.patient)));
	    return ret;
	};
    },
    'makeClinicalTrackTooltip':function(attr, data_type, link_id) {
	return function(d) {
	    var ret = '';
	    if (attr.attr_id === "NO_CONTEXT_MUTATION_SIGNATURE") {
		for (var i=0; i<attr.categories.length; i++) {
		    ret += '<span style="color:' + attr.fills[i] + ';font-weight:bold;">'+attr.categories[i]+'</span>: '+d.attr_val_counts[attr.categories[i]]+'<br>';
		}
	    } else {
		var attr_vals = ((d.attr_val_counts && Object.keys(d.attr_val_counts)) || []);
		if (attr_vals.length > 1) {
		    ret += 'values:<br>';
		    for (var i = 0; i < attr_vals.length; i++) {
			var val = attr_vals[i];
			ret += '<b>' + val + '</b>: ' + d.attr_val_counts[val] + '<br>';
		    }
		} else if (attr_vals.length === 1) {
		    ret += 'value: <b>' + attr_vals[0] + '</b><br>';
		}
	    }
	    ret += (link_id ? (data_type === 'sample' ? tooltip_utils.sampleViewAnchorTag(d.study_id, d.sample) : tooltip_utils.patientViewAnchorTag(d.study_id, d.patient))
			    : (data_type === 'sample' ? d.sample : d.patient));
	    return ret;
	};
    }
};

var makeComparatorMetric = function(array_spec) {
    var metric = {};
    for (var i=0; i<array_spec.length; i++) {
	var equiv_values = [].concat(array_spec[i]);
	for (var j=0; j<equiv_values.length; j++) {
	    metric[equiv_values[j]] = i;
	}
    }
    return metric;
};
var comparator_utils = {
    'makeGeneticComparator': function (distinguish_mutation_types, distinguish_recurrent) {
	var fusion_key = 'disp_fusion';
	var cna_key = 'disp_cna';
	var cna_order = makeComparatorMetric(['amp', 'homdel', 'gain', 'hetloss', 'diploid', undefined]);
	var mut_type_key = 'disp_mut';
	var mut_order = (function () {
	    var _order;
	    if (!distinguish_mutation_types && !distinguish_recurrent) {
		return function (m) {
		    return ({'true': 1, 'false': 2})[!!m];
		}
	    } else if (!distinguish_mutation_types && distinguish_recurrent) {
		_order = makeComparatorMetric([['inframe_rec', 'missense_rec', 'promoter_rec'], ['inframe', 'missense', 'promoter', 'trunc', 'trunc_rec'], undefined]); 
	    } else if (distinguish_mutation_types && !distinguish_recurrent) {
		_order = makeComparatorMetric([['trunc', 'trunc_rec'], ['inframe','inframe_rec'], ['promoter', 'promoter_rec'], ['missense', 'missense_rec'], undefined, true, false]);
	    } else if (distinguish_mutation_types && distinguish_recurrent) {
		_order = makeComparatorMetric([['trunc', 'trunc_rec'], 'inframe_rec', 'promoter_rec', 'missense_rec', 'inframe', 'promoter', 'missense',  undefined, true, false]);
	    }
	    return function(m) {
		return _order[m];
	    }
	})();
	var mrna_key = 'disp_mrna';
	var rppa_key = 'disp_prot';
	var regulation_order = makeComparatorMetric(['up', 'down', undefined]);

	return function (d1, d2) {
	    // First, test if either is not sequenced
	    var ns_diff = utils.sign(+(!!d1.na) - (+(!!d2.na)));
	    if (ns_diff !== 0) {
		return ns_diff;
	    }
	    
	    // Next, test fusion
	    if (d1[fusion_key] && !(d2[fusion_key])) {
		return -1;
	    } else if (!(d1[fusion_key]) && d2[fusion_key]) {
		return 1;
	    }
	    
	    // Next, CNA
	    var cna_diff = utils.sign(cna_order[d1[cna_key]] - cna_order[d2[cna_key]]);
	    if (cna_diff !== 0) {
		return cna_diff;
	    }

	    // Next, mutation type
	    var mut_type_diff = utils.sign(mut_order(d1[mut_type_key]) - mut_order(d2[mut_type_key]));
	    if (mut_type_diff !== 0) {
		return mut_type_diff;
	    }

	    // Next, mrna expression
	    var mrna_diff = utils.sign(regulation_order[d1[mrna_key]] - regulation_order[d2[mrna_key]]);
	    if (mrna_diff !== 0) {
		return mrna_diff;
	    }

	    // Next, protein expression
	    var rppa_diff = utils.sign(regulation_order[d1[rppa_key]] - regulation_order[d2[rppa_key]]);
	    if (rppa_diff !== 0) {
		return rppa_diff;
	    }

	    // If we reach this point, there's no order difference
	    return 0;
	};
    },
    'numericalClinicalComparator': function (d1, d2) {
	if (d1.na && d2.na) {
	    return 0;
	} else if (d1.na && !d2.na) {
	    return 2;
	} else if (!d1.na && d2.na) {
	    return -2;
	} else {
	    return (d1.attr_val < d2.attr_val ? -1 : (d1.attr_val === d2.attr_val ? 0 : 1));
	}
    },
    'stringClinicalComparator': function (d1, d2) {
	if (d1.na && d2.na) {
	    return 0;
	} else if (d1.na && !d2.na) {
	    return 2;
	} else if (!d1.na && d2.na) {
	    return -2;
	} else {
	    return d1.attr_val.localeCompare(d2.attr_val);
	}
    },
    'makeCountsMapClinicalComparator': function(categories) {
	return function (d1, d2) {
	    if (d1.na && d2.na) {
		return 0;
	    } else if (d1.na && !d2.na) {
		return 2;
	    } else if (!d1.na && d2.na) {
		return -2;
	    } else {
		var d1_total = 0;
		var d2_total = 0;
		for (var i = 0; i < categories.length; i++) {
		    d1_total += (d1.attr_val[categories[i]] || 0);
		    d2_total += (d2.attr_val[categories[i]] || 0);
		}
		if (d1_total === 0 && d2_total === 0) {
		    return 0;
		} else if (d1_total === 0) {
		    return 1;
		} else if (d2_total === 0) {
		    return -1;
		} else {
		    var d1_max_category = 0;
		    var d2_max_category = 0;
		    for (var i=0; i<categories.length; i++) {
			if (d1.attr_val[categories[i]] > d1.attr_val[categories[d1_max_category]]) {
			    d1_max_category = i;
			}
			if (d2.attr_val[categories[i]] > d2.attr_val[categories[d2_max_category]]) {
			    d2_max_category = i;
			}
		    }
		    if (d1_max_category < d2_max_category) {
			return -1;
		    } else if (d1_max_category > d2_max_category) {
			return 1;
		    } else {
			var cmp_category = categories[d1_max_category];
			var d1_prop = d1.attr_val[cmp_category]/d1_total;
			var d2_prop = d2.attr_val[cmp_category]/d2_total;
			return utils.sign(d1_prop - d2_prop);
		    }
		}
	    }
	}
    }
	
};

	
window.CreateCBioPortalOncoprintWithToolbar = function (ctr_selector, toolbar_selector) {
    
    $('#oncoprint #everything').show();
    $('#oncoprint #oncoprint-diagram-toolbar-buttons').show();
    
    $(ctr_selector).css({'position':'relative'});
    
    var LoadingBar = (function() {
	var $loading_bar_svg = $('<svg width="100" height="50"></svg><br>')
				.appendTo(ctr_selector)
				.append(utils.makeSVGElement("rect", {
							    "width":100, 
							    "height":25, 
							    "stroke":"black",
							    "fill":"white"
							}));
	$loading_bar_svg.append(utils.makeSVGElement("rect", {
							    "width":100, 
							    "height":25, 
							    "stroke":"black",
							    "fill":"white"
							}));
	var $loading_bar = $(utils.makeSVGElement("rect", {
							"width":0, 
							"height":25, 
							"fill":"green", 
							"stroke":"dark green"}))
				.appendTo($loading_bar_svg);
	var $loading_bar_msg = $(utils.makeSVGElement("text", {
					    'x': 2,
					    'y':15,
					    'font-size':11,
					    'font-family':'Arial',
					    'font-weight':'normal',
					    'text-anchor':'start',
					}))
		.appendTo($loading_bar_svg);

	return {
	    'hide': function() {
		$loading_bar_svg.hide();
	    },
	    'show': function() {
		$loading_bar_svg.show();
	    },
	    'msg': function(str) {
		$loading_bar_msg[0].textContent = str;
	    },
	    'update': function(proportion) {
		$loading_bar.attr('width', proportion*parseFloat($loading_bar_svg.attr('width')));
	    },
	    'DOWNLOADING_MSG': 'Downloading data..'
	};
    })();
    
    var oncoprint = new window.Oncoprint(ctr_selector, 1050);
    var toolbar_fade_out_timeout;
    $(ctr_selector).add(toolbar_selector).on("mouseover", function(evt) {
	$(toolbar_selector).fadeIn('fast');
	clearTimeout(toolbar_fade_out_timeout);
    });
    $(ctr_selector).add(toolbar_selector).on("mouseleave", function(evt) {
	clearTimeout(toolbar_fade_out_timeout);
	toolbar_fade_out_timeout = setTimeout(function() {
	    $(toolbar_selector).fadeOut();
	}, 700);
    });
    
    var URL = (function() {
	var changeURLParam = function (param, new_value, url) {
		var index = url.indexOf(param + '=');
		var before_url, after_url;
		if (index === -1) {
			before_url = url;
			var indexOfQuestionMark = url.indexOf('?');
			if (indexOfQuestionMark === -1) {
				before_url += "?";
			} else if (before_url[before_url.length - 1] !== "&") {
				before_url += "&";
			}
			after_url = "";
			index = url.length;
		} else {
			before_url = url.substring(0, index);
			var next_amp = url.indexOf("&", index);
			if (next_amp === -1) {
				next_amp = url.length;
			}
			after_url= url.substring(next_amp);
		}
		return before_url
			+ (new_value.length > 0 ? (param + '=' + new_value) : "")
			+ after_url;
	};
	var currURL = function() {
	    return window.location.href;
	};
	var getParamValue = function(param) {
	    var url = currURL();
	    var param_index = url.indexOf(param+"=");
	    if (param_index > -1) {
		var param_start = param_index + (param+"=").length;
		var param_end = url.indexOf("&", param_index);
		if (param_end === -1) {
		    param_end = url.length;
		}
		return url.substring(param_start, param_end);
	    } else {
		return null;
	    }
	};
	
	var init_show_samples = getParamValue("show_samples");
	var init_clinical_attrs = getParamValue("clinicallist");
	var CLINICAL_ATTRS_PARAM = "clinicallist";
	var SAMPLE_DATA_PARAM = "show_samples";
	return {
	    'update': function() {
		var new_url = currURL();
		new_url = changeURLParam(CLINICAL_ATTRS_PARAM, 
					    State.used_clinical_attributes
						    .map(function(attr) { return encodeURIComponent(attr.attr_id);})
						    .join(","),
					    new_url);
		new_url = changeURLParam(SAMPLE_DATA_PARAM,
					State.using_sample_data+'',
					new_url);
		window.history.pushState({"html":window.location.html,"pageTitle":window.location.pageTitle},"", new_url);
	    },
	    'getInitDataType': function() {
		if (init_show_samples === null) {
		    return null;
		} else {
		    return (init_show_samples === 'true' ? 'sample' : 'patient');
		}
	    },
	    'getInitUsedClinicalAttrs': function() {
		if (init_clinical_attrs === null) {
		    return null;
		} else {
		    return init_clinical_attrs.trim().split(",").map(decodeURIComponent);
		}
	    },
	    'getDataType': function() {
		var using_sample_data = getParamValue(SAMPLE_DATA_PARAM);
		if (using_sample_data === null) {
		    return null;
		} else {
		    return (using_sample_data ? 'sample' : 'patient');
		}
	    },
	    'getUsedClinicalAttrs': function() {
		var clinical_attr_id_list = getParamValue(CLINICAL_ATTRS_PARAM);
		if (clinical_attr_id_list === null) {
		    return null;
		} else {
		    return clinical_attr_id_list.trim().split(",").map(decodeURIComponent);
		}
	    }
	};
    })();
    
    var State = (function () {
	var oncoprintDatumIsAltered = function(datum) {
	    return ['disp_mut', 'disp_cna', 'disp_mrna', 'disp_prot', 'disp_fusion']
		    .map(function(x) { return (typeof datum[x] !== "undefined"); })
		    .reduce(function(x,y) { return x || y; }, false);
	};
	var populateSampleData = function() {
	    var done = new $.Deferred();
	    var clinical_attrs = utils.objectValues(State.clinical_tracks);
	    LoadingBar.show();
	    LoadingBar.msg(LoadingBar.DOWNLOADING_MSG);
	    console.log("in populateSampleData, loading initial data");
	    $.when(QuerySession.getOncoprintSampleGenomicEventData(true),
		    ClinicalData.getSampleData(clinical_attrs))
		    .then(function (oncoprint_data_by_line,
				    clinical_data) {

			console.log("in populateSampleData, initial data loaded, starting Oncoprint");
			LoadingBar.msg("Loading oncoprint");
			oncoprint.suppressRendering();
			oncoprint.hideIds([], true);
			oncoprint.keepSorted(false);
			
			var total_tracks_to_add = Object.keys(State.genetic_alteration_tracks).length
						+ Object.keys(State.heatmap_tracks).length
						+ Object.keys(State.clinical_tracks).length;
			
			utils.timeoutSeparatedLoop(Object.keys(State.genetic_alteration_tracks), function (track_line, i) {
			    var track_id = State.genetic_alteration_tracks[track_line];
<<<<<<< HEAD
			    var oncoprint_data_frame = oncoprint_data_by_line[track_line];
			    var track_data = oncoprint_data_frame.oncoprint_data;
=======
			    var track_data = oncoprint_data_by_line[track_line].oncoprint_data;
			    console.log("populating sample data for alteration track " + oncoprint_data_by_line[track_line].gene);
>>>>>>> 6584c453
			    track_data = State.colorby_knowledge ? annotateOncoprintDataWithRecurrence(State, track_data) : track_data;
			    oncoprint.setTrackData(track_id, track_data, 'uid');
			    var track_info;
			    if (oncoprint_data_frame.sequenced_samples.length > 0) { 
				track_info = utils.proportionToPercentString(oncoprint_data_frame.altered_samples.length / oncoprint_data_frame.sequenced_samples.length);
			    } else {
				track_info = "N/S";
			    }
			    oncoprint.setTrackInfo(track_id, track_info);
			    oncoprint.setTrackTooltipFn(track_id, tooltip_utils.makeGeneticTrackTooltip('sample', true));
			    LoadingBar.update(i / total_tracks_to_add);
			}).then(function () {
			    return QuerySession.getDefaultHeatmapProfile();
			}).then(function (heatmap_profile) {
			    if (heatmap_profile !== null) {
				console.log("in populateSampleData, calling QuerySession.getSampleHeatmapData()");
				return QuerySession.getSampleHeatmapData()
				.then(function (heatmap_data_by_line) {
				    return utils.timeoutSeparatedLoop(Object.keys(State.heatmap_tracks), function(hm_line, i) {
					console.log("heatmap data retrieved, populating sample data for track " + heatmap_data_by_line[hm_line].hugo_gene_symbol);
					var hm_id = State.heatmap_tracks[hm_line];
					oncoprint.setTrackData(hm_id, heatmap_data_by_line[hm_line].oncoprint_data, 'uid');
					oncoprint.setTrackTooltipFn(hm_id, tooltip_utils.makeHeatmapTrackTooltip(heatmap_profile, 'sample', true));
					LoadingBar.update((i + Object.keys(State.genetic_alteration_tracks).length) / total_tracks_to_add);
				    });
				});
			    } else {
				return $.when();
			    }
			}).then(function () {
			    return utils.timeoutSeparatedLoop(Object.keys(State.clinical_tracks), function(track_id, i) {
				var attr = State.clinical_tracks[track_id];
				console.log("populating sample data for clinical track " + attr.attr_id);
				oncoprint.setTrackData(track_id, clinical_data[attr.attr_id], 'uid');
				oncoprint.setTrackTooltipFn(track_id, tooltip_utils.makeClinicalTrackTooltip(attr, 'sample', true));
				oncoprint.setTrackInfo(track_id, "");
				LoadingBar.update((i + Object.keys(State.heatmap_tracks).length + Object.keys(State.genetic_alteration_tracks).length) / total_tracks_to_add);
			    });
			}).then(function () {
			    console.log("sample data populated, releasing rendering");
			    oncoprint.keepSorted();
			    if (State.unaltered_cases_hidden) {
				oncoprint.hideIds(State.getUnalteredIds(), true);
			    }
			    oncoprint.releaseRendering();
			    LoadingBar.msg("");
			    LoadingBar.hide();
			    updateAlteredPercentIndicator(State);
			    oncoprint.updateHorzZoomToFitIds(State.getAlteredIds());
			    done.resolve();
			});
		    }).fail(function() {
			done.reject();
		    });
	    return done.promise();
	};
	
	var populatePatientData = function() {
	    var done = new $.Deferred();
	    var clinical_attrs = utils.objectValues(State.clinical_tracks);
	    LoadingBar.show();
	    LoadingBar.msg(LoadingBar.DOWNLOADING_MSG);
	    console.log("in populatePatientData, loading initial data");
	    $.when(QuerySession.getOncoprintPatientGenomicEventData(true),
		    ClinicalData.getPatientData(clinical_attrs))
		    .then(function (oncoprint_data_by_line, 
<<<<<<< HEAD
				    clinical_data) {
=======
				    clinical_data,
				    patient_ids) {
			console.log("in populatePatientData, initial data loaded, starting Oncoprint");
>>>>>>> 6584c453
			LoadingBar.msg("Loading oncoprint");
			oncoprint.suppressRendering();
			oncoprint.hideIds([], true);
			oncoprint.keepSorted(false);
			
			var total_tracks_to_add = Object.keys(State.genetic_alteration_tracks).length
						+ Object.keys(State.heatmap_tracks).length
						+ Object.keys(State.clinical_tracks).length;
			
			utils.timeoutSeparatedLoop(Object.keys(State.genetic_alteration_tracks), function (track_line, i) {
			    var track_id = State.genetic_alteration_tracks[track_line];
<<<<<<< HEAD
			    var oncoprint_data_frame = oncoprint_data_by_line[track_line];
			    var track_data = oncoprint_data_frame.oncoprint_data;
=======
			    var track_data = oncoprint_data_by_line[track_line].oncoprint_data;
			    console.log("populating patient data for alteration track " + oncoprint_data_by_line[track_line].gene);
>>>>>>> 6584c453
			    track_data = State.colorby_knowledge ? annotateOncoprintDataWithRecurrence(State, track_data) : track_data;
			    oncoprint.setTrackData(track_id, track_data, 'uid'); 
			    var track_info;
			    if (oncoprint_data_frame.sequenced_patients.length > 0) { 
				track_info = utils.proportionToPercentString(oncoprint_data_frame.altered_patients.length / oncoprint_data_frame.sequenced_patients.length);
			    } else {
				track_info = "N/S";
			    }
			    oncoprint.setTrackInfo(track_id, track_info);
			    oncoprint.setTrackTooltipFn(track_id, tooltip_utils.makeGeneticTrackTooltip('patient', true));
			    LoadingBar.update(i / total_tracks_to_add);
			}).then(function () {
			    return QuerySession.getDefaultHeatmapProfile();
			}).then(function (heatmap_profile) {
			    if (heatmap_profile !== null) {
				console.log("in populatePatientData, calling QuerySession.getPatientHeatmapData()");
				return QuerySession.getPatientHeatmapData()
				.then(function (heatmap_data_by_line) {
				    return utils.timeoutSeparatedLoop(Object.keys(State.heatmap_tracks), function(hm_line, i) {
					console.log("heatmap data retrieved, populating patient data for track " + heatmap_data_by_line[hm_line].hugo_gene_symbol);
					var hm_id = State.heatmap_tracks[hm_line];
					oncoprint.setTrackData(hm_id, heatmap_data_by_line[hm_line].oncoprint_data, 'uid');
					oncoprint.setTrackTooltipFn(hm_id, tooltip_utils.makeHeatmapTrackTooltip(heatmap_profile, 'patient', true));
					LoadingBar.update((i + Object.keys(State.genetic_alteration_tracks).length) / total_tracks_to_add);
				    });
				});
			    } else {
				return $.when();
			    }
			}).then(function () {
			    return utils.timeoutSeparatedLoop(Object.keys(State.clinical_tracks), function(track_id, i) {
				var attr = State.clinical_tracks[track_id];
				console.log("populating patient data for clinical track " + attr.attr_id);
				oncoprint.setTrackData(track_id, clinical_data[attr.attr_id], 'uid');
				oncoprint.setTrackTooltipFn(track_id, tooltip_utils.makeClinicalTrackTooltip(attr, 'patient', true));
				oncoprint.setTrackInfo(track_id, "");
				LoadingBar.update((i + Object.keys(State.heatmap_tracks).length + Object.keys(State.genetic_alteration_tracks).length) / total_tracks_to_add);
			    });
			}).then(function () {
			    console.log("patient data populated, releasing rendering");
			    oncoprint.keepSorted();
			    if (State.unaltered_cases_hidden) {
				oncoprint.hideIds(State.getUnalteredIds(), true);
			    }
			    oncoprint.releaseRendering();
			    LoadingBar.msg("");
			    LoadingBar.hide();
			    updateAlteredPercentIndicator(State);   					
			    oncoprint.updateHorzZoomToFitIds(State.getAlteredIds());
			    done.resolve();
			});
		    }).fail(function() {
			done.reject();
		    });
	    return done.promise();
	};
	
	var populateClinicalTrack = function(track_id) {
	    var done = new $.Deferred();
	    var attr = State.clinical_tracks[track_id];
	    ClinicalData[State.using_sample_data ? 'getSampleData' : 'getPatientData'](attr).then(function(data) {
		data = data[attr.attr_id];
		oncoprint.setTrackData(track_id, data, "uid");
		oncoprint.setTrackTooltipFn(track_id, tooltip_utils.makeClinicalTrackTooltip(attr, (State.using_sample_data ? 'sample' : 'patient'), true));
		oncoprint.setTrackInfo(track_id, "");
		done.resolve();
	    }).fail(function() {
		done.reject();
	    });
	    return done.promise();
	};
	
	var makeRemoveAttributeHandler = function(attr) {
	    return function (track_id) {
		delete State.clinical_tracks[track_id];
		State.unuseAttribute(attr.attr_id);
		Toolbar.refreshClinicalAttributeSelector();
		if (Object.keys(State.clinical_tracks).length === 0) {
		    $(toolbar_selector + ' #oncoprint-diagram-showlegend-icon').hide();
		}
	    }
	};
	var setSortOrder = function(order) {
	    oncoprint.setSortConfig({'type':'order', 'order':order});
	};
	
	var updateAlteredPercentIndicator = function(state) {
	    $.when(QuerySession.getSequencedSamples(), QuerySession.getSequencedPatients(), QuerySession.getPatientIds())
		    .then(function(sequenced_samples, sequenced_patients, patients) {
			var altered_ids = state.getAlteredIds();
			var sequenced_ids = (state.using_sample_data ? sequenced_samples : sequenced_patients);
			var text = "Altered in ";
			text += altered_ids.length;
			text += " (";
			text += utils.proportionToPercentString(altered_ids.length / sequenced_ids.length);
			text +=") of ";
			text += sequenced_ids.length;
			text += " sequenced ";
			text += (state.using_sample_data ? "samples" : "cases/patients");
			text += " ("+(state.using_sample_data ? QuerySession.getSampleIds().length : patients.length)+" total)";
			$('#altered_value').text(text);
	    });
	};
	
	var annotateOncoprintDataWithRecurrence = function(state, list_of_oncoprint_data) {
	    var known_mutation_settings = window.QuerySession.getKnownMutationSettings();
	    var isRecurrent = function(d) {
		return (known_mutation_settings.recognize_hotspot && d.cancer_hotspots_hotspot)
			|| (known_mutation_settings.recognize_oncokb_oncogenic && (typeof d.oncokb_oncogenic !== "undefined") && (["likely oncogenic", "oncogenic"].indexOf(d.oncokb_oncogenic.toLowerCase()) > -1))
			|| (known_mutation_settings.recognize_cbioportal_count && (typeof d.cbioportal_mutation_count !== "undefined") && d.cbioportal_mutation_count >= known_mutation_settings.cbioportal_count_thresh)
			|| (known_mutation_settings.recognize_cosmic_count && (typeof d.cosmic_count !== "undefined") && d.cosmic_count >= known_mutation_settings.cosmic_count_thresh);
	    };
	    for (var i=0; i<list_of_oncoprint_data.length; i++) {
		var oncoprint_datum = list_of_oncoprint_data[i];
		if (typeof oncoprint_datum.disp_mut === "undefined") {
		    continue;
		}
		var disp_mut = oncoprint_datum.disp_mut.toLowerCase();
		var webservice_data = oncoprint_datum.data;
		var has_known_disp_mut = false;
		for (var j=0; j<webservice_data.length; j++) {
		    var datum = webservice_data[j];
		    if (datum.genetic_alteration_type !== "MUTATION_EXTENDED") {
			continue;
		    }
		    var mutation_type = datum.oncoprint_mutation_type.toLowerCase();
		    if (mutation_type === disp_mut) {
			if (isRecurrent(datum)) {
			    has_known_disp_mut = true;
			    break;
			}
		    }
		}
		if (has_known_disp_mut) {
		    oncoprint_datum.disp_mut += "_rec";
		}
	    }
	    return list_of_oncoprint_data;
	};
	
	var State = {
	    'first_genetic_alteration_track': null,
	    'genetic_alteration_tracks': {}, // track_id -> gene
	    'heatmap_tracks': {},
	    'clinical_tracks': {}, // track_id -> attr
	    
	    'used_clinical_attributes': [],
	    'unused_clinical_attributes': [],
	    'clinical_attributes_fetched': new $.Deferred(),
	    'clinical_attr_id_to_sample_data': {},
	    'clinical_attr_id_to_patient_data': {},
	    
	    'cell_padding_on': true,
	    'using_sample_data': (URL.getInitDataType() === 'sample'),
	    'unaltered_cases_hidden': false,
	    'clinical_track_legends_shown': true,
	    'mutations_colored_by_type': true,
	    'sorted_by_mutation_type': true,
	    
	    'patient_order_loaded': new $.Deferred(),
	    'patient_order': [],
	    
	    'sortby': 'data',
	    'sortby_type': true,
	    'sortby_recurrence': true,
	    
	    'colorby_type': true,
	    'colorby_knowledge': true,
	    
	    
	    'sorting_by_given_order': false,
	    'sorting_alphabetically': false,
	    
	    'useAttribute': function (attr_id) {
		var index = this.unused_clinical_attributes.findIndex(function (attr) {
		    return attr.attr_id === attr_id;
		});
		var ret = null;
		if (index > -1) {
		    var attr = this.unused_clinical_attributes[index];
		    this.unused_clinical_attributes.splice(index, 1);
		    this.used_clinical_attributes.push(attr);
		    ret = attr;
		}
		URL.update();
		return ret;
	    },
	    'unuseAttribute': function (attr_id) {
		var index = this.used_clinical_attributes.findIndex(function (attr) {
		    return attr.attr_id === attr_id;
		});
		if (index > -1) {
		    var attr = this.used_clinical_attributes[index];
		    this.used_clinical_attributes.splice(index, 1);
		    this.unused_clinical_attributes.push(attr);
		}
		URL.update();
	    },
	    'refreshData': function() {
		if (this.using_sample_data) {
		    return populateSampleData();
		} else {
		    return populatePatientData();
		}
	    },
	    'setDataType': function (sample_or_patient) {
		console.log("in setDataType");
		var def = new $.Deferred();
		var self = this;
		QuerySession.getCaseUIDMap().then(function (case_uid_map) {
		    // TODO: assume multiple studies
		    var study_id = QuerySession.getCancerStudyIds()[0];
		    var getUID = function (id) {
			return case_uid_map[study_id][id];
		    };
		    var proxy_promise;
		    if (sample_or_patient === 'sample') {
			self.using_sample_data = true;
			URL.update();
			updateAlteredPercentIndicator(self);
			console.log("in setDataType, calling populateSampleData()");
			proxy_promise = populateSampleData();
		    } else if (sample_or_patient === 'patient') {
			self.using_sample_data = false;
			URL.update();
			updateAlteredPercentIndicator(self);
			console.log("in setDataType, calling populatePatientData()");
			proxy_promise = populatePatientData();
		    }
		    self.patient_order_loaded.then(function () {
			var id_order = (self.using_sample_data ? QuerySession.getSampleIds() : self.patient_order).slice();
			if (self.sorting_alphabetically) {
			    id_order = id_order.sort();
			}
			if (self.sorting_alphabetically || self.sorting_by_given_order) {
			    setSortOrder(id_order.map(getUID));
			}
			proxy_promise.then(function () {
			    def.resolve();
			}).fail(function () {
			    def.fail();
			});
		    });
		});
		return def.promise();
	    },
	    'addGeneticTracks': function (oncoprint_data_by_line) {
		oncoprint.suppressRendering();
		var track_ids = [];
		for (var i = 0; i < oncoprint_data_by_line.length; i++) {
		    var track_params = {
			'rule_set_params': this.getGeneticRuleSetParams(),
			'label': oncoprint_data_by_line[i].gene,
			'target_group': 1,
			'sortCmpFn': this.getGeneticComparator(),
			'removable': true,
			'description': oncoprint_data_by_line[i].oql_line,
		    };
		    var new_track_id = oncoprint.addTracks([track_params])[0];
		    track_ids.push(new_track_id);
		    State.genetic_alteration_tracks[i] = new_track_id;
		    if (State.first_genetic_alteration_track === null) {
			State.first_genetic_alteration_track = new_track_id;
		    } else {
			oncoprint.shareRuleSet(State.first_genetic_alteration_track, new_track_id);
		    }
		}
		oncoprint.releaseRendering();
		return track_ids;
	    },
	    'addHeatmapTracks': function (heatmap_data_by_line) {
		oncoprint.suppressRendering();
		var hm_ids = [];
		for (var i = 0; i < heatmap_data_by_line.length; i++) {
		    var track_params = {
			'rule_set_params': {
			    'type': 'gradient',
			    'legend_label': 'mRNA Expression',
			    'value_key': 'profile_data',
			    'value_range': [-3, 3],
			    'colors': [[255,0,0,1],[0,0,0,1],[0,255,0,1]],
			    'value_stop_points': [-3,0,3],
			    'null_color': 'rgba(224,224,224,1)'
			},
			'has_column_spacing': false,
			'track_padding': 0,
			'label': heatmap_data_by_line[i].hugo_gene_symbol,
			'target_group': 2,
			//'sortCmpFn': function(d1, d2) {return 0;},
			'removable': true,
			'description': heatmap_data_by_line[i].hugo_gene_symbol,
		    };
		    var new_hm_id = oncoprint.addTracks([track_params])[0];
		    hm_ids.push(new_hm_id);
		    if (typeof State.heatmap_tracks[0] !== "undefined") {
			oncoprint.shareRuleSet(State.heatmap_tracks[0], new_hm_id);
		    }
		    State.heatmap_tracks[i] = new_hm_id;
		}
		oncoprint.releaseRendering();
		return hm_ids;
	    },
	    'useAndAddAttribute': function(attr_id) {
		var attr = this.useAttribute(attr_id);
		this.addClinicalTracks(attr);
	    },
	    'addClinicalTracks': function (attrs) {
		attrs = [].concat(attrs);
		oncoprint.suppressRendering();
		var track_ids = [];
		for (var i = 0; i < attrs.length; i++) {
		    var attr = attrs[i];
		    var track_params;
		    if (attr.attr_id === '# mutations') {
			track_params = {
			    'rule_set_params': {
				'type': 'bar',
				'log_scale': true,
				'value_key': 'attr_val',
			    }
			};
		    } else if (attr.attr_id === 'FRACTION_GENOME_ALTERED') {
			track_params = {
			    'rule_set_params': {
				'type': 'bar',
				'value_key': 'attr_val',
				'value_range': [0,1]
			    }
			};
		    } else if (attr.attr_id === 'NO_CONTEXT_MUTATION_SIGNATURE') {
			track_params = {
			    'rule_set_params': {
				'type': 'stacked_bar',
				'value_key': 'attr_val_counts',
				'categories': attr.categories,
				'fills': attr.fills
			    }
			};
		    } else {
			track_params = {};
			if (attr.datatype.toLowerCase() === 'number') {
			    track_params['rule_set_params'] = {
				'type': 'bar',
				'value_key': 'attr_val'
			    };
			} else {
			    track_params['rule_set_params'] = {
				'type': 'categorical',
				'category_key': 'attr_val'
			    };
			}
		    }

		    track_params['rule_set_params']['legend_label'] = attr.display_name;
		    track_params['rule_set_params']['exclude_from_legend'] = !State.clinical_track_legends_shown;
		    track_params['label'] = attr.display_name;
		    track_params['description'] = attr.description;
		    track_params['removable'] = true;
		    track_params['removeCallback'] = makeRemoveAttributeHandler(attr);
		    track_params['sort_direction_changeable'] = true;
		    track_params['track_info'] = "\u23f3";
		    
		    if (attr.datatype.toLowerCase() === "number") {
			track_params['sortCmpFn'] = comparator_utils.numericalClinicalComparator;
		    } else if (attr.datatype.toLowerCase() === "string") {
			track_params['sortCmpFn'] = comparator_utils.stringClinicalComparator;
		    } else if (attr.datatype.toLowerCase() === "counts_map") {
			track_params['sortCmpFn'] = comparator_utils.makeCountsMapClinicalComparator(attr.categories);
		    }
		    
		    track_params['init_sort_direction'] = 0;
		    track_params['target_group'] = 0;
		    
		    var new_track_id = oncoprint.addTracks([track_params])[0];
		    track_ids.push(new_track_id);
		    State.clinical_tracks[new_track_id] = attr;
		}
		oncoprint.releaseRendering();
		return track_ids;
	    },
	    'addAndPopulateClinicalTracks': function(attrs) {
		var def = new $.Deferred();
		var track_ids = this.addClinicalTracks(attrs);
		var promises = track_ids.map(populateClinicalTrack);
		($.when.apply(null, promises)).then(function() {
		    def.resolve();
		}).fail(function() {
		    def.reject();
		});
		return def.promise();
	    },
	    'getGeneticComparator': function() {
		return comparator_utils.makeGeneticComparator(this.colorby_type && this.sortby_type, this.colorby_knowledge && this.sortby_recurrence);
	    },
	    'getGeneticRuleSetParams': function() {
		if (this.colorby_type) {
		    if (this.colorby_knowledge) {
			return window.geneticrules.genetic_rule_set_different_colors_recurrence;
		    } else {
			return window.geneticrules.genetic_rule_set_different_colors_no_recurrence;
		    }
		} else {
		    if (this.colorby_knowledge) {
			return window.geneticrules.genetic_rule_set_same_color_for_all_recurrence;
		    } else {
			return window.geneticrules.genetic_rule_set_same_color_for_all_no_recurrence;
		    }
		}
	    },
	    'getAlteredIds': function() {
		var track_ids = utils.objectValues(State.genetic_alteration_tracks);
		var altered = {};
		for (var i=0; i<track_ids.length; i++){
		    var data = oncoprint.getTrackData(track_ids[i]);
		    var data_id_key = oncoprint.getTrackDataIdKey(track_ids[i]);
		    var altered_ids = data.filter(oncoprintDatumIsAltered).map(function(x) { return x[data_id_key]; });
		    for (var j=0; j<altered_ids.length; j++) {
			altered[altered_ids[j]] = true;
		    }
		}
		return Object.keys(altered);
	    },
	    'getUnalteredIds': function() {
		var track_ids = utils.objectValues(State.genetic_alteration_tracks);
		var unaltered = {};
		for (var i=0; i<track_ids.length; i++){
		    var data = oncoprint.getTrackData(track_ids[i]);
		    var data_id_key = oncoprint.getTrackDataIdKey(track_ids[i]);
		    if (i === 0) {
			var unaltered_ids = data.filter(function (d) {
			    return !oncoprintDatumIsAltered(d);
			}).map(function (x) {
			    return x[data_id_key];
			});
			for (var j = 0; j < unaltered_ids.length; j++) {
			    unaltered[unaltered_ids[j]] = true;
			}
		    } else {
			var altered_ids = data.filter(oncoprintDatumIsAltered)
				.map(function(x) { return x[data_id_key]; });
			for (var j=0; j<altered_ids.length; j++) {
			    unaltered[altered_ids[j]] = false;
			}
		    }
		}
		return Object.keys(unaltered).filter(function(x) { return !!unaltered[x]; });
	    },
	};
	
	(function loadPatientOrder(state) {
	    if (state.patient_order_loaded.state() === "resolved") {
		return;
	    } else {
		QuerySession.getPatientSampleIdMap().then(function(sample_to_patient) {
		    var patients = QuerySession.getSampleIds().map(function(s) { return sample_to_patient[s];});
		    var patient_added_to_order = {};
		    var patient_order = [];
		    for (var i=0; i<patients.length; i++) {
			if (!patient_added_to_order[patients[i]]) {
			    patient_added_to_order[patients[i]] = true;
			    patient_order.push(patients[i]);
			}
		    }
		    state.patient_order = patient_order;
		    state.patient_order_loaded.resolve();
		});
	    }
	})(State);
	
	return State;
    })();
    
    var ClinicalData = (function() {
	var sample_clinical_data = {};// attr_id -> list of data
	var patient_clinical_data = {};// attr_id -> list of data
	
	var fetchData = function(attr) {
	    var def = new $.Deferred();
	    $.when(QuerySession.getSampleClinicalData([attr.attr_id]), QuerySession.getPatientClinicalData([attr.attr_id]))
		    .then(function (sample_data, patient_data) {
			sample_clinical_data[attr.attr_id] = sample_data;
			patient_clinical_data[attr.attr_id] = patient_data;
			def.resolve();
		    }).fail(function () {
		def.reject();
	    });
	    return def.promise();
	};
	return {
	    getSampleData: function(attrs) {
		attrs = [].concat(attrs);
		var def = new $.Deferred();
		var ret = {};
		if (attrs.length === 0) {
		    def.resolve({});
		}
		for (var i = 0; i < attrs.length; i++) {
		    var attr = attrs[i];
		    if (sample_clinical_data.hasOwnProperty(attr.attr_id)) {
			ret[attr.attr_id] = sample_clinical_data[attr.attr_id];
			if (Object.keys(ret).length === attrs.length) {
			    def.resolve(ret);
			}
		    } else {
			fetchData(attr).then((function(_attr) {
			    return function () {
				ret[_attr.attr_id] = sample_clinical_data[_attr.attr_id];
				if (Object.keys(ret).length === attrs.length) {
				    def.resolve(ret);
				}
			    };
			})(attr)).fail(function () {
			    def.reject();
			});
		    }
		}
		return def.promise();
	    },
	    getPatientData: function (attrs) {
		attrs = [].concat(attrs);
		var def = new $.Deferred();
		var ret = {};
		if (attrs.length === 0) {
		    def.resolve({});
		}
		for (var i = 0; i < attrs.length; i++) {
		    var attr = attrs[i];
		    if (patient_clinical_data.hasOwnProperty(attr.attr_id)) {
			ret[attr.attr_id] = patient_clinical_data[attr.attr_id];
			if (Object.keys(ret).length === attrs.length) {
			    def.resolve(ret);
			}
		    } else {
			fetchData(attr).then((function(_attr) {
			    return function () {
				ret[_attr.attr_id] = patient_clinical_data[_attr.attr_id];
				if (Object.keys(ret).length === attrs.length) {
				    def.resolve(ret);
				}
			    };
			})(attr)).fail(function () {
			    def.reject();
			});
		    }
		}
		return def.promise();
	    },
	};
    })();
    
    var Toolbar = (function() {
	var events = [];
	
	return {
	    'addEventHandler': function($elt, evt, callback) {
		$elt.on(evt, callback);
		events.push({'$elt':$elt, 'evt':evt, 'callback':callback});
	    },
	    'onMouseDownAndClick': function($elt, mousedown_callback, click_callback) {
		this.addEventHandler($elt, 'mousedown', mousedown_callback);
		this.addEventHandler($elt, 'click', click_callback);
	    },
	    'onHover': function($elt, enter_callback, leave_callback) {
		this.addEventHandler($elt, 'mouseenter', enter_callback);
		this.addEventHandler($elt, 'mouseleave', leave_callback);
	    },
	    'onClick': function($elt, callback) {
		this.addEventHandler($elt, 'click', callback);
	    },
	    'destroy': function() {
		// Destroy events
		for (var i=0; i<events.length; i++) {
		    var event = events[i];
		    event['$elt'].off(event['evt'], event['callback']);
		}
		
		// Destroy qtips
		
		// Destroy elements
	    },
	    'refreshClinicalAttributeSelector': function() {
		var attributes_to_populate = State.unused_clinical_attributes;
		attributes_to_populate.sort(function(attrA, attrB) {
		    return attrA.display_order - attrB.display_order;
		});
		var $selector = $(toolbar_selector + ' #select_clinical_attributes');
		$selector.empty();
		for (var i = 0; i < attributes_to_populate.length; i++) {
		    $("<option></option>").appendTo($selector)
			.attr("value", attributes_to_populate[i].attr_id)
			.text(attributes_to_populate[i].display_name);
		}
		$(toolbar_selector + " #select_clinical_attributes").val('');
		$(toolbar_selector + " #select_clinical_attributes").trigger("liszt:updated");
		$(toolbar_selector + " #select_clinical_attributes_chzn").addClass("chzn-with-drop");
	    }
	};
    })();

    State.clinical_attributes_fetched.then(function () {
	State.unused_clinical_attributes.sort(function (attrA, attrB) {
	    var set_attribute_order = ["FRACTION_GENOME_ALTERED", "# mutations", "NO_CONTEXT_MUTATION_SIGNATURE"];
	    var attrA_index = set_attribute_order.indexOf(attrA.attr_id);
	    var attrB_index = set_attribute_order.indexOf(attrB.attr_id);
	    if (attrA_index < 0) {
		attrA_index = set_attribute_order.length;
	    }
	    if (attrB_index < 0) {
		attrB_index = set_attribute_order.length;
	    }
	    if (attrA_index === attrB_index) {
		return attrA.display_name.localeCompare(attrB.display_name);
	    } else {
		return utils.sign_of_diff(attrA_index, attrB_index);
	    }
	});

	for (var i = 0, _len = State.unused_clinical_attributes.length; i < _len; i++) {
	    State.unused_clinical_attributes[i].display_order = i;
	}
	
	var url_clinical_attr_ids = URL.getInitUsedClinicalAttrs() || [];
	for (var i=0; i<url_clinical_attr_ids.length; i++) {
	    State.useAttribute(url_clinical_attr_ids[i]);
	}
	
	if (url_clinical_attr_ids.length > 0) {
	    $(toolbar_selector + ' #oncoprint-diagram-showlegend-icon').show();
	    State.addClinicalTracks(State.used_clinical_attributes.filter(function (attr) {
		return url_clinical_attr_ids.indexOf(attr.attr_id) > -1;
	    }));
	}
	
	Toolbar.refreshClinicalAttributeSelector();
	$(toolbar_selector + ' #select_clinical_attributes').chosen({width: "330px", "font-size": "12px", search_contains: true});
	// add a title to the text input fields generated by Chosen for
	// Section 508 accessibility compliance
	$("div.chzn-search > input:first-child").attr("title", "Search");

	Toolbar.onClick($(toolbar_selector + ' #select_clinical_attributes_chzn .chzn-search input'), function(e) { e.stopPropagation(); });
	
	$(toolbar_selector + " #select_clinical_attributes_chzn").mouseenter(function () {
	    $(toolbar_selector + " #select_clinical_attributes_chzn .chzn-search input").focus();
	});
	$(toolbar_selector + " #select_clinical_attributes_chzn").addClass("chzn-with-drop");
	
	Toolbar.addEventHandler($(toolbar_selector + ' #select_clinical_attributes'), 'change', function(evt) {
	    if ($(toolbar_selector + ' #select_clinical_attributes').val().trim() === '') {
		evt && evt.stopPropagation();
		return;
	    }
	    var attr_id = $(toolbar_selector + ' #select_clinical_attributes option:selected').attr("value");
	    $(toolbar_selector + ' #select_clinical_attributes').val('').trigger('liszt:updated');
	    $(toolbar_selector + ' #clinical_dropdown').dropdown('toggle');
	    addClinicalAttributeTrack(attr_id);
	});
    });
    
    var addClinicalAttributeTrack = function(attr_id) {
	$(toolbar_selector + ' #oncoprint-diagram-showlegend-icon').show();
	var index = State.unused_clinical_attributes.findIndex(function(attr) {
	    return attr.attr_id === attr_id;
	});
	if (index === -1) {
	    return;
	}
	var attr = State.unused_clinical_attributes[index];
	State.useAttribute(attr_id);
	Toolbar.refreshClinicalAttributeSelector();
	
	return State.addAndPopulateClinicalTracks(attr);
    };

    (/**
      * Initializes the OncoPrint tracks, populates them and scrolls back.
      *
      * @returns {Promise} - promise that gets fulfilled when the
      * initialization process is complete, or rejected if data
      * could not be retrieved.
      */
     function initOncoprint() {
	LoadingBar.show();
	LoadingBar.msg(LoadingBar.DOWNLOADING_MSG);
	oncoprint.setCellPaddingOn(State.cell_padding_on);
	console.log("in initOncoprint, fetching genomic event data");
	return QuerySession.getOncoprintSampleGenomicEventData()
	.then(function (oncoprint_data) {
	    console.log("in initOncoprint, adding genomic event tracks");
	    State.addGeneticTracks(oncoprint_data);
	    // return the promise needed for the next step
	    return QuerySession.getDefaultHeatmapProfile();
	}).then(function (heatmap_profile) {
	    if (heatmap_profile !== null) {
		console.log("in initOncoprint, fetching heatmap data");
		return QuerySession.getSampleHeatmapData()
		.then(function (heatmap_data) {
		    console.log("in initOncoprint, heatmap data fetched, adding tracks");
		    State.addHeatmapTracks(heatmap_data);
		});
	    } else {
		// heatmap not applicable, return a resolved Promise
		return $.when();
	    }
	}).then(function fetchClinicalAttributes() {
	    console.log("in initOncoprint, fetching clinical attributes");
	    QuerySession.getClinicalAttributes()
	    .then(function (attrs) {
		console.log("in initOncoprint, clinical attributes fetched");
		State.unused_clinical_attributes = attrs;
		State.clinical_attributes_fetched.resolve();
	    }).fail(function () {
		State.clinical_attributes_fetched.reject();
	    });
	    return State.clinical_attributes_fetched.promise();
	}).then(function () {
	    // specify sample or patient and populate data as appropriate
	    console.log("in initOncoprint, setting the data type to " + (State.using_sample_data ? 'sample' : 'patient'));
	    var dataPopulatedPromise = State.setDataType(State.using_sample_data ? 'sample' : 'patient');

	    // zoom out if many columns are selected
	    console.log("in initOncoprint, fetching altered cases while waiting for data to be populated");
	    return $.when(QuerySession.getPatientIds(),
		    QuerySession.getAlteredSamples(),
		    QuerySession.getAlteredPatients(),
		    QuerySession.getCaseUIDMap(),
		    dataPopulatedPromise)
	    .then(function (patient_ids,
		    altered_samples,
		    altered_patients,
		    case_uid_map) {
		console.log("in initOncoprint, altered cases fetched, setting zoom level");
		if ((State.using_sample_data ? QuerySession.getSampleIds() : patient_ids).length > 200) {
		    // TODO: assume multiple studies
		    var study_id = QuerySession.getCancerStudyIds()[0];
		    var getUID = function(id) {
			return case_uid_map[study_id][id];
		    };
		    oncoprint.setHorzZoomToFit(State.using_sample_data ? altered_samples.map(getUID) : altered_patients.map(getUID));
		}
		oncoprint.scrollTo(0);
		return $.when();
	    });
	})
    })();
    window.oncoprint = oncoprint;

    (function setUpToolbar() {
	var zoom_discount = 0.7;
	var to_remove_on_destroy = [];
	var to_remove_qtip_on_destroy = [];


	var appendTo = function ($elt, $target) {
	    $elt.appendTo($target);
	    to_remove_on_destroy.push($elt);
	};
	var addQTipTo = function ($elt, qtip_params) {
	    $elt.qtip(qtip_params);
	    to_remove_qtip_on_destroy.push($elt);
	};
	
	var setUpHoverEffect = function ($elt) {
	    $elt.hover(function () {
		$(this).css({'fill': '#0000FF',
		    'font-size': '18px',
		    'cursor': 'pointer'});
	    },
		    function () {
			$(this).css({'fill': '#87CEFA',
			    'font-size': '12px'});
		    }
	    );
	};


	var setUpButton = function ($elt, img_urls, qtip_descs, index_fn, callback) {
	    index_fn = index_fn || function() { return 0; };
	    var updateButton = function () {
		if (img_urls.length > 0) {
		    $elt.find('img').attr('src', img_urls[index_fn()]);
		}
		$elt.css({'background-color':'#efefef'});
	    };
	    var hoverButton = function () {
		if (img_urls.length > 0) {
		    $elt.find('img').attr('src', img_urls[(index_fn() + 1) % img_urls.length]);
		}
		$elt.css({'background-color':'#d9d9d9'});
	    };
	    if (qtip_descs.length > 0) {
		addQTipTo($elt, {
		    content: {text: function () {
			    return qtip_descs[index_fn()];
			}},
		    position: {my: 'bottom middle', at: 'top middle', viewport: $(window)},
		    style: {classes: 'qtip-light qtip-rounded qtip-shadow qtip-lightwhite'},
		    show: {event: "mouseover"},
		    hide: {fixed: true, delay: 100, event: "mouseout"}
		});
	    }
	    Toolbar.onHover($elt, function() {
		hoverButton();
	    }, function() {
		updateButton();
	    });
	    Toolbar.onMouseDownAndClick($elt, function() {
		$elt.css({'background-color':'#c7c7c7'});
	    },
	    function() {
		callback();
		updateButton();
	    });
	    updateButton();
	};
	var $zoom_slider = (function setUpZoom() {
	    var zoom_elt = $(toolbar_selector + ' #oncoprint_diagram_slider_icon');
	    var $slider = $('<input>', {
		id: "oncoprint_zoom_slider",
		type: "range",
		min: 0,
		max: 1,
		step: 0.0001,
		value: 1,
		change: function (evt) {
		    if (evt.originalEvent) {
			this.value = oncoprint.setHorzZoom(parseFloat(this.value));
		    } else {
			this.value = oncoprint.getHorzZoom();
		    }
		},
	    });
	    
	    $('#oncoprint_zoom_scale_input').on("keypress", function(e) {
		if (e.keyCode === 13) {
		    // 'Enter' key
		    var new_zoom = parseFloat($('#oncoprint_zoom_scale_input').val())/100;
		    new_zoom = Math.min(1, new_zoom);
		    new_zoom = Math.max(0, new_zoom);
		    oncoprint.setHorzZoom(new_zoom);
		}
	    });
	    oncoprint.onHorzZoom(function() {
		$zoom_slider.trigger('change');
		$('#oncoprint_zoom_scale_input').val(Math.round(10000*oncoprint.getHorzZoom())/100);
	    });

	    appendTo($slider, zoom_elt);
	    addQTipTo($slider, {
		id: 'oncoprint_zoom_slider_tooltip',
		prerender: true,
		content: {text: 'Zoom in/out of oncoprint'},
		position: {my: 'bottom middle', at: 'top middle', viewport: $(window)},
		style: {classes: 'qtip-light qtip-rounded qtip-shadow qtip-lightwhite'},
		show: {event: "mouseover"},
		hide: {fixed: true, delay: 100, event: "mouseout"}
	    });
	    // use aria-labelledby instead of aria-describedby, as Section 508
	    // requires that inputs have an explicit label for accessibility
	    $slider.attr('aria-labelledby', 'qtip-oncoprint_zoom_slider_tooltip');
	    $slider.removeAttr('aria-describedby');
	    setUpHoverEffect($slider);

	    setUpButton($(toolbar_selector + ' #oncoprint_zoomout'), [], ["Zoom out of oncoprint"], null, function () {
		oncoprint.setHorzZoom(oncoprint.getHorzZoom()*zoom_discount);
	    });
	    setUpButton($(toolbar_selector + ' #oncoprint_zoomin'), [], ["Zoom in to oncoprint"], null, function () {
		oncoprint.setHorzZoom(oncoprint.getHorzZoom()/zoom_discount);
	    });

	    return $slider;
	})();
	
	(function setUpToggleCellPadding() {
	    var $show_whitespace_checkbox = $(toolbar_selector).find('#oncoprint_diagram_view_menu')
		    .find('input[type="checkbox"][name="show_whitespace"]');
	    $show_whitespace_checkbox[0].checked = State.cell_padding_on;
	    $show_whitespace_checkbox.change(function() {
		State.cell_padding_on = $show_whitespace_checkbox.is(":checked");
		oncoprint.setCellPaddingOn(State.cell_padding_on);
	    });
	})();
	(function setUpHideUnalteredCases() {
	    var $show_unaltered_checkbox = $(toolbar_selector).find('#oncoprint_diagram_view_menu')
		    .find('input[type="checkbox"][name="show_unaltered"]');
	    $show_unaltered_checkbox[0].checked = !State.unaltered_cases_hidden;
	    $show_unaltered_checkbox.change(function () {
		State.unaltered_cases_hidden = !($show_unaltered_checkbox.is(":checked"));
		if (State.unaltered_cases_hidden) {
		    oncoprint.hideIds(State.getUnalteredIds(), true);
		} else {
		    oncoprint.hideIds([], true);
		}
	    });
	})();
	(function setUpZoomToFit() {
	    setUpButton($(toolbar_selector + ' #oncoprint_zoomtofit'), [], ["Zoom to fit altered cases in screen"], null, function () {
		$.when(QuerySession.getAlteredSamples(), QuerySession.getAlteredPatients(), QuerySession.getCaseUIDMap()).then(function (altered_samples, altered_patients, case_uid_map) {
		    // TODO: assume multiple studies
		    var study_id = QuerySession.getCancerStudyIds()[0];
		    var getUID = function (id) {
			return case_uid_map[study_id][id];
		    };
		    oncoprint.setHorzZoomToFit(State.getAlteredIds().map(getUID));
		    oncoprint.scrollTo(0);
		});
	    });
	})();
	(function setUpSortByAndColorBy() {
	    $('#oncoprint_diagram_showmutationcolor_icon').hide();
	    var updateSortByForm = function() {
		var sortby_type_checkbox = $('#oncoprint_diagram_sortby_group').find('input[type="checkbox"][name="type"]');;
		var sortby_recurrence_checkbox = $('#oncoprint_diagram_sortby_group').find('input[type="checkbox"][name="recurrence"]');
		if ((State.sortby !== "data") || !State.colorby_type) {
		    sortby_type_checkbox.attr("disabled","disabled");
		} else {
		    sortby_type_checkbox.removeAttr("disabled");
		}
		
		if ((State.sortby !== "data") || !State.colorby_knowledge) {
		    sortby_recurrence_checkbox.attr("disabled","disabled");
		} else {
		    sortby_recurrence_checkbox.removeAttr("disabled");
		}
	    };
	    
	    var updateMutationColorForm = function() {
		var colorby_knowledge_checkbox = $('#oncoprint_diagram_mutation_color').find('input[type="checkbox"][name="recurrence"]');
		var colorby_hotspots_checkbox = $('#oncoprint_diagram_mutation_color').find('input[type="checkbox"][name="hotspots"]');
		var colorby_cbioportal_checkbox = $('#oncoprint_diagram_mutation_color').find('input[type="checkbox"][name="cbioportal"]');
		var colorby_cosmic_checkbox = $('#oncoprint_diagram_mutation_color').find('input[type="checkbox"][name="cosmic"]');
		var colorby_oncokb_checkbox = $('#oncoprint_diagram_mutation_color').find('input[type="checkbox"][name="oncokb"]');
		var hide_unknown_checkbox = $('#oncoprint_diagram_mutation_color').find('input[type="checkbox"][name="hide_unknown"]');
		var cosmic_threshold_input = $('#oncoprint_diagram_mutation_color').find('#cosmic_threshold');
		var cbioportal_threshold_input = $('#oncoprint_diagram_mutation_color').find('#cbioportal_threshold');
		
		var known_mutation_settings = window.QuerySession.getKnownMutationSettings();
		colorby_knowledge_checkbox.prop('checked', State.colorby_knowledge);
		colorby_hotspots_checkbox.prop('checked', known_mutation_settings.recognize_hotspot);
		colorby_cbioportal_checkbox.prop('checked', known_mutation_settings.recognize_cbioportal_count);
		colorby_cosmic_checkbox.prop('checked', known_mutation_settings.recognize_cosmic_count);
		colorby_oncokb_checkbox.prop('checked', known_mutation_settings.recognize_oncokb_oncogenic);
		hide_unknown_checkbox.prop('checked', known_mutation_settings.ignore_unknown);
		
		if (!State.colorby_knowledge) {
		    hide_unknown_checkbox.attr('disabled', 'disabled');
		} else {
		    hide_unknown_checkbox.removeAttr('disabled');
		}
		
		cbioportal_threshold_input.val(known_mutation_settings.cbioportal_count_thresh);
		cosmic_threshold_input.val(known_mutation_settings.cosmic_count_thresh);
	    };
	    
	    var updateRuleSets = function() {
		var rule_set_params = State.getGeneticRuleSetParams();
		var genetic_alteration_track_ids = utils.objectValues(State.genetic_alteration_tracks);
		oncoprint.setRuleSet(genetic_alteration_track_ids[0], rule_set_params);
		for (var i = 1; i < genetic_alteration_track_ids.length; i++) {
		    oncoprint.shareRuleSet(genetic_alteration_track_ids[0], genetic_alteration_track_ids[i]);
		}
	    };
	    var updateSortComparators = function() {
		var comparator = State.getGeneticComparator();
		oncoprint.keepSorted(false);
		var genetic_alteration_track_ids = utils.objectValues(State.genetic_alteration_tracks);
		for (var i = 0; i < genetic_alteration_track_ids.length; i++) {
		    oncoprint.setTrackSortComparator(genetic_alteration_track_ids[i], comparator);
		}
		oncoprint.keepSorted();
	    };
	    var updateSortConfig = function() {
		if (State.sortby === "data") {
		    oncoprint.setSortConfig({'type':'tracks'});
		    State.sorting_by_given_order = false;
		    State.sorting_alphabetically = false;
		} else if (State.sortby === "id") {
		    State.sorting_by_given_order = false;
		    State.sorting_alphabetically = true;
		    // TODO: assume multiple studies
		    $.when(QuerySession.getCaseUIDMap(), State.patient_order_loaded).then(function (case_uid_map) {
			var study_id = QuerySession.getCancerStudyIds()[0];
			var getUID = function (id) {
			    return case_uid_map[study_id][id];
			};
			oncoprint.setSortConfig({'type': 'order', order: (State.using_sample_data ? QuerySession.getSampleIds().slice().sort().map(getUID) : State.patient_order.slice().sort().map(getUID))});
		    });
		} else if (State.sortby === "custom") {
		    State.sorting_by_given_order = true;
		    State.sorting_alphabetically = false;
		    // TODO: assume multiple studies
		    $.when(QuerySession.getCaseUIDMap(), State.patient_order_loaded).then(function (case_uid_map) {
			var study_id = QuerySession.getCancerStudyIds()[0];
			var getUID = function (id) {
			    return case_uid_map[study_id][id];
			};
			oncoprint.setSortConfig({'type': 'order', order: (State.using_sample_data ? QuerySession.getSampleIds().map(getUID) : State.patient_order.map(getUID))});
		    });
		}
	    };
	    $('#oncoprint_diagram_sortby_group').find('input[name="sortby"]').change(function() {
		State.sortby = $('#oncoprint_diagram_sortby_group').find('input[name="sortby"]:checked').val();
		updateSortByForm();
		updateSortConfig();
	    });
	    $('#oncoprint_diagram_sortby_group').find('input[type="checkbox"][name="type"]').change(function() {
		State.sortby_type = $('#oncoprint_diagram_sortby_group').find('input[type="checkbox"][name="type"]').is(":checked");
		updateSortComparators();
	    });
	    $('#oncoprint_diagram_sortby_group').find('input[type="checkbox"][name="recurrence"]').change(function() {
		State.sortby_recurrence = $('#oncoprint_diagram_sortby_group').find('input[type="checkbox"][name="recurrence"]').is(":checked");
		updateSortComparators();
	    });
	    $('#oncoprint_diagram_mutation_color').find('input[type="checkbox"]').change(function(e) {
		if (e.originalEvent === undefined) {
		    return true;
		}
		State.colorby_type = $('#oncoprint_diagram_mutation_color').find('input[type="checkbox"][name="type"]').is(":checked");
		var old_colorby_knowledge = State.colorby_knowledge;
		State.colorby_knowledge = $('#oncoprint_diagram_mutation_color').find('input[type="checkbox"][name="recurrence"]').is(":checked");
		
		var new_known_mutation_settings = {
		    recognize_hotspot: $('#oncoprint_diagram_mutation_color').find('input[type="checkbox"][name="hotspots"]').is(":checked"),
		    recognize_cbioportal_count: $('#oncoprint_diagram_mutation_color').find('input[type="checkbox"][name="cbioportal"]').is(":checked"),
		    recognize_cosmic_count: $('#oncoprint_diagram_mutation_color').find('input[type="checkbox"][name="cosmic"]').is(":checked"),
		    recognize_oncokb_oncogenic: $('#oncoprint_diagram_mutation_color').find('input[type="checkbox"][name="oncokb"]').is(":checked"),
		    ignore_unknown: $('#oncoprint_diagram_mutation_color').find('input[type="checkbox"][name="hide_unknown"]').is(":checked")
		};
		
		if (!old_colorby_knowledge && State.colorby_knowledge) {
		    // If driver/passenger has just been selected, set defaults
		    new_known_mutation_settings.recognize_hotspot = true;
		    new_known_mutation_settings.recognize_cbioportal_count = true;
		    new_known_mutation_settings.recognize_cosmic_count = true;
		    new_known_mutation_settings.recognize_oncokb_oncogenic = true;
		} else if (old_colorby_knowledge && !State.colorby_knowledge) {
		    // If driver/passenger has just been deselected, set all to false
		    new_known_mutation_settings.recognize_hotspot = false;
		    new_known_mutation_settings.recognize_cbioportal_count = false;
		    new_known_mutation_settings.recognize_cosmic_count = false;
		    new_known_mutation_settings.recognize_oncokb_oncogenic = false;
		}
		
		if (new_known_mutation_settings.recognize_hotspot || new_known_mutation_settings.recognize_cbioportal_count
		|| new_known_mutation_settings.recognize_cosmic_count || new_known_mutation_settings.recognize_oncokb_oncogenic) {
		    // If at least one data source selected, update State
		    State.colorby_knowledge= true;
		} else {
		    // If no data sources selected, turn off driver/passenger labeling..
		    State.colorby_knowledge = false;
		    // .. and filtering
		    new_known_mutation_settings.ignore_unknown = false;
		}
		
		window.QuerySession.setKnownMutationSettings(new_known_mutation_settings);
		
		updateMutationColorForm();
		updateSortByForm();
		updateRuleSets();
		State.refreshData();
	    });
	    $('#oncoprint_diagram_mutation_color').find('#cosmic_threshold').change(function() {
		window.QuerySession.setKnownMutationSettings({
		    cosmic_count_thresh: parseInt($('#oncoprint_diagram_mutation_color').find('#cosmic_threshold').val(), 10) || 0
		});
		State.refreshData();
	    });
	    $('#oncoprint_diagram_mutation_color').find('#cbioportal_threshold').change(function() {
		window.QuerySession.setKnownMutationSettings({
		    cbioportal_count_thresh: parseInt($('#oncoprint_diagram_mutation_color').find('#cbioportal_threshold').val(), 10) || 0
		});
		State.refreshData();
	    });
	    (function initFormsFromState() {
		var known_mutation_settings = window.QuerySession.getKnownMutationSettings();
		$('#oncoprint_diagram_sortby_group').find('input[name="sortby"][value="'+State.sortby+'"]').prop("checked", true);
		$('#oncoprint_diagram_sortby_group').find('input[type="checkbox"][name="type"]').prop("checked", State.sortby_type);
		$('#oncoprint_diagram_sortby_group').find('input[type="checkbox"][name="recurrence"]').prop("checked", State.sortby_recurrence);
		
		$('#oncoprint_diagram_mutation_color').find('input[type="checkbox"][name="type"]').prop("checked", State.colorby_type);
		$('#oncoprint_diagram_mutation_color').find('input[type="checkbox"][name="recurrence"]').prop("checked", State.colorby_knowledge);
		$('#oncoprint_diagram_mutation_color').find('input[type="checkbox"][name="hotspots"]').prop("checked", !!known_mutation_settings.recognize_hotspot);
		$('#oncoprint_diagram_mutation_color').find('input[type="checkbox"][name="cbioportal"]').prop("checked", !!known_mutation_settings.recognize_cbioportal_count);
		$('#oncoprint_diagram_mutation_color').find('input[type="checkbox"][name="cosmic"]').prop("checked", !!known_mutation_settings.recognize_cosmic_count);
		$('#oncoprint_diagram_mutation_color').find('input[type="checkbox"][name="oncokb"]').prop("checked", !!known_mutation_settings.recognize_oncokb_oncogenic);
		$('#oncoprint_diagram_mutation_color').find('input[type="checkbox"][name="hide_unknown"]').prop("checked", !!known_mutation_settings.ignore_unknown);
		
		$('#oncoprint_diagram_mutation_color').find('#cosmic_threshold').val(known_mutation_settings.cosmic_count_thresh);
		$('#oncoprint_diagram_mutation_color').find('#cbioportal_threshold').val(known_mutation_settings.cbioportal_count_thresh);
		
		updateMutationColorForm();
		updateSortByForm();
	    })();
	    (function initKnowledgeTooltipAndLinkout() {
		$('#oncoprint_diagram_mutation_color').find('#colorby_hotspot_info').click(function() {
		    window.open("http://www.cancerhotspots.org");
		});
		$('#oncoprint_diagram_mutation_color').find('#colorby_oncokb_info').click(function() {
		    window.open("http://www.oncokb.org");
		});
		addQTipTo($('#oncoprint_diagram_mutation_color').find('#putative_driver_info_icon'), {
		    content: {text: "For missense mutations."},
		    position: {my: 'bottom middle', at:'top middle', viewport: $(window)},
		    style: {classes: 'qtip-light qtip-rounded qtip-shadow qtip-lightwhite'},
		    show: {event: "mouseover"},
		    hide: {fixed: true, delay: 100, event: "mouseout"}
		});
		addQTipTo($('#oncoprint_diagram_mutation_color').find('#colorby_hotspot_info'), {
		    content: {text: function() { return $("<p>Identified as a recurrent hotspot (statistically significant) in a " +
				 "population-scale cohort of tumor samples of various cancer types using " +
				 "methodology based in part on <a href='http://www.ncbi.nlm.nih.gov/pubmed/26619011' target='_blank'>Chang et al., Nat Biotechnol, 2016.</a>" +
				 "\n"+
				 "Explore all mutations at <a href='http://cancerhotspots.org' target='_blank'>http://cancerhotspots.org</a></p>"); }},
		    position: {my: 'bottom middle', at: 'top middle', viewport: $(window)},
		    style: {classes: 'qtip-light qtip-rounded qtip-shadow qtip-lightwhite'},
		    show: {event: "mouseover"},
		    hide: {fixed: true, delay: 100, event: "mouseout"}
		});
		addQTipTo($('#oncoprint_diagram_mutation_color').find('#colorby_oncokb_info'), {
		    content: {text:"Oncogenicity from OncoKB"},
		    position: {my: 'bottom middle', at: 'top middle', viewport: $(window)},
		    style: {classes: 'qtip-light qtip-rounded qtip-shadow qtip-lightwhite'},
		    show: {event: "mouseover"},
		    hide: {fixed: true, delay: 100, event: "mouseout"}
		});
	    })();
	})();
	(function setUpShowClinicalLegendsBtn() {
	    // set initial state
	    var $show_clinical_legends_checkbox = $(toolbar_selector).find('#oncoprint_diagram_view_menu')
		    .find('input[type="checkbox"][name="show_clinical_legends"]');
	    $show_clinical_legends_checkbox[0].checked = State.clinical_track_legends_shown;
	    $show_clinical_legends_checkbox.change(function() {
		State.clinical_track_legends_shown = $show_clinical_legends_checkbox.is(":checked");
		var clinical_track_ids = Object.keys(State.clinical_tracks);
		if (State.clinical_track_legends_shown) {
		    oncoprint.showTrackLegends(clinical_track_ids);
		} else {
		    oncoprint.hideTrackLegends(clinical_track_ids);
		}
	    });
	})();
	(function setUpTogglePatientSampleBtn() {
	    var $header_btn = $('#switchPatientSample');
	    
	    $header_btn.click(function() {
		var curr_selection = $(toolbar_selector).find('#oncoprint_diagram_view_menu')
				   .find('input[type="radio"][name="datatype"]:checked').val();
		$(toolbar_selector).find('#oncoprint_diagram_view_menu')
				   .find('input[type="radio"][name="datatype"][value="' + (curr_selection === "sample" ? "patient" : "sample") + '"]').prop("checked", true);
		$(toolbar_selector).find('#oncoprint_diagram_view_menu')
				   .find('input[type="radio"][name="datatype"]').trigger('change');
	    });
	    
	    addQTipTo($header_btn, {
		content: {text: function () {
			if (State.using_sample_data) {
			    return 'Each sample for each patient is in a separate column. Click to show only one column per patient'
			} else {
			    return 'All samples from a patient are merged into one column. Click to split samples into multiple columns.';
			}
		    }},
		position: {my: 'bottom middle', at: 'top middle', viewport: $(window)},
		style: {classes: 'qtip-light qtip-rounded qtip-shadow qtip-lightwhite'},
		show: {event: "mouseover"},
		hide: {fixed: true, delay: 100, event: "mouseout"}
	    });
	    
	    var updateHeaderBtnText = function() {
		if (State.using_sample_data) {
		    $header_btn.text('Show only one column per patient');
		} else {
		    $header_btn.text('Show all samples');
		}
	    };
	    
	    var updateDownloadIdOrderText = function() {
		$('.oncoprint-sample-download').text((State.using_sample_data ? "Sample" : "Patient") + " order");
	    };
	    
	    updateHeaderBtnText();
	    updateDownloadIdOrderText();
	    
	    // initialize radio buttons
	    $(toolbar_selector).find('#oncoprint_diagram_view_menu')
				   .find('input[type="radio"][name="datatype"][value="'+
				   (State.using_sample_data ? "sample" : "patient") + '"]')
				   .prop("checked", true);
	    
	    $(toolbar_selector).find('#oncoprint_diagram_view_menu')
				   .find('input[type="radio"][name="datatype"]').change(function(e) {
		State.using_sample_data = $(toolbar_selector).find('#oncoprint_diagram_view_menu')
				   .find('input[type="radio"][name="datatype"]:checked').val() === 'sample';
		if (State.using_sample_data) {
		    State.setDataType('sample');
		} else {
		    State.setDataType('patient');
		}
		updateHeaderBtnText();
		updateDownloadIdOrderText();
	    });
	})();
	(function setUpDownload() {
	    $('body').on('click', '.oncoprint-diagram-download', function () {
		var fileType = $(this).attr("type");
		var two_megabyte_limit = 2000000;
		if (fileType === 'pdf')
		{
		    var svg = oncoprint.toSVG(true);
		    var serialized = cbio.download.serializeHtml(svg);
		    if (serialized.length > two_megabyte_limit) {
			alert("Oncoprint too big to download as PDF - please download as SVG");
			return;
		    }
		    cbio.download.initDownload(serialized, {
			filename: "oncoprint.pdf",
			contentType: "application/pdf",
			servletName: "svgtopdf.do"
		    });
		} else if (fileType === 'svg')
		{
		    cbio.download.initDownload(oncoprint.toSVG(), {filename: "oncoprint.svg"});
		} else if (fileType === 'png')
		{
		    var img = oncoprint.toCanvas(function (canvas, truncated) {
			canvas.toBlob(function (blob) {
			    if (truncated) {
				alert("Oncoprint too large - PNG truncated to " + canvas.getAttribute("width") + " by " + canvas.getAttribute("height"));
			    }
			    saveAs(blob, "oncoprint.png");
			}, 'image/png');
		    }, 2);
		}
	    });

	    $('body').on('click', '.oncoprint-sample-download', function () {
		window.QuerySession.getUIDToCaseMap().then(function (uid_to_case) {
		    var idTypeStr = (State.using_sample_data ? "Sample" : "Patient");
		    var content = idTypeStr + " order in the Oncoprint is: \n";
		    content += oncoprint.getIdOrder().map(function (uid) {
			return uid_to_case[uid];
		    }).join('\n');
		    var downloadOpts = {
			filename: 'OncoPrint' + idTypeStr + 's.txt',
			contentType: "text/plain;charset=utf-8",
			preProcess: false};

		    // send download request with filename & file content info
		    cbio.download.initDownload(content, downloadOpts);
		});
	    });
	})();
    })();
}

window.CreateOncoprinterWithToolbar = function (ctr_selector, toolbar_selector) {
    
    $('#oncoprint #everything').show();
    $('#oncoprint #oncoprint-diagram-toolbar-buttons').show();
    
    $(ctr_selector).css({'position':'relative'});
    
    var LoadingBar = (function() {
	var $loading_bar_svg = $('<svg width="100" height="50"></svg><br>')
				.appendTo(ctr_selector)
				.append(utils.makeSVGElement("rect", {
							    "width":100, 
							    "height":25, 
							    "stroke":"black",
							    "fill":"white"
							}));
	$loading_bar_svg.append(utils.makeSVGElement("rect", {
							    "width":100, 
							    "height":25, 
							    "stroke":"black",
							    "fill":"white"
							}));
	var $loading_bar = $(utils.makeSVGElement("rect", {
							"width":0, 
							"height":25, 
							"fill":"green", 
							"stroke":"dark green"}))
				.appendTo($loading_bar_svg);
	var $loading_bar_msg = $(utils.makeSVGElement("text", {
					    'x': 2,
					    'y':15,
					    'font-size':11,
					    'font-family':'Arial',
					    'font-weight':'normal',
					    'text-anchor':'start',
					}))
		.appendTo($loading_bar_svg);

	return {
	    'hide': function() {
		$loading_bar_svg.hide();
	    },
	    'show': function() {
		$loading_bar_svg.show();
	    },
	    'msg': function(str) {
		$loading_bar_msg[0].textContent = str;
	    },
	    'update': function(proportion) {
		$loading_bar.attr('width', proportion*parseFloat($loading_bar_svg.attr('width')));
	    },
	    'DOWNLOADING_MSG': 'Downloading data..'
	};
    })();
    
    LoadingBar.hide();
    
    var oncoprint = new window.Oncoprint(ctr_selector, 1050);
    var toolbar_fade_out_timeout;
    $(ctr_selector).add(toolbar_selector).on("mouseover", function(evt) {
	$(toolbar_selector).fadeIn('fast');
	clearTimeout(toolbar_fade_out_timeout);
    });
    $(ctr_selector).add(toolbar_selector).on("mouseleave", function(evt) {
	clearTimeout(toolbar_fade_out_timeout);
	toolbar_fade_out_timeout = setTimeout(function() {
	    $(toolbar_selector).fadeOut();
	}, 700);
    });
    
    var State = (function () {
	
	var setSortOrder = function(order) {
	    oncoprint.setSortConfig({'type':'order', 'order':order});
	};
	
	var getPercent = function(proportion) {
	    return Math.round(proportion*100) + '%';
	}
	
	return {
	    'first_genetic_alteration_track': null,
	    'genetic_alteration_tracks': {}, // track_id -> gene

	    'cell_padding_on': true,
	    'unaltered_cases_hidden': false,
	    'mutations_colored_by_type': true,
	    'sorted_by_mutation_type': true,
	    
	    'user_specified_order': null,
	    
	    'altered_ids': [],
	    'unaltered_ids': [],
	    'ids':[],
	    
	    
	    'addGeneticTracks': function (genes) {
		genes = [].concat(genes);
		oncoprint.suppressRendering();
		var track_ids = [];
		for (var i = 0; i < genes.length; i++) {
		    var track_params = {
			'rule_set_params': (this.mutations_colored_by_type ? 
					    window.geneticrules.genetic_rule_set_different_colors_no_recurrence : 
					    window.geneticrules.genetic_rule_set_same_color_for_all_no_recurrence),
			'label': genes[i],
			'target_group': 1,
			'sortCmpFn': comparator_utils.makeGeneticComparator(this.sorted_by_mutation_type),
			'tooltipFn': tooltip_utils.makeGeneticTrackTooltip('sample', false),
		    };
		    var new_track_id = oncoprint.addTracks([track_params])[0];
		    track_ids.push(new_track_id);
		    State.genetic_alteration_tracks[new_track_id] = genes[i];
		    if (State.first_genetic_alteration_track === null) {
			State.first_genetic_alteration_track = new_track_id;
		    } else {
			oncoprint.shareRuleSet(State.first_genetic_alteration_track, new_track_id);
		    }
		}
		oncoprint.releaseRendering();
		return track_ids;
	    },
	    setData: function(data_by_gene, id_key, altered_ids_by_gene, id_order, gene_order) {
		if (id_order) {
		    oncoprint.setSortConfig({'type':'order', 'order':id_order});
		} else {
		    oncoprint.setSortConfig({'type': 'tracks'});
		}
		
		LoadingBar.show();
		LoadingBar.update(0);
		
		oncoprint.removeAllTracks();
		this.first_genetic_alteration_track = null;
		this.genetic_alteration_tracks = {};
		this.addGeneticTracks(Object.keys(data_by_gene));
		
		var present_ids = {};
		for (var gene in data_by_gene) {
		    if (data_by_gene.hasOwnProperty(gene)) {
			var data = data_by_gene[gene];
			for (var i=0; i<data.length; i++) {
			    present_ids[data[i][id_key]] = true;
			}
		    }
		}
		this.ids = Object.keys(present_ids);
		
		var altered_percentage_by_gene = {};
		for (var gene in altered_ids_by_gene) {
		    if (altered_ids_by_gene.hasOwnProperty(gene)) {
			altered_percentage_by_gene[gene] = Math.round(100*altered_ids_by_gene[gene].length/this.ids.length);
		    }
		}
		
		var altered_ids = {};
		for (var gene in altered_ids_by_gene) {
		    if (altered_ids_by_gene.hasOwnProperty(gene)) {
			var _altered_ids = altered_ids_by_gene[gene];
			for (var i=0; i<_altered_ids.length; i++) {
			    altered_ids[_altered_ids[i]] = true;
			}
		    }
		}
		this.altered_ids = Object.keys(altered_ids);
		
		this.unaltered_ids = [];
		for (var i=0; i<this.ids.length; i++) {
		    if (!altered_ids[this.ids[i]]) {
			this.unaltered_ids.push(this.ids[i]);
		    }
		}
		
		oncoprint.suppressRendering();
		oncoprint.keepSorted(false);
		var tracks_done = 0;
		var tracks_total = Object.keys(this.genetic_alteration_tracks).length;
		for (var track_id in this.genetic_alteration_tracks) {
		    if (this.genetic_alteration_tracks.hasOwnProperty(track_id)) {
			var gene = this.genetic_alteration_tracks[track_id];
			oncoprint.setTrackData(track_id, data_by_gene[gene], id_key);
			oncoprint.setTrackInfo(track_id, altered_percentage_by_gene[gene] + '%');
			LoadingBar.update(tracks_done / tracks_total);
		    }
		}
		
		if (gene_order) {
		    var gene_to_track = {};
		    for (var track_id in this.genetic_alteration_tracks) {
			if (this.genetic_alteration_tracks.hasOwnProperty(track_id)) {
			    gene_to_track[this.genetic_alteration_tracks[track_id]] = parseInt(track_id,10);
			}
		    }
		    for (var i=0; i<gene_order.length; i++) {
			var gene = gene_order[i];
			if (i === 0) {
			    oncoprint.moveTrack(gene_to_track[gene], null);
			} else {
			    var prev_gene = gene_order[i-1];
			    oncoprint.moveTrack(gene_to_track[gene], gene_to_track[prev_gene]);
			}
		    }
		}
		oncoprint.keepSorted();
		oncoprint.releaseRendering();
		
		oncoprint.setHorzZoomToFit(this.altered_ids);
		oncoprint.scrollTo(0);
		
		LoadingBar.hide();
	    },
	    getIds: function() {
		return this.ids.slice();
	    },
	    getUnalteredIds: function() {
		return unaltered_ids;
	    },
	};
    })();
    
    var Toolbar = (function() {
	var events = [];
	var qtips = [];
	var elements = [];
	
	return {
	    'addEventHandler': function($elt, evt, callback) {
		$elt.on(evt, callback);
		events.push({'$elt':$elt, 'evt':evt, 'callback':callback});
	    },
	    'onMouseDownAndClick': function($elt, mousedown_callback, click_callback) {
		this.addEventHandler($elt, 'mousedown', mousedown_callback);
		this.addEventHandler($elt, 'click', click_callback);
	    },
	    'onHover': function($elt, enter_callback, leave_callback) {
		this.addEventHandler($elt, 'mouseenter', enter_callback);
		this.addEventHandler($elt, 'mouseleave', leave_callback);
	    },
	    'onClick': function($elt, callback) {
		this.addEventHandler($elt, 'click', callback);
	    },
	    'destroy': function() {
		// Destroy events
		for (var i=0; i<events.length; i++) {
		    var event = events[i];
		    event['$elt'].off(event['evt'], event['callback']);
		}
		
		// Destroy qtips
		
		// Destroy elements
	    },
	};
    })();
    
    oncoprint.setCellPaddingOn(State.cell_padding_on);

    (function setUpToolbar() {
	var zoom_discount = 0.7;
	var to_remove_on_destroy = [];
	var to_remove_qtip_on_destroy = [];


	var appendTo = function ($elt, $target) {
	    $elt.appendTo($target);
	    to_remove_on_destroy.push($elt);
	};
	var addQTipTo = function ($elt, qtip_params) {
	    $elt.qtip(qtip_params);
	    to_remove_qtip_on_destroy.push($elt);
	};
	
	var setUpHoverEffect = function ($elt) {
	    $elt.hover(function () {
		$(this).css({'fill': '#0000FF',
		    'font-size': '18px',
		    'cursor': 'pointer'});
	    },
		    function () {
			$(this).css({'fill': '#87CEFA',
			    'font-size': '12px'});
		    }
	    );
	};

	var setUpButton = function ($elt, img_urls, qtip_descs, index_fn, callback) {
	    index_fn = index_fn || function() { return 0; };
	    var updateButton = function () {
		if (img_urls.length > 0) {
		    $elt.find('img').attr('src', img_urls[index_fn()]);
		}
		$elt.css({'background-color':'#efefef'});
	    };
	    var hoverButton = function () {
		if (img_urls.length > 0) {
		    $elt.find('img').attr('src', img_urls[(index_fn() + 1) % img_urls.length]);
		}
		$elt.css({'background-color':'#d9d9d9'});
	    };
	    if (qtip_descs.length > 0) {
		addQTipTo($elt, {
		    content: {text: function () {
			    return qtip_descs[index_fn()];
			}},
		    position: {my: 'bottom middle', at: 'top middle', viewport: $(window)},
		    style: {classes: 'qtip-light qtip-rounded qtip-shadow qtip-lightwhite'},
		    show: {event: "mouseover"},
		    hide: {fixed: true, delay: 100, event: "mouseout"}
		});
	    }
	    Toolbar.onHover($elt, function() {
		hoverButton();
	    }, function() {
		updateButton();
	    });
	    Toolbar.onMouseDownAndClick($elt, function() {
		$elt.css({'background-color':'#c7c7c7'});
	    },
	    function() {
		callback();
		updateButton();
	    });
	    updateButton();
	};
	var $zoom_slider = (function setUpZoom() {
	    var zoom_elt = $(toolbar_selector + ' #oncoprint_diagram_slider_icon');
	    var $slider = $('<input>', {
		id: "oncoprint_zoom_slider",
		type: "range",
		min: 0,
		max: 1,
		step: 0.0001,
		value: 1,
		change: function (evt) {
		    if (evt.originalEvent) {
			this.value = oncoprint.setHorzZoom(parseFloat(this.value));
		    } else {
			this.value = oncoprint.getHorzZoom();
		    }
		},
	    });
	    
	    $('#oncoprint_zoom_scale_input').on("keypress", function(e) {
		if (e.keyCode === 13) {
		    // 'Enter' key
		    var new_zoom = parseFloat($('#oncoprint_zoom_scale_input').val())/100;
		    new_zoom = Math.min(1, new_zoom);
		    new_zoom = Math.max(0, new_zoom);
		    oncoprint.setHorzZoom(new_zoom);
		}
	    });
	    oncoprint.onHorzZoom(function() {
		$zoom_slider.trigger('change');
		$('#oncoprint_zoom_scale_input').val(Math.round(10000*oncoprint.getHorzZoom())/100);
	    });

	    appendTo($slider, zoom_elt);
	    addQTipTo($slider, {
		id: 'oncoprint_zoom_slider_tooltip',
		prerender: true,
		content: {text: 'Zoom in/out of oncoprint'},
		position: {my: 'bottom middle', at: 'top middle', viewport: $(window)},
		style: {classes: 'qtip-light qtip-rounded qtip-shadow qtip-lightwhite'},
		show: {event: "mouseover"},
		hide: {fixed: true, delay: 100, event: "mouseout"}
	    });
	    // use aria-labelledby instead of aria-describedby, as Section 508
	    // requires that inputs have an explicit label for accessibility
	    $slider.attr('aria-labelledby', 'qtip-oncoprint_zoom_slider_tooltip');
	    $slider.removeAttr('aria-describedby');
	    setUpHoverEffect($slider);

	    setUpButton($(toolbar_selector + ' #oncoprint_zoomout'), [], ["Zoom out of oncoprint"], null, function () {
		oncoprint.setHorzZoom(oncoprint.getHorzZoom()*zoom_discount);
	    });
	    setUpButton($(toolbar_selector + ' #oncoprint_zoomin'), [], ["Zoom in to oncoprint"], null, function () {
		oncoprint.setHorzZoom(oncoprint.getHorzZoom()/zoom_discount);
	    });

	    return $slider;
	})();
	
	(function setUpSortBySelector() {
	    $(toolbar_selector + ' #by_data_a').click(function () {
		oncoprint.setSortConfig({'type':'tracks'});
		State.sorting_by_given_order = false;
	    });
	    $(toolbar_selector + ' #alphabetically_first_a').click(function() {
		oncoprint.setSortConfig({'type':'alphabetical'});
		State.sorting_by_given_order = false;
	    });
	    $(toolbar_selector + ' #user_defined_first_a').click(function() {
		State.sorting_by_given_order = true;
		State.patient_order_loaded.then(function() {
		    oncoprint.setSortConfig({'type':'order', order: State.user_specified_order});
		});
	    });
	})();
	
	
	(function setUpToggleCellPadding() {
	    setUpButton($(toolbar_selector + ' #oncoprint-diagram-removeWhitespace-icon'),
		    ['images/unremoveWhitespace.svg','images/removeWhitespace.svg'],
		    ["Remove whitespace between columns", "Show whitespace between columns"],
		    function () {
			return (State.cell_padding_on ? 0 : 1);
		    },
		    function () {
			State.cell_padding_on = !State.cell_padding_on;
			oncoprint.setCellPaddingOn(State.cell_padding_on);
		    });
	})();
	(function setUpHideUnalteredCases() {
	    setUpButton($(toolbar_selector + ' #oncoprint-diagram-removeUCases-icon'),
		    ['images/unremoveUCases.svg', 'images/removeUCases.svg'],
		    ['Hide unaltered cases', 'Show unaltered cases'],
		    function () {
			return (State.unaltered_cases_hidden ? 1 : 0);
		    },
		    function () {
			State.unaltered_cases_hidden = !State.unaltered_cases_hidden;
			if (State.unaltered_cases_hidden) {
			    oncoprint.hideIds(State.unaltered_ids, true);
			} else {
			    oncoprint.hideIds([], true);
			}
		    });
	})();
	(function setUpZoomToFit() {
	    setUpButton($(toolbar_selector + ' #oncoprint_zoomtofit'), [], ["Zoom to fit altered cases in screen"], null, function () {
		oncoprint.setHorzZoomToFit(State.altered_ids);
		oncoprint.scrollTo(0);
	    });
	})();
	(function setUpChangeMutationRuleSet() {
	    $('#oncoprint_diagram_showmutationcolor_icon').show();
	    $('#oncoprint_diagram_mutation_color').hide();
	    var setGeneticAlterationTracksRuleSet = function(rule_set_params) {
		var genetic_alteration_track_ids = Object.keys(State.genetic_alteration_tracks);
		oncoprint.setRuleSet(genetic_alteration_track_ids[0], rule_set_params);
		for (var i = 1; i < genetic_alteration_track_ids.length; i++) {
		    oncoprint.shareRuleSet(genetic_alteration_track_ids[0], genetic_alteration_track_ids[i]);
		}
	    };
	    
	    setUpButton($(toolbar_selector + ' #oncoprint_diagram_showmutationcolor_icon'),
		    ['images/colormutations.svg', 'images/uncolormutations.svg','images/mutationcolorsort.svg'],
		    ['Show all mutations with the same color', 'Color-code mutations but don\'t sort by type', 'Color-code mutations and sort by type', ],
		    function () {
			if (State.mutations_colored_by_type && State.sorted_by_mutation_type) {
			    return 0;
			} else if (!State.mutations_colored_by_type) {
			    return 1;
			} else if (State.mutations_colored_by_type && !State.sorted_by_mutation_type) {
			    return 2;
			}
		    },
		    function () {
			oncoprint.keepSorted(false);
			oncoprint.suppressRendering();
			var genetic_alteration_track_ids = Object.keys(State.genetic_alteration_tracks);
			if (State.mutations_colored_by_type && !State.sorted_by_mutation_type) {
			    State.sorted_by_mutation_type = true;
			    for (var i=0; i<genetic_alteration_track_ids.length; i++) {
				oncoprint.setTrackSortComparator(genetic_alteration_track_ids[i], comparator_utils.makeGeneticComparator(true));
			    }
			} else if (State.mutations_colored_by_type && State.sorted_by_mutation_type) {
			    State.mutations_colored_by_type = false;
			    setGeneticAlterationTracksRuleSet(window.geneticrules.genetic_rule_set_same_color_for_all_no_recurrence);
			} else if (!State.mutations_colored_by_type) {
			    State.mutations_colored_by_type = true;
			    State.sorted_by_mutation_type = false;
			    setGeneticAlterationTracksRuleSet(window.geneticrules.genetic_rule_set_different_colors_no_recurrence);
			    for (var i=0; i<genetic_alteration_track_ids.length; i++) {
				oncoprint.setTrackSortComparator(genetic_alteration_track_ids[i], comparator_utils.makeGeneticComparator(false));
			    }
			}
			oncoprint.keepSorted();
			oncoprint.releaseRendering();
		    });
	})();
	(function setUpDownload() {
	    var xml_serializer = new XMLSerializer();
	    addQTipTo($(toolbar_selector + ' #oncoprint-diagram-downloads-icon'), {
				//id: "#oncoprint-diagram-downloads-icon-qtip",
				style: {classes: 'qtip-light qtip-rounded qtip-shadow qtip-lightwhite'},
				show: {event: "mouseover"},
				hide: {fixed: true, delay: 100, event: "mouseout"},
				position: {my: 'top center', at: 'bottom center', viewport: $(window)},
				content: {
					text: function() {
						return "<button class='oncoprint-diagram-download' type='pdf' style='cursor:pointer;width:90px;'>PDF</button> <br/>" +
							"<button class='oncoprint-diagram-download' type='png' style='cursor:pointer;width:90px;'>PNG</button> <br/>" +
							"<button class='oncoprint-diagram-download' type='svg' style='cursor:pointer;width:90px;'>SVG</button> <br/>" +
							"<button class='oncoprint-sample-download'  type='txt' style='cursor:pointer;width:90px;'>"+(State.using_sample_data ? "Sample" : "Patient")+" order</button>";
					    }
				},
				events: {
					render: function (event) {
						$('body').on('click', '.oncoprint-diagram-download', function () {
							var fileType = $(this).attr("type");
							var two_megabyte_limit = 2000000;
							if (fileType === 'pdf')
							{
							    var svg = oncoprint.toSVG(true);
							    var serialized = cbio.download.serializeHtml(svg);
							    if (serialized.length > two_megabyte_limit) {
								alert("Oncoprint too big to download as PDF - please download as SVG");
								return;
							    }
							    cbio.download.initDownload(serialized, {
								filename: "oncoprint.pdf",
								contentType: "application/pdf",
								servletName: "svgtopdf.do"
							    });
							}
							else if (fileType === 'svg')
							{
								cbio.download.initDownload(oncoprint.toSVG(), {filename: "oncoprint.svg"});
							} else if (fileType === 'png')
							{
							    var img = oncoprint.toCanvas(function(canvas, truncated) {
								canvas.toBlob(function(blob) {
								    if (truncated) {
									alert("Oncoprint too large - PNG truncated to "+canvas.getAttribute("width")+" by "+canvas.getAttribute("height"));
								    }
								    saveAs(blob, "oncoprint.png");
								}, 'image/png');
							    }, 2);
							}
						});

						$('body').on('click', '.oncoprint-sample-download', function () {
							var idTypeStr = (State.using_sample_data ? "Sample" : "Patient");
							var content = idTypeStr + " order in the Oncoprint is: \n";
							content += oncoprint.getIdOrder().join('\n');
							var downloadOpts = {
								filename: 'OncoPrint' + idTypeStr + 's.txt',
								contentType: "text/plain;charset=utf-8",
								preProcess: false};

							// send download request with filename & file content info
							cbio.download.initDownload(content, downloadOpts);
						});
					}
				}
	    });
	})();
    })();
    return function(data_by_gene, id_key, altered_ids_by_gene, id_order, gene_order) {
	State.setData(data_by_gene, id_key, altered_ids_by_gene, id_order, gene_order);
    };
}<|MERGE_RESOLUTION|>--- conflicted
+++ resolved
@@ -74,7 +74,6 @@
 	var href = cbio.util.getLinkToPatientView(study_id, patient_id);
 	return '<a href="' + href + '" target="_blank">' + patient_id + '</a>';
     },
-<<<<<<< HEAD
     'makeGenePanelPopupLink': function(gene_panel_id) {
 	var anchor = $('<a href="#" oncontextmenu="return false;">'+gene_panel_id+'</a>');
 	anchor.ready(anchor.click(function() {
@@ -89,7 +88,7 @@
 	    });
 	}));
 	return anchor;
-=======
+    },
     'makeHeatmapTrackTooltip': function(genetic_profile, data_type, link_id) {
 	return function (d) {
 	    var data_header = '';
@@ -106,7 +105,6 @@
 	    ret += (data_type === 'sample' ? (link_id ? tooltip_utils.sampleViewAnchorTag(d.study, d.sample) : d.sample) : (link_id ? tooltip_utils.patientViewAnchorTag(d.study, d.patient) : d.patient));
 	    return ret;
 	};
->>>>>>> 6584c453
     },
     'makeGeneticTrackTooltip':function(data_type, link_id) {
 	var listOfMutationOrFusionDataToHTML = function(data) {
@@ -571,13 +569,9 @@
 			
 			utils.timeoutSeparatedLoop(Object.keys(State.genetic_alteration_tracks), function (track_line, i) {
 			    var track_id = State.genetic_alteration_tracks[track_line];
-<<<<<<< HEAD
 			    var oncoprint_data_frame = oncoprint_data_by_line[track_line];
 			    var track_data = oncoprint_data_frame.oncoprint_data;
-=======
-			    var track_data = oncoprint_data_by_line[track_line].oncoprint_data;
 			    console.log("populating sample data for alteration track " + oncoprint_data_by_line[track_line].gene);
->>>>>>> 6584c453
 			    track_data = State.colorby_knowledge ? annotateOncoprintDataWithRecurrence(State, track_data) : track_data;
 			    oncoprint.setTrackData(track_id, track_data, 'uid');
 			    var track_info;
@@ -644,13 +638,8 @@
 	    $.when(QuerySession.getOncoprintPatientGenomicEventData(true),
 		    ClinicalData.getPatientData(clinical_attrs))
 		    .then(function (oncoprint_data_by_line, 
-<<<<<<< HEAD
 				    clinical_data) {
-=======
-				    clinical_data,
-				    patient_ids) {
 			console.log("in populatePatientData, initial data loaded, starting Oncoprint");
->>>>>>> 6584c453
 			LoadingBar.msg("Loading oncoprint");
 			oncoprint.suppressRendering();
 			oncoprint.hideIds([], true);
@@ -662,13 +651,9 @@
 			
 			utils.timeoutSeparatedLoop(Object.keys(State.genetic_alteration_tracks), function (track_line, i) {
 			    var track_id = State.genetic_alteration_tracks[track_line];
-<<<<<<< HEAD
 			    var oncoprint_data_frame = oncoprint_data_by_line[track_line];
 			    var track_data = oncoprint_data_frame.oncoprint_data;
-=======
-			    var track_data = oncoprint_data_by_line[track_line].oncoprint_data;
 			    console.log("populating patient data for alteration track " + oncoprint_data_by_line[track_line].gene);
->>>>>>> 6584c453
 			    track_data = State.colorby_knowledge ? annotateOncoprintDataWithRecurrence(State, track_data) : track_data;
 			    oncoprint.setTrackData(track_id, track_data, 'uid'); 
 			    var track_info;
