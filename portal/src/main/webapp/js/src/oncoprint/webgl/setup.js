var utils = {
    'timeoutSeparatedLoop': function (array, loopFn) {
	// loopFn is function(elt, index, array) {
	var finished_promise = new $.Deferred();
	var loopBlock = function (i) {
	    if (i >= array.length) {
		finished_promise.resolve();
		return;
	    }

	    loopFn(array[i], i, array);
	    setTimeout(function () {
		loopBlock(i + 1);
	    }, 0);
	};
	loopBlock(0);
	return finished_promise.promise();
    },
    'sign': function (x) {
	if (x > 0) {
	    return 1;
	} else if (x < 0) {
	    return -1;
	} else {
	    return 0;
	}
    },
    'invertArray': function (arr) {
	var ret = {};
	for (var i = 0; i < arr.length; i++) {
	    ret[arr[i]] = i;
	}
	return ret;
    },
    'makeSVGElement': function (tag, attrs) {
	var el = document.createElementNS('http://www.w3.org/2000/svg', tag);
	for (var k in attrs) {
	    if (attrs.hasOwnProperty(k)) {
		el.setAttribute(k, attrs[k]);
	    }
	}
	return el;
    },
    'objectValues': function(obj) {
	return Object.keys(obj).map(function(k) { return obj[k]; });
    },
    'proportionToPercentString': function(p) {
	var percent = 100*p;
	if (p < 0.03) {
	    // if less than 3%, use one decimal figure
	    percent = Math.round(10*percent)/10;
	} else {
	    percent = Math.round(percent);
	}
	return percent+'%';
    }
};

var tooltip_utils = {
    'sampleViewAnchorTag': function (sample_id) {
	var href = cbio.util.getLinkToSampleView(QuerySession.getCancerStudyIds()[0], sample_id);
	return '<a href="' + href + '">' + sample_id + '</a>';
    },
    'patientViewAnchorTag': function(patient_id) {
	var href = cbio.util.getLinkToPatientView(QuerySession.getCancerStudyIds()[0], patient_id);
	return '<a href="' + href + '">' + patient_id + '</a>';
    },
    'makeGeneticTrackTooltip':function(data_type, link_id) {
	return function (d) {
	    var ret = '';
	    var contains_recurrent_mutation = false;
	    var mutations = [];
	    var cna = [];
	    var mrna = [];
	    var prot = [];
	    for (var i=0; i<d.data.length; i++) {
		var datum = d.data[i];
		if (datum.genetic_alteration_type === "MUTATION_EXTENDED") {
		    mutations.push(datum.amino_acid_change);
		    if (datum.cbioportal_mutation_count > 10) {
			contains_recurrent_mutation = true;
		    }
		} else if (datum.genetic_alteration_type === "COPY_NUMBER_ALTERATION") {
		    var disp_cna = {'-2': 'HOMODELETED', '-1': 'HETLOSS', '1': 'GAIN', '2': 'AMPLIFIED'};
		    if (disp_cna.hasOwnProperty(datum.profile_data)) {
			cna.push(disp_cna[datum.profile_data]);
		    }
		} else if (datum.genetic_alteration_type === "MRNA_EXPRESSION" || datum.genetic_alteration_type === "PROTEIN_LEVEL") {
		    if (datum.oql_regulation_direction) {
			(datum.genetic_alteration_type === "MRNA_EXPRESSION" ? mrna : prot)
				.push(datum.oql_regulation_direction === 1 ? "UPREGULATED" : "DOWNREGULATED");
		    }
		}
	    }
	    if (mutations.length > 0) {
		ret += 'Mutation: <b>' + mutations.join(", ")+'</b><br>';
		if (contains_recurrent_mutation) {
		    ret += '<i>Contains mutation at a recurrently mutated position.</i><br>';
		}
	    }
	    if (cna.length > 0) {
		ret += 'Copy Number Alteration: <b>'+cna.join(", ")+'</b><br>';
	    }
	    if (mrna.length > 0) {
		ret += 'MRNA: <b>' + mrna.join(", ") + '</b><br>';
	    }
	    if (prot.length > 0) {
		ret += 'PROT: <b>' + prot.join(", ") + '</b><br>';
	    }
	    ret += (data_type === 'sample' ? (link_id ? tooltip_utils.sampleViewAnchorTag(d.sample) : d.sample) : (link_id ? tooltip_utils.patientViewAnchorTag(d.patient) : d.patient));
	    return ret;
	}
    },
    'makeClinicalTrackTooltip':function(data_type, link_id) {
	return function(d) {
	    var ret = '';
	    var attr_vals = ((d.attr_val_counts && Object.keys(d.attr_val_counts)) || []);
	    if (attr_vals.length > 1) {
		ret += 'values:<br>';
		for (var i=0; i<attr_vals.length; i++) {
		    var val = attr_vals[i];
		    ret += '<b>' + val + '</b>: '+d.attr_val_counts[val]+'<br>';
		}
	    } else if (attr_vals.length === 1) {
		ret += 'value: <b>'+attr_vals[0]+'</b><br>';
	    }
	    ret += (link_id ? (data_type === 'sample' ? tooltip_utils.sampleViewAnchorTag(d.sample) : tooltip_utils.patientViewAnchorTag(d.patient))
			    : (data_type === 'sample' ? d.sample : d.patient));
	    return ret;
	};
    }
};

var makeComparatorMetric = function(array_spec) {
    var metric = {};
    for (var i=0; i<array_spec.length; i++) {
	var equiv_values = [].concat(array_spec[i]);
	for (var j=0; j<equiv_values.length; j++) {
	    metric[equiv_values[j]] = i;
	}
    }
    return metric;
};
var comparator_utils = {
    'makeGeneticComparator': function (distinguish_mutation_types, distinguish_recurrent) {
	var cna_key = 'disp_cna';
	var cna_order = makeComparatorMetric(['amp', 'homdel', 'gain', 'hetloss', 'diploid', undefined]);
	var mut_type_key = 'disp_mut';
	var mut_order = (function () {
	    var _order;
	    if (!distinguish_mutation_types && !distinguish_recurrent) {
		return function (m) {
		    if (m === 'fusion') {
			return 0;
		    } else {
			return ({'true': 1, 'false': 2})[!!m];
		    }
		    //return +(typeof m === 'undefined');
		}
	    } else if (!distinguish_mutation_types && distinguish_recurrent) {
		_order = makeComparatorMetric([['inframe_rec', 'missense_rec'], ['fusion', 'fusion_rec', 'inframe', 'missense', 'trunc', 'trunc_rec'], undefined]); 
	    } else if (distinguish_mutation_types && !distinguish_recurrent) {
		_order = makeComparatorMetric([['fusion', 'fusion_rec'], ['trunc', 'trunc_rec'], ['inframe','inframe_rec'], ['missense', 'missense_rec'], undefined, true, false]);
	    } else if (distinguish_mutation_types && distinguish_recurrent) {
		_order = makeComparatorMetric([['fusion', 'fusion_rec'], ['trunc', 'trunc_rec'], 'inframe_rec', 'missense_rec', 'inframe', 'missense',  undefined, true, false]);
	    }
	    return function(m) {
		return _order[m];
	    }
	})();
	var mrna_key = 'disp_mrna';
	var rppa_key = 'disp_prot';
	var regulation_order = makeComparatorMetric(['up', 'down', undefined]);

	return function (d1, d2) {
	    var cna_diff = utils.sign(cna_order[d1[cna_key]] - cna_order[d2[cna_key]]);
	    if (cna_diff !== 0) {
		return cna_diff;
	    }

	    var mut_type_diff = utils.sign(mut_order(d1[mut_type_key]) - mut_order(d2[mut_type_key]));
	    if (mut_type_diff !== 0) {
		return mut_type_diff;
	    }

	    var mrna_diff = utils.sign(regulation_order[d1[mrna_key]] - regulation_order[d2[mrna_key]]);
	    if (mrna_diff !== 0) {
		return mrna_diff;
	    }

	    var rppa_diff = utils.sign(regulation_order[d1[rppa_key]] - regulation_order[d2[rppa_key]]);
	    if (rppa_diff !== 0) {
		return rppa_diff;
	    }

	    return 0;
	};
    },
    'numericalClinicalComparator': function (d1, d2) {
	if (d1.na && d2.na) {
	    return 0;
	} else if (d1.na && !d2.na) {
	    return 2;
	} else if (!d1.na && d2.na) {
	    return -2;
	} else {
	    return (d1.attr_val < d2.attr_val ? -1 : (d1.attr_val === d2.attr_val ? 0 : 1));
	}
    },
    'stringClinicalComparator': function (d1, d2) {
	if (d1.na && d2.na) {
	    return 0;
	} else if (d1.na && !d2.na) {
	    return 2;
	} else if (!d1.na && d2.na) {
	    return -2;
	} else {
	    return d1.attr_val.localeCompare(d2.attr_val);
	}
    }
	
};

	
window.CreateCBioPortalOncoprintWithToolbar = function (ctr_selector, toolbar_selector) {
    
    $('#oncoprint #everything').show();
    $('#oncoprint #oncoprint-diagram-toolbar-buttons').show();
    
    $(ctr_selector).css({'position':'relative'});
    
    var LoadingBar = (function() {
	var $loading_bar_svg = $('<svg width="100" height="50"></svg><br>')
				.appendTo(ctr_selector)
				.append(utils.makeSVGElement("rect", {
							    "width":100, 
							    "height":25, 
							    "stroke":"black",
							    "fill":"white"
							}));
	$loading_bar_svg.append(utils.makeSVGElement("rect", {
							    "width":100, 
							    "height":25, 
							    "stroke":"black",
							    "fill":"white"
							}));
	var $loading_bar = $(utils.makeSVGElement("rect", {
							"width":0, 
							"height":25, 
							"fill":"green", 
							"stroke":"dark green"}))
				.appendTo($loading_bar_svg);
	var $loading_bar_msg = $(utils.makeSVGElement("text", {
					    'x': 2,
					    'y':15,
					    'font-size':11,
					    'font-family':'Arial',
					    'font-weight':'normal',
					    'text-anchor':'start',
					}))
		.appendTo($loading_bar_svg);

	return {
	    'hide': function() {
		$loading_bar_svg.hide();
	    },
	    'show': function() {
		$loading_bar_svg.show();
	    },
	    'msg': function(str) {
		$loading_bar_msg[0].textContent = str;
	    },
	    'update': function(proportion) {
		$loading_bar.attr('width', proportion*parseFloat($loading_bar_svg.attr('width')));
	    },
	    'DOWNLOADING_MSG': 'Downloading data..'
	};
    })();
    
    var oncoprint = new window.Oncoprint(ctr_selector, 1050);
    var toolbar_fade_out_timeout;
    $(ctr_selector).add(toolbar_selector).on("mouseover", function(evt) {
	$(toolbar_selector).fadeIn('fast');
	clearTimeout(toolbar_fade_out_timeout);
    });
    $(ctr_selector).add(toolbar_selector).on("mouseleave", function(evt) {
	clearTimeout(toolbar_fade_out_timeout);
	toolbar_fade_out_timeout = setTimeout(function() {
	    $(toolbar_selector).fadeOut();
	}, 700);
    });
    
    var URL = (function() {
	var changeURLParam = function (param, new_value, url) {
		var index = url.indexOf(param + '=');
		var before_url, after_url;
		if (index === -1) {
			before_url = url;
			var indexOfQuestionMark = url.indexOf('?');
			if (indexOfQuestionMark === -1) {
				before_url += "?";
			} else if (before_url[before_url.length - 1] !== "&") {
				before_url += "&";
			}
			after_url = "";
			index = url.length;
		} else {
			before_url = url.substring(0, index);
			var next_amp = url.indexOf("&", index);
			if (next_amp === -1) {
				next_amp = url.length;
			}
			after_url= url.substring(next_amp);
		}
<<<<<<< HEAD
		return before_url
			+ (new_value.length > 0 ? (param + '=' + new_value) : "")
			+ after_url;
=======
		after_url = url.substring(next_amp + 1);
	    }
	    return before_url 
		    + (new_value.length > 0 ? (param + '=' + new_value + "&") : "") 
		    + after_url;
>>>>>>> de07563e
	};
	var currURL = function() {
	    return window.location.href;
	};
	var getParamValue = function(param) {
	    var url = currURL();
	    var param_index = url.indexOf(param+"=");
	    if (param_index > -1) {
		var param_start = param_index + (param+"=").length;
		var param_end = url.indexOf("&", param_index);
		if (param_end === -1) {
		    param_end = url.length;
		}
		return url.substring(param_start, param_end);
	    } else {
		return null;
	    }
	};
	
	var init_show_samples = getParamValue("show_samples");
	var init_clinical_attrs = getParamValue("clinicallist");
	var CLINICAL_ATTRS_PARAM = "clinicallist";
	var SAMPLE_DATA_PARAM = "show_samples";
	return {
	    'update': function() {
		var new_url = currURL();
		new_url = changeURLParam(CLINICAL_ATTRS_PARAM, 
					    State.used_clinical_attributes
						    .map(function(attr) { return encodeURIComponent(attr.attr_id);})
						    .join(","),
					    new_url);
		new_url = changeURLParam(SAMPLE_DATA_PARAM,
					State.using_sample_data+'',
					new_url);
		window.history.pushState({"html":window.location.html,"pageTitle":window.location.pageTitle},"", new_url);
	    },
	    'getInitDataType': function() {
		if (init_show_samples === null) {
		    return null;
		} else {
		    return (init_show_samples === 'true' ? 'sample' : 'patient');
		}
	    },
	    'getInitUsedClinicalAttrs': function() {
		if (init_clinical_attrs === null) {
		    return null;
		} else {
		    return init_clinical_attrs.trim().split(",").map(decodeURIComponent);
		}
	    },
	    'getDataType': function() {
		var using_sample_data = getParamValue(SAMPLE_DATA_PARAM);
		if (using_sample_data === null) {
		    return null;
		} else {
		    return (using_sample_data ? 'sample' : 'patient');
		}
	    },
	    'getUsedClinicalAttrs': function() {
		var clinical_attr_id_list = getParamValue(CLINICAL_ATTRS_PARAM);
		if (clinical_attr_id_list === null) {
		    return null;
		} else {
		    return clinical_attr_id_list.trim().split(",").map(decodeURIComponent);
		}
	    }
	};
    })();
    
    var State = (function () {
	var populateSampleData = function() {
	    var done = new $.Deferred();
	    oncoprint.hideIds([], true);
	    var clinical_attrs = utils.objectValues(State.clinical_tracks);
	    LoadingBar.show();
	    LoadingBar.msg(LoadingBar.DOWNLOADING_MSG);
	    $.when(QuerySession.getOncoprintSampleGenomicEventData(),
		    QuerySession.getUnalteredSamples(),
		    ClinicalData.getSampleData(clinical_attrs))
		    .then(function (oncoprint_data_by_line,
				    unaltered_samples,
				    clinical_data) {
					
			if (State.unaltered_cases_hidden) {
			    oncoprint.hideIds(unaltered_samples, true);
			}
			LoadingBar.msg("Loading oncoprint");
			oncoprint.suppressRendering();
			oncoprint.keepSorted(false);
			
			var total_tracks_to_add = Object.keys(State.genetic_alteration_tracks).length
						+ Object.keys(State.clinical_tracks).length;
			
			utils.timeoutSeparatedLoop(Object.keys(State.genetic_alteration_tracks), function (track_line, i) {
			    var track_id = State.genetic_alteration_tracks[track_line];
			    oncoprint.setTrackData(track_id, oncoprint_data_by_line[track_line].oncoprint_data, 'sample');
			    oncoprint.setTrackInfo(track_id, utils.proportionToPercentString(oncoprint_data_by_line[track_line].altered_samples.length/window.QuerySession.getSampleIds().length));
			    oncoprint.setTrackTooltipFn(track_id, tooltip_utils.makeGeneticTrackTooltip('sample', true));
			    LoadingBar.update(i / total_tracks_to_add);
			}).then(function() {
			    return utils.timeoutSeparatedLoop(Object.keys(State.clinical_tracks), function(track_id, i) {
				var attr = State.clinical_tracks[track_id];
				oncoprint.setTrackData(track_id, clinical_data[attr.attr_id], 'sample');
				oncoprint.setTrackTooltipFn(track_id, tooltip_utils.makeClinicalTrackTooltip('sample', true));
				LoadingBar.update((i + Object.keys(State.genetic_alteration_tracks).length) / total_tracks_to_add);
			    });
			}).then(function () {
			    oncoprint.keepSorted();
			    oncoprint.releaseRendering();
			    LoadingBar.msg("");
			    LoadingBar.hide();
			    done.resolve();
			});
		    }).fail(function() {
			done.reject();
		    });
	    return done.promise();
	};
	
	var populatePatientData = function() {
	    var done = new $.Deferred();
	    oncoprint.hideIds([], true);
	    var clinical_attrs = utils.objectValues(State.clinical_tracks);
	    
	    LoadingBar.show();
	    LoadingBar.msg(LoadingBar.DOWNLOADING_MSG);
	    $.when(QuerySession.getOncoprintPatientGenomicEventData(),
		    QuerySession.getUnalteredPatients(),
		    ClinicalData.getPatientData(clinical_attrs),
		    QuerySession.getPatientIds())
		    .then(function (oncoprint_data_by_line, 
				    unaltered_patients,
				    clinical_data,
				    patient_ids) {
					
			if (State.unaltered_cases_hidden) {
			    oncoprint.hideIds(unaltered_patients, true);
			}
			LoadingBar.msg("Loading oncoprint");
			oncoprint.suppressRendering();
			oncoprint.keepSorted(false);
			
			var total_tracks_to_add = Object.keys(State.genetic_alteration_tracks).length
						+ Object.keys(State.clinical_tracks).length;
			
			utils.timeoutSeparatedLoop(Object.keys(State.genetic_alteration_tracks), function (track_line, i) {
			    var track_id = State.genetic_alteration_tracks[track_line];
			    oncoprint.setTrackData(track_id, oncoprint_data_by_line[track_line].oncoprint_data, 'patient');
			    oncoprint.setTrackInfo(track_id, utils.proportionToPercentString(oncoprint_data_by_line[track_line].altered_patients.length/patient_ids.length));
			    oncoprint.setTrackTooltipFn(track_id, tooltip_utils.makeGeneticTrackTooltip('patient', true));
			    LoadingBar.update(i / total_tracks_to_add);
			}).then(function() {
			    return utils.timeoutSeparatedLoop(Object.keys(State.clinical_tracks), function(track_id, i) {
				var attr = State.clinical_tracks[track_id];
				oncoprint.setTrackData(track_id, clinical_data[attr.attr_id], 'patient');
				oncoprint.setTrackTooltipFn(track_id, tooltip_utils.makeClinicalTrackTooltip('patient', true));
				LoadingBar.update((i + Object.keys(State.genetic_alteration_tracks).length) / total_tracks_to_add);
			    });
			}).then(function () {
			    oncoprint.keepSorted();
			    oncoprint.releaseRendering();
			    LoadingBar.msg("");
			    LoadingBar.hide();
			    done.resolve();
			});
		    }).fail(function() {
			done.reject();
		    });
	    return done.promise();
	};
	
	var populateClinicalTrack = function(track_id) {
	    var done = new $.Deferred();
	    var attr = State.clinical_tracks[track_id];
	    ClinicalData[State.using_sample_data ? 'getSampleData' : 'getPatientData'](attr).then(function(data) {
		data = data[attr.attr_id];
		oncoprint.setTrackData(track_id, data, (State.using_sample_data ? 'sample' : 'patient'));
		oncoprint.setTrackTooltipFn(track_id, tooltip_utils.makeClinicalTrackTooltip((State.using_sample_data ? 'sample' : 'patient'), true));
		done.resolve();
	    }).fail(function() {
		done.reject();
	    });
	    return done.promise();
	};
	
	var makeRemoveAttributeHandler = function(attr) {
	    return function (track_id) {
		delete State.clinical_tracks[track_id];
		State.unuseAttribute(attr.attr_id);
		Toolbar.refreshClinicalAttributeSelector();
		if (Object.keys(State.clinical_tracks).length === 0) {
		    $(toolbar_selector + ' #oncoprint-diagram-showlegend-icon').hide();
		}
	    }
	};
	var loadPatientOrder = function(state) {
	    if (state.patient_order_loaded.state() === "resolved") {
		return;
	    } else {
		QuerySession.getPatientSampleIdMap().then(function(sample_to_patient) {
		    var patients = QuerySession.getSampleIds().map(function(s) { return sample_to_patient[s];});
		    var patient_added_to_order = {};
		    var patient_order = [];
		    for (var i=0; i<patients.length; i++) {
			if (!patient_added_to_order[patients[i]]) {
			    patient_added_to_order[patients[i]] = true;
			    patient_order.push(patients[i]);
			}
		    }
		    state.patient_order = patient_order;
		    state.patient_order_loaded.resolve();
		});
	    }
	};
	
	var setSortOrder = function(order) {
	    oncoprint.setSortConfig({'type':'order', 'order':order});
	};
	
	var getPercent = function(proportion) {
	    return Math.round(proportion*100) + '%';
	};
	
	var updateAlteredPercentIndicator = function(state) {
	    $.when(QuerySession.getAlteredSamples(), QuerySession.getAlteredPatients(), QuerySession.getPatientIds())
		    .then(function(altered_samples, altered_patients, patient_ids) {
			var text = "Altered in ";
			text += (state.using_sample_data ? altered_samples.length : altered_patients.length);
			text += " (";
			text += utils.proportionToPercentString((state.using_sample_data ? (altered_samples.length / QuerySession.getSampleIds().length) : (altered_patients.length / patient_ids.length)));
			text +=") of ";
			text += (state.using_sample_data ? QuerySession.getSampleIds().length : patient_ids.length);
			text += " ";
			text += (state.using_sample_data ? "samples" : "cases/patients");
			$('#altered_value').text(text);
	    });
	};
	
	return {
	    'first_genetic_alteration_track': null,
	    'genetic_alteration_tracks': {}, // track_id -> gene
	    'clinical_tracks': {}, // track_id -> attr
	    
	    'used_clinical_attributes': [],
	    'unused_clinical_attributes': [],
	    'clinical_attributes_fetched': new $.Deferred(),
	    'clinical_attr_id_to_sample_data': {},
	    'clinical_attr_id_to_patient_data': {},
	    
	    'cell_padding_on': true,
	    'using_sample_data': (URL.getInitDataType() === 'sample'),
	    'unaltered_cases_hidden': false,
	    'clinical_track_legends_shown': false,
	    'mutations_colored_by_type': true,
	    'sorted_by_mutation_type': true,
	    
	    'patient_order_loaded': new $.Deferred(),
	    'patient_order': [],
	    
	    'sortby': 'data',
	    'sortby_type': true,
	    'sortby_recurrence': false,
	    'colorby_type': true,
	    'colorby_recurrence': false,
	    
	    'sorting_by_given_order': false,
	    
	    'useAttribute': function (attr_id) {
		var index = this.unused_clinical_attributes.findIndex(function (attr) {
		    return attr.attr_id === attr_id;
		});
		var ret = null;
		if (index > -1) {
		    var attr = this.unused_clinical_attributes[index];
		    this.unused_clinical_attributes.splice(index, 1);
		    this.used_clinical_attributes.push(attr);
		    ret = attr;
		}
		URL.update();
		return ret;
	    },
	    'unuseAttribute': function (attr_id) {
		var index = this.used_clinical_attributes.findIndex(function (attr) {
		    return attr.attr_id === attr_id;
		});
		if (index > -1) {
		    var attr = this.used_clinical_attributes[index];
		    this.used_clinical_attributes.splice(index, 1);
		    this.unused_clinical_attributes.push(attr);
		}
		URL.update();
	    },
	    'setDataType': function (sample_or_patient) {
		if (sample_or_patient === 'sample') {
		    this.using_sample_data = true;
		    URL.update();
		    if (this.sorting_by_given_order) {
			setSortOrder(QuerySession.getSampleIds());
		    }
		    updateAlteredPercentIndicator(this);
		    return populateSampleData();
		} else if (sample_or_patient === 'patient') {
		    this.using_sample_data = false;
		    URL.update();
		    loadPatientOrder(this);
		    if (this.sorting_by_given_order) {
			var self = this;
			this.patient_order_loaded.then(function() {
			    setSortOrder((self.using_sample_data ? QuerySession.getSampleIds() : self.patient_order));
			});
		    }
		    updateAlteredPercentIndicator(this);
		    return populatePatientData();
		}
	    },
	    'addGeneticTracks': function (oncoprint_data_by_line) {
		oncoprint.suppressRendering();
		var track_ids = [];
		for (var i = 0; i < oncoprint_data_by_line.length; i++) {
		    var track_params = {
			'rule_set_params': this.getGeneticRuleSetParams(),
			'label': oncoprint_data_by_line[i].gene,
			'target_group': 1,
			'sortCmpFn': this.getGeneticComparator(),
			'removable': true,
			'description': oncoprint_data_by_line[i].oql_line,
		    };
		    var new_track_id = oncoprint.addTracks([track_params])[0];
		    track_ids.push(new_track_id);
		    State.genetic_alteration_tracks[i] = new_track_id;
		    if (State.first_genetic_alteration_track === null) {
			State.first_genetic_alteration_track = new_track_id;
		    } else {
			oncoprint.shareRuleSet(State.first_genetic_alteration_track, new_track_id);
		    }
		}
		oncoprint.releaseRendering();
		return track_ids;
	    },
	    'useAndAddAttribute': function(attr_id) {
		var attr = this.useAttribute(attr_id);
		this.addClinicalTracks(attr);
	    },
	    'addClinicalTracks': function (attrs) {
		attrs = [].concat(attrs);
		oncoprint.suppressRendering();
		var track_ids = [];
		for (var i = 0; i < attrs.length; i++) {
		    var attr = attrs[i];
		    var track_params;
		    if (attr.attr_id === '# mutations') {
			track_params = {
			    'rule_set_params': {
				'type': 'bar',
				'log_scale': true,
				'value_key': 'attr_val',
			    }
			};
		    } else if (attr.attr_id === 'FRACTION_GENOME_ALTERED') {
			track_params = {
			    'rule_set_params': {
				'type': 'bar',
				'value_key': 'attr_val',
				'value_range': [0,1]
			    }
			};
		    } else {
			track_params = {};
			if (attr.datatype.toLowerCase() === 'number') {
			    track_params['rule_set_params'] = {
				'type': 'bar',
				'value_key': 'attr_val'
			    };
			} else {
			    track_params['rule_set_params'] = {
				'type': 'categorical',
				'category_key': 'attr_val'
			    };
			}
		    }

		    track_params['rule_set_params']['legend_label'] = attr.display_name;
		    track_params['rule_set_params']['exclude_from_legend'] = !State.clinical_track_legends_shown;
		    track_params['label'] = attr.display_name;
		    track_params['description'] = attr.description;
		    track_params['removable'] = true;
		    track_params['removeCallback'] = makeRemoveAttributeHandler(attr);
		    track_params['sortCmpFn'] = (attr.datatype.toLowerCase() === 'number' ? 
						    comparator_utils.numericalClinicalComparator :
						    comparator_utils.stringClinicalComparator);
		    track_params['sort_direction_changeable'] = true;
		    track_params['init_sort_direction'] = 0;
		    track_params['target_group'] = 0;
		    
		    var new_track_id = oncoprint.addTracks([track_params])[0];
		    track_ids.push(new_track_id);
		    State.clinical_tracks[new_track_id] = attr;
		}
		oncoprint.releaseRendering();
		return track_ids;
	    },
	    'addAndPopulateClinicalTracks': function(attrs) {
		var def = new $.Deferred();
		var track_ids = this.addClinicalTracks(attrs);
		var promises = track_ids.map(populateClinicalTrack);
		($.when.apply(null, promises)).then(function() {
		    def.resolve();
		}).fail(function() {
		    def.reject();
		});
		return def.promise();
	    },
	    'getGeneticComparator': function() {
		return comparator_utils.makeGeneticComparator(this.colorby_type && this.sortby_type, this.colorby_recurrence && this.sortby_recurrence);
	    },
	    'getGeneticRuleSetParams': function() {
		if (this.colorby_type) {
		    if (this.colorby_recurrence) {
			return window.geneticrules.genetic_rule_set_different_colors_recurrence;
		    } else {
			return window.geneticrules.genetic_rule_set_different_colors_no_recurrence;
		    }
		} else {
		    if (this.colorby_recurrence) {
			return window.geneticrules.genetic_rule_set_same_color_for_all_recurrence;
		    } else {
			return window.geneticrules.genetic_rule_set_same_color_for_all_no_recurrence;
		    }
		}
	    }
	};
    })();
    
    var ClinicalData = (function() {
	var sample_clinical_data = {};// attr_id -> list of data
	var patient_clinical_data = {};// attr_id -> list of data
	
	var fetchData = function(attr) {
	    var def = new $.Deferred();
	    $.when(QuerySession.getSampleClinicalData([attr.attr_id]), QuerySession.getPatientClinicalData([attr.attr_id]))
		    .then(function (sample_data, patient_data) {
			sample_clinical_data[attr.attr_id] = sample_data;
			patient_clinical_data[attr.attr_id] = patient_data;
			def.resolve();
		    }).fail(function () {
		def.reject();
	    });
	    return def.promise();
	};
	return {
	    getSampleData: function(attrs) {
		attrs = [].concat(attrs);
		var def = new $.Deferred();
		var ret = {};
		if (attrs.length === 0) {
		    def.resolve({});
		}
		for (var i = 0; i < attrs.length; i++) {
		    var attr = attrs[i];
		    if (sample_clinical_data.hasOwnProperty(attr.attr_id)) {
			ret[attr.attr_id] = sample_clinical_data[attr.attr_id];
			if (Object.keys(ret).length === attrs.length) {
			    def.resolve(ret);
			}
		    } else {
			fetchData(attr).then((function(_attr) {
			    return function () {
				ret[_attr.attr_id] = sample_clinical_data[_attr.attr_id];
				if (Object.keys(ret).length === attrs.length) {
				    def.resolve(ret);
				}
			    };
			})(attr)).fail(function () {
			    def.reject();
			});
		    }
		}
		return def.promise();
	    },
	    getPatientData: function (attrs) {
		attrs = [].concat(attrs);
		var def = new $.Deferred();
		var ret = {};
		if (attrs.length === 0) {
		    def.resolve({});
		}
		for (var i = 0; i < attrs.length; i++) {
		    var attr = attrs[i];
		    if (patient_clinical_data.hasOwnProperty(attr.attr_id)) {
			ret[attr.attr_id] = patient_clinical_data[attr.attr_id];
			if (Object.keys(ret).length === attrs.length) {
			    def.resolve(ret);
			}
		    } else {
			fetchData(attr).then((function(_attr) {
			    return function () {
				ret[_attr.attr_id] = patient_clinical_data[_attr.attr_id];
				if (Object.keys(ret).length === attrs.length) {
				    def.resolve(ret);
				}
			    };
			})(attr)).fail(function () {
			    def.reject();
			});
		    }
		}
		return def.promise();
	    },
	    NUMBER_MUTATIONS_ATTRIBUTE: {attr_id: "# mutations",
		datatype: "NUMBER",
		description: "Number of mutations",
		display_name: "Total mutations",
		is_patient_attribute: "0"
	    },
	    FRACTION_GENOME_ALTERED_ATTRIBUTE: {attr_id: "FRACTION_GENOME_ALTERED",
		datatype: "NUMBER",
		description: "Fraction Genome Altered",
		display_name: "Fraction Genome Altered",
		is_patient_attribute: "0"
	    },
	
	};
    })();
    
    var Toolbar = (function() {
	var events = [];
	
	return {
	    'addEventHandler': function($elt, evt, callback) {
		$elt.on(evt, callback);
		events.push({'$elt':$elt, 'evt':evt, 'callback':callback});
	    },
	    'onMouseDownAndClick': function($elt, mousedown_callback, click_callback) {
		this.addEventHandler($elt, 'mousedown', mousedown_callback);
		this.addEventHandler($elt, 'click', click_callback);
	    },
	    'onHover': function($elt, enter_callback, leave_callback) {
		this.addEventHandler($elt, 'mouseenter', enter_callback);
		this.addEventHandler($elt, 'mouseleave', leave_callback);
	    },
	    'onClick': function($elt, callback) {
		this.addEventHandler($elt, 'click', callback);
	    },
	    'destroy': function() {
		// Destroy events
		for (var i=0; i<events.length; i++) {
		    var event = events[i];
		    event['$elt'].off(event['evt'], event['callback']);
		}
		
		// Destroy qtips
		
		// Destroy elements
	    },
	    'refreshClinicalAttributeSelector': function() {
		var attributes_to_populate = State.unused_clinical_attributes;
		attributes_to_populate.sort(function(attrA, attrB) {
		    return attrA.display_order - attrB.display_order;
		});
		var $selector = $(toolbar_selector + ' #select_clinical_attributes');
		$selector.empty();
		for (var i = 0; i < attributes_to_populate.length; i++) {
		    $("<option></option>").appendTo($selector)
			.attr("value", attributes_to_populate[i].attr_id)
			.text(attributes_to_populate[i].display_name);
		}
		$(toolbar_selector + " #select_clinical_attributes").val('');
		$(toolbar_selector + " #select_clinical_attributes").trigger("liszt:updated");
		$(toolbar_selector + " #select_clinical_attributes_chzn").addClass("chzn-with-drop");
	    }
	};
    })();

    State.clinical_attributes_fetched.then(function () {
	State.unused_clinical_attributes.sort(function (attrA, attrB) {
	    if (attrA.attr_id === "FRACTION_GENOME_ALTERED") {
		return -1;
	    } else if (attrA.attr_id === '# mutations') {
		return (attrB.attr_id === "FRACTION_GENOME_ALTERED" ? 1 : -1);
	    } else if (attrB.attr_id === "FRACTION_GENOME_ALTERED") {
		return 1;
	    } else if (attrB.attr_id === '# mutations') {
		return (attrA.attr_id === 'FRACTION_GENOME_ALTERED' ? -1 : 1);
	    } else {
		return attrA.display_name.localeCompare(attrB.display_name);
	    }
	});

	for (var i = 0, _len = State.unused_clinical_attributes.length; i < _len; i++) {
	    State.unused_clinical_attributes[i].display_order = i;
	}
	
	var url_clinical_attr_ids = URL.getInitUsedClinicalAttrs() || [];
	for (var i=0; i<url_clinical_attr_ids.length; i++) {
	    State.useAttribute(url_clinical_attr_ids[i]);
	}
	
	Toolbar.refreshClinicalAttributeSelector();
	$(toolbar_selector + ' #select_clinical_attributes').chosen({width: "330px", "font-size": "12px", search_contains: true});
	// add a title to the text input fields generated by Chosen for
	// Section 508 accessibility compliance
	$("div.chzn-search > input:first-child").attr("title", "Search");

	Toolbar.onClick($(toolbar_selector + ' #select_clinical_attributes_chzn .chzn-search input'), function(e) { e.stopPropagation(); });
	
	$(toolbar_selector + " #select_clinical_attributes_chzn").mouseenter(function () {
	    $(toolbar_selector + " #select_clinical_attributes_chzn .chzn-search input").focus();
	});
	$(toolbar_selector + " #select_clinical_attributes_chzn").addClass("chzn-with-drop");
	
	Toolbar.addEventHandler($(toolbar_selector + ' #select_clinical_attributes'), 'change', function(evt) {
	    if ($(toolbar_selector + ' #select_clinical_attributes').val().trim() === '') {
		evt && evt.stopPropagation();
		return;
	    }
	    var attr_id = $(toolbar_selector + ' #select_clinical_attributes option:selected').attr("value");
	    $(toolbar_selector + ' #select_clinical_attributes').val('').trigger('liszt:updated');
	    $(toolbar_selector + ' #clinical_dropdown').dropdown('toggle');
	    addClinicalAttributeTrack(attr_id);
	});
    });
    
    var addClinicalAttributeTrack = function(attr_id) {
	$(toolbar_selector + ' #oncoprint-diagram-showlegend-icon').show();
	var index = State.unused_clinical_attributes.findIndex(function(attr) {
	    return attr.attr_id === attr_id;
	});
	if (index === -1) {
	    return;
	}
	var attr = State.unused_clinical_attributes[index];
	State.useAttribute(attr_id);
	Toolbar.refreshClinicalAttributeSelector();
	
	return State.addAndPopulateClinicalTracks(attr);
    };

    (function initOncoprint() {
	LoadingBar.show();
	LoadingBar.msg(LoadingBar.DOWNLOADING_MSG);
	var def = new $.Deferred();
	oncoprint.setCellPaddingOn(State.cell_padding_on);
	$.when(QuerySession.getWebServiceGenomicEventData(), QuerySession.getOncoprintSampleGenomicEventData()).then(function (ws_data, oncoprint_data) {
	    State.addGeneticTracks(oncoprint_data);
	}).fail(function() {
	    def.reject();
	}).then(function() {
	    var url_clinical_attrs = URL.getInitUsedClinicalAttrs() || [];
	    if (url_clinical_attrs.length > 0) {
		$(toolbar_selector + ' #oncoprint-diagram-showlegend-icon').show();
		var attr_ids_to_query = [];
		var local_attrs = [];
		for (var i=0; i<url_clinical_attrs.length; i++) {
		    if (url_clinical_attrs[i] === '# mutations') {
			local_attrs.push(ClinicalData.NUMBER_MUTATIONS_ATTRIBUTE);
		    } else if (url_clinical_attrs[i] === 'FRACTION_GENOME_ALTERED') {
			local_attrs.push(ClinicalData.FRACTION_GENOME_ALTERED_ATTRIBUTE);
		    } else {
			attr_ids_to_query.push(url_clinical_attrs[i]);
		    }
		}
		cbioportal_client.getClinicalAttributes({'attr_ids':attr_ids_to_query}).then(function(attrs) {
		    State.addClinicalTracks(attrs.concat(local_attrs));
		    def.resolve();
		});
	    } else {
		def.resolve();
	    }
	}).fail(function() {
	    def.reject();
	});
	return def.promise();
    })().then(function() {
        var populate_data_promise = State.setDataType(State.using_sample_data ? 'sample' : 'patient');
	    
        $.when(QuerySession.getPatientIds(), QuerySession.getAlteredSamples(), QuerySession.getAlteredPatients(), populate_data_promise).then(function(patient_ids, altered_samples, altered_patients) {
	    if ((State.using_sample_data ? window.QuerySession.getSampleIds() : patient_ids).length > 200) {
		oncoprint.setHorzZoomToFit(State.using_sample_data ? altered_samples : altered_patients);
	    }
	    oncoprint.scrollTo(0);
	});
	
	return populate_data_promise;
    }).then(function() {
	(function fetchClinicalAttributes() {
	    // For some reason $.when isn't working
	    QuerySession.getClinicalAttributes().then(function(attrs) {
		State.unused_clinical_attributes = attrs;
		State.clinical_attributes_fetched.resolve();
	    }).fail(function() {
		State.clinical_attributes_fetched.reject();
	    });
	})();
    });
    window.oncoprint = oncoprint;

    (function setUpToolbar() {
	var zoom_discount = 0.7;
	var to_remove_on_destroy = [];
	var to_remove_qtip_on_destroy = [];


	var appendTo = function ($elt, $target) {
	    $elt.appendTo($target);
	    to_remove_on_destroy.push($elt);
	};
	var addQTipTo = function ($elt, qtip_params) {
	    $elt.qtip(qtip_params);
	    to_remove_qtip_on_destroy.push($elt);
	};
	
	var setUpHoverEffect = function ($elt) {
	    $elt.hover(function () {
		$(this).css({'fill': '#0000FF',
		    'font-size': '18px',
		    'cursor': 'pointer'});
	    },
		    function () {
			$(this).css({'fill': '#87CEFA',
			    'font-size': '12px'});
		    }
	    );
	};


	var setUpButton = function ($elt, img_urls, qtip_descs, index_fn, callback) {
	    index_fn = index_fn || function() { return 0; };
	    var updateButton = function () {
		if (img_urls.length > 0) {
		    $elt.find('img').attr('src', img_urls[index_fn()]);
		}
		$elt.css({'background-color':'#efefef'});
	    };
	    var hoverButton = function () {
		if (img_urls.length > 0) {
		    $elt.find('img').attr('src', img_urls[(index_fn() + 1) % img_urls.length]);
		}
		$elt.css({'background-color':'#d9d9d9'});
	    };
	    if (qtip_descs.length > 0) {
		addQTipTo($elt, {
		    content: {text: function () {
			    return qtip_descs[index_fn()];
			}},
		    position: {my: 'bottom middle', at: 'top middle', viewport: $(window)},
		    style: {classes: 'qtip-light qtip-rounded qtip-shadow qtip-lightwhite'},
		    show: {event: "mouseover"},
		    hide: {fixed: true, delay: 100, event: "mouseout"}
		});
	    }
	    Toolbar.onHover($elt, function() {
		hoverButton();
	    }, function() {
		updateButton();
	    });
	    Toolbar.onMouseDownAndClick($elt, function() {
		$elt.css({'background-color':'#c7c7c7'});
	    },
	    function() {
		callback();
		updateButton();
	    });
	    updateButton();
	};
	var $zoom_slider = (function setUpZoom() {
	    var zoom_elt = $(toolbar_selector + ' #oncoprint_diagram_slider_icon');
	    var $slider = $('<input>', {
		id: "oncoprint_zoom_slider",
		type: "range",
		min: 0,
		max: 1,
		step: 0.0001,
		value: 1,
		change: function (evt) {
		    if (evt.originalEvent) {
			this.value = oncoprint.setHorzZoom(parseFloat(this.value));
		    } else {
			this.value = oncoprint.getHorzZoom();
		    }
		},
	    });
	    
	    $('#oncoprint_zoom_scale_input').on("keypress", function(e) {
		if (e.keyCode === 13) {
		    // 'Enter' key
		    var new_zoom = parseFloat($('#oncoprint_zoom_scale_input').val())/100;
		    new_zoom = Math.min(1, new_zoom);
		    new_zoom = Math.max(0, new_zoom);
		    oncoprint.setHorzZoom(new_zoom);
		}
	    });
	    oncoprint.onHorzZoom(function() {
		$zoom_slider.trigger('change');
		$('#oncoprint_zoom_scale_input').val(Math.round(10000*oncoprint.getHorzZoom())/100);
	    });

	    appendTo($slider, zoom_elt);
	    addQTipTo($slider, {
		id: 'oncoprint_zoom_slider_tooltip',
		prerender: true,
		content: {text: 'Zoom in/out of oncoprint'},
		position: {my: 'bottom middle', at: 'top middle', viewport: $(window)},
		style: {classes: 'qtip-light qtip-rounded qtip-shadow qtip-lightwhite'},
		show: {event: "mouseover"},
		hide: {fixed: true, delay: 100, event: "mouseout"}
	    });
	    // use aria-labelledby instead of aria-describedby, as Section 508
	    // requires that inputs have an explicit label for accessibility
	    $slider.attr('aria-labelledby', 'qtip-oncoprint_zoom_slider_tooltip');
	    $slider.removeAttr('aria-describedby');
	    setUpHoverEffect($slider);

	    setUpButton($(toolbar_selector + ' #oncoprint_zoomout'), [], ["Zoom out of oncoprint"], null, function () {
		oncoprint.setHorzZoom(oncoprint.getHorzZoom()*zoom_discount);
	    });
	    setUpButton($(toolbar_selector + ' #oncoprint_zoomin'), [], ["Zoom in to oncoprint"], null, function () {
		oncoprint.setHorzZoom(oncoprint.getHorzZoom()/zoom_discount);
	    });

	    return $slider;
	})();
	
	(function setUpToggleCellPadding() {
	    var $show_whitespace_checkbox = $(toolbar_selector).find('#oncoprint_diagram_view_menu')
		    .find('input[type="checkbox"][name="show_whitespace"]');
	    $show_whitespace_checkbox[0].checked = State.cell_padding_on;
	    $show_whitespace_checkbox.change(function() {
		State.cell_padding_on = $show_whitespace_checkbox.is(":checked");
		oncoprint.setCellPaddingOn(State.cell_padding_on);
	    });
	})();
	(function setUpHideUnalteredCases() {
	    $.when(QuerySession.getUnalteredSamples(), QuerySession.getUnalteredPatients()).then(function (unaltered_samples, unaltered_patients) {
		var $show_unaltered_checkbox = $(toolbar_selector).find('#oncoprint_diagram_view_menu')
		    .find('input[type="checkbox"][name="show_unaltered"]');
		$show_unaltered_checkbox[0].checked = !State.unaltered_cases_hidden;
		$show_unaltered_checkbox.change(function() {
		    State.unaltered_cases_hidden = !($show_unaltered_checkbox.is(":checked"));
		    if (State.unaltered_cases_hidden) {
			oncoprint.hideIds((State.using_sample_data ? unaltered_samples : unaltered_patients), true);
		    } else {
			oncoprint.hideIds([], true);
		    }
		});
	    });
	})();
	(function setUpZoomToFit() {
	    $.when(QuerySession.getAlteredSamples(), QuerySession.getAlteredPatients()).then(function(altered_samples, altered_patients) {
		setUpButton($(toolbar_selector + ' #oncoprint_zoomtofit'), [], ["Zoom to fit altered cases in screen"], null, function() {
		    oncoprint.setHorzZoomToFit(State.using_sample_data ? altered_samples : altered_patients);
		    oncoprint.scrollTo(0);
		});
	    });
	})();
	(function setUpSortByAndColorBy() {
	    $('#oncoprint_diagram_showmutationcolor_icon').hide();
	    var updateSortByForm = function() {
		var sortby_type_checkbox = $('#oncoprint_diagram_sortby_group').find('input[type="checkbox"][name="type"]');;
		var sortby_recurrence_checkbox = $('#oncoprint_diagram_sortby_group').find('input[type="checkbox"][name="recurrence"]');
		if ((State.sortby !== "data") || !State.colorby_type) {
		    sortby_type_checkbox.attr("disabled","disabled");
		} else {
		    sortby_type_checkbox.removeAttr("disabled");
		}
		
		if ((State.sortby !== "data") || !State.colorby_recurrence) {
		    sortby_recurrence_checkbox.attr("disabled","disabled");
		} else {
		    sortby_recurrence_checkbox.removeAttr("disabled");
		}
	    };
	    
	    var updateRuleSets = function() {
		var rule_set_params = State.getGeneticRuleSetParams();
		var genetic_alteration_track_ids = utils.objectValues(State.genetic_alteration_tracks);
		oncoprint.setRuleSet(genetic_alteration_track_ids[0], rule_set_params);
		for (var i = 1; i < genetic_alteration_track_ids.length; i++) {
		    oncoprint.shareRuleSet(genetic_alteration_track_ids[0], genetic_alteration_track_ids[i]);
		}
	    };
	    var updateSortComparators = function() {
		var comparator = State.getGeneticComparator();
		oncoprint.keepSorted(false);
		var genetic_alteration_track_ids = utils.objectValues(State.genetic_alteration_tracks);
		for (var i = 0; i < genetic_alteration_track_ids.length; i++) {
		    oncoprint.setTrackSortComparator(genetic_alteration_track_ids[i], comparator);
		}
		oncoprint.keepSorted();
	    };
	    var updateSortConfig = function() {
		if (State.sortby === "data") {
		    oncoprint.setSortConfig({'type':'tracks'});
		    State.sorting_by_given_order = false;
		} else if (State.sortby === "id") {
		    oncoprint.setSortConfig({'type':'alphabetical'});
		    State.sorting_by_given_order = false;
		} else if (State.sortby === "custom") {
		    State.sorting_by_given_order = true;
		    State.patient_order_loaded.then(function () {
			oncoprint.setSortConfig({'type': 'order', order: (State.using_sample_data ? QuerySession.getSampleIds() : State.patient_order)});
		    });
		}
	    };
	    $('#oncoprint_diagram_sortby_group').find('input[name="sortby"]').change(function() {
		State.sortby = $('#oncoprint_diagram_sortby_group').find('input[name="sortby"]:checked').val();
		updateSortByForm();
		updateSortConfig();
	    });
	    $('#oncoprint_diagram_sortby_group').find('input[type="checkbox"][name="type"]').change(function() {
		State.sortby_type = $('#oncoprint_diagram_sortby_group').find('input[type="checkbox"][name="type"]').is(":checked");
		updateSortComparators();
	    });
	    $('#oncoprint_diagram_sortby_group').find('input[type="checkbox"][name="recurrence"]').change(function() {
		State.sortby_recurrence = $('#oncoprint_diagram_sortby_group').find('input[type="checkbox"][name="recurrence"]').is(":checked");
		updateSortComparators();
	    });
	    $('#oncoprint_diagram_mutation_color').find('input[type="checkbox"]').change(function() {
		State.colorby_type = $('#oncoprint_diagram_mutation_color').find('input[type="checkbox"][name="type"]').is(":checked");
		State.colorby_recurrence = $('#oncoprint_diagram_mutation_color').find('input[type="checkbox"][name="recurrence"]').is(":checked");
		updateSortByForm();
		updateRuleSets();
	    });
	    (function initFormsFromState() {
		$('#oncoprint_diagram_sortby_group').find('input[name="sortby"][value="'+State.sortby+'"]').prop("checked", true);
		$('#oncoprint_diagram_sortby_group').find('input[type="checkbox"][name="type"]').prop("checked", State.sortby_type);
		$('#oncoprint_diagram_sortby_group').find('input[type="checkbox"][name="recurrence"]').prop("checked", State.sortby_recurrence);
		
		$('#oncoprint_diagram_mutation_color').find('input[type="checkbox"][name="type"]').prop("checked", State.colorby_type);
		$('#oncoprint_diagram_mutation_color').find('input[type="checkbox"][name="recurrence"]').prop("checked", State.colorby_recurrence);
		
		updateSortByForm();
	    })();
	})();
	(function setUpShowClinicalLegendsBtn() {
	    // set initial state
	    var $show_clinical_legends_checkbox = $(toolbar_selector).find('#oncoprint_diagram_view_menu')
		    .find('input[type="checkbox"][name="show_clinical_legends"]');
	    $show_clinical_legends_checkbox[0].checked = State.clinical_track_legends_shown;
	    $show_clinical_legends_checkbox.change(function() {
		State.clinical_track_legends_shown = $show_clinical_legends_checkbox.is(":checked");
		var clinical_track_ids = Object.keys(State.clinical_tracks);
		if (State.clinical_track_legends_shown) {
		    oncoprint.showTrackLegends(clinical_track_ids);
		} else {
		    oncoprint.hideTrackLegends(clinical_track_ids);
		}
	    });
	})();
	(function setUpTogglePatientSampleBtn() {
	    var $header_btn = $('#switchPatientSample');
	    
	    $header_btn.click(function() {
		$(toolbar_selector).find('#oncoprint_diagram_view_menu')
				   .find('input[type="radio"][name="datatype"]').trigger('change');
	    });
	    
	    addQTipTo($header_btn, {
		content: {text: function () {
			if (State.using_sample_data) {
			    return 'Each sample for each patient is in a separate column. Click to show only one column per patient'
			} else {
			    return 'All samples from a patient are merged into one column. Click to split samples into multiple columns.';
			}
		    }},
		position: {my: 'bottom middle', at: 'top middle', viewport: $(window)},
		style: {classes: 'qtip-light qtip-rounded qtip-shadow qtip-lightwhite'},
		show: {event: "mouseover"},
		hide: {fixed: true, delay: 100, event: "mouseout"}
	    });
	    
	    var updateHeaderBtnText = function() {
		if (State.using_sample_data) {
		    $header_btn.text('Show only one column per patient');
		} else {
		    $header_btn.text('Show all samples');
		}
	    };
	    
	    var updateDownloadIdOrderText = function() {
		$('oncoprint-sample-download').text((State.using_sample_data ? "Sample" : "Patient") + " order");
	    };
	    
	    updateHeaderBtnText();
	    updateDownloadIdOrderText();
	    
	    // initialize radio buttons
	    $(toolbar_selector).find('#oncoprint_diagram_view_menu')
				   .find('input[type="radio"][name="datatype"][value="'+
				   (State.using_sample_data ? "sample" : "patient") + '"]')
				   .prop("checked", true);
	    
	    $(toolbar_selector).find('#oncoprint_diagram_view_menu')
				   .find('input[type="radio"][name="datatype"]').change(function(e) {
		State.using_sample_data = $(toolbar_selector).find('#oncoprint_diagram_view_menu')
				   .find('input[type="radio"][name="datatype"]:checked').val() === 'sample';
		if (State.using_sample_data) {
		    State.setDataType('sample');
		} else {
		    State.setDataType('patient');
		}
		updateHeaderBtnText();
		updateDownloadIdOrderText();
	    });
	})();
	(function setUpDownload() {
	    $('body').on('click', '.oncoprint-diagram-download', function () {
		var fileType = $(this).attr("type");
		var two_megabyte_limit = 2000000;
		if (fileType === 'pdf')
		{
		    var svg = oncoprint.toSVG(true);
		    var serialized = cbio.download.serializeHtml(svg);
		    if (serialized.length > two_megabyte_limit) {
			alert("Oncoprint too big to download as PDF - please download as SVG");
			return;
		    }
		    cbio.download.initDownload(serialized, {
			filename: "oncoprint.pdf",
			contentType: "application/pdf",
			servletName: "svgtopdf.do"
		    });
		} else if (fileType === 'svg')
		{
		    cbio.download.initDownload(oncoprint.toSVG(), {filename: "oncoprint.svg"});
		} else if (fileType === 'png')
		{
		    var img = oncoprint.toCanvas(function (canvas, truncated) {
			canvas.toBlob(function (blob) {
			    if (truncated) {
				alert("Oncoprint too large - PNG truncated to " + canvas.getAttribute("width") + " by " + canvas.getAttribute("height"));
			    }
			    saveAs(blob, "oncoprint.png");
			}, 'image/png');
		    }, 2);
		}
	    });

	    $('body').on('click', '.oncoprint-sample-download', function () {
		var idTypeStr = (State.using_sample_data ? "Sample" : "Patient");
		var content = idTypeStr + " order in the Oncoprint is: \n";
		content += oncoprint.getIdOrder().join('\n');
		var downloadOpts = {
		    filename: 'OncoPrint' + idTypeStr + 's.txt',
		    contentType: "text/plain;charset=utf-8",
		    preProcess: false};

		// send download request with filename & file content info
		cbio.download.initDownload(content, downloadOpts);
	    });
	})();
    })();
}

window.CreateOncoprinterWithToolbar = function (ctr_selector, toolbar_selector) {
    
    $('#oncoprint #everything').show();
    $('#oncoprint #oncoprint-diagram-toolbar-buttons').show();
    
    $(ctr_selector).css({'position':'relative'});
    
    var LoadingBar = (function() {
	var $loading_bar_svg = $('<svg width="100" height="50"></svg><br>')
				.appendTo(ctr_selector)
				.append(utils.makeSVGElement("rect", {
							    "width":100, 
							    "height":25, 
							    "stroke":"black",
							    "fill":"white"
							}));
	$loading_bar_svg.append(utils.makeSVGElement("rect", {
							    "width":100, 
							    "height":25, 
							    "stroke":"black",
							    "fill":"white"
							}));
	var $loading_bar = $(utils.makeSVGElement("rect", {
							"width":0, 
							"height":25, 
							"fill":"green", 
							"stroke":"dark green"}))
				.appendTo($loading_bar_svg);
	var $loading_bar_msg = $(utils.makeSVGElement("text", {
					    'x': 2,
					    'y':15,
					    'font-size':11,
					    'font-family':'Arial',
					    'font-weight':'normal',
					    'text-anchor':'start',
					}))
		.appendTo($loading_bar_svg);

	return {
	    'hide': function() {
		$loading_bar_svg.hide();
	    },
	    'show': function() {
		$loading_bar_svg.show();
	    },
	    'msg': function(str) {
		$loading_bar_msg[0].textContent = str;
	    },
	    'update': function(proportion) {
		$loading_bar.attr('width', proportion*parseFloat($loading_bar_svg.attr('width')));
	    },
	    'DOWNLOADING_MSG': 'Downloading data..'
	};
    })();
    
    LoadingBar.hide();
    
    var oncoprint = new window.Oncoprint(ctr_selector, 1050);
    var toolbar_fade_out_timeout;
    $(ctr_selector).add(toolbar_selector).on("mouseover", function(evt) {
	$(toolbar_selector).fadeIn('fast');
	clearTimeout(toolbar_fade_out_timeout);
    });
    $(ctr_selector).add(toolbar_selector).on("mouseleave", function(evt) {
	clearTimeout(toolbar_fade_out_timeout);
	toolbar_fade_out_timeout = setTimeout(function() {
	    $(toolbar_selector).fadeOut();
	}, 700);
    });
    
    var State = (function () {
	
	var setSortOrder = function(order) {
	    oncoprint.setSortConfig({'type':'order', 'order':order});
	};
	
	var getPercent = function(proportion) {
	    return Math.round(proportion*100) + '%';
	}
	
	return {
	    'first_genetic_alteration_track': null,
	    'genetic_alteration_tracks': {}, // track_id -> gene

	    'cell_padding_on': true,
	    'unaltered_cases_hidden': false,
	    'mutations_colored_by_type': true,
	    'sorted_by_mutation_type': true,
	    
	    'user_specified_order': null,
	    
	    'altered_ids': [],
	    'unaltered_ids': [],
	    'ids':[],
	    
	    
	    'addGeneticTracks': function (genes) {
		genes = [].concat(genes);
		oncoprint.suppressRendering();
		var track_ids = [];
		for (var i = 0; i < genes.length; i++) {
		    var track_params = {
			'rule_set_params': (this.mutations_colored_by_type ? 
					    window.geneticrules.genetic_rule_set_different_colors_no_recurrence : 
					    window.geneticrules.genetic_rule_set_same_color_for_all_no_recurrence),
			'label': genes[i],
			'target_group': 1,
			'sortCmpFn': comparator_utils.makeGeneticComparator(this.sorted_by_mutation_type),
			'tooltipFn': tooltip_utils.makeGeneticTrackTooltip('sample', false),
		    };
		    var new_track_id = oncoprint.addTracks([track_params])[0];
		    track_ids.push(new_track_id);
		    State.genetic_alteration_tracks[new_track_id] = genes[i];
		    if (State.first_genetic_alteration_track === null) {
			State.first_genetic_alteration_track = new_track_id;
		    } else {
			oncoprint.shareRuleSet(State.first_genetic_alteration_track, new_track_id);
		    }
		}
		oncoprint.releaseRendering();
		return track_ids;
	    },
	    setData: function(data_by_gene, id_key, altered_ids_by_gene, id_order, gene_order) {
		if (id_order) {
		    oncoprint.setSortConfig({'type':'order', 'order':id_order});
		} else {
		    oncoprint.setSortConfig({'type': 'tracks'});
		}
		
		LoadingBar.show();
		LoadingBar.update(0);
		
		oncoprint.removeAllTracks();
		this.first_genetic_alteration_track = null;
		this.genetic_alteration_tracks = {};
		this.addGeneticTracks(Object.keys(data_by_gene));
		
		var present_ids = {};
		for (var gene in data_by_gene) {
		    if (data_by_gene.hasOwnProperty(gene)) {
			var data = data_by_gene[gene];
			for (var i=0; i<data.length; i++) {
			    present_ids[data[i][id_key]] = true;
			}
		    }
		}
		this.ids = Object.keys(present_ids);
		
		var altered_percentage_by_gene = {};
		for (var gene in altered_ids_by_gene) {
		    if (altered_ids_by_gene.hasOwnProperty(gene)) {
			altered_percentage_by_gene[gene] = Math.round(100*altered_ids_by_gene[gene].length/this.ids.length);
		    }
		}
		
		var altered_ids = {};
		for (var gene in altered_ids_by_gene) {
		    if (altered_ids_by_gene.hasOwnProperty(gene)) {
			var _altered_ids = altered_ids_by_gene[gene];
			for (var i=0; i<_altered_ids.length; i++) {
			    altered_ids[_altered_ids[i]] = true;
			}
		    }
		}
		this.altered_ids = Object.keys(altered_ids);
		
		this.unaltered_ids = [];
		for (var i=0; i<this.ids.length; i++) {
		    if (!altered_ids[this.ids[i]]) {
			this.unaltered_ids.push(this.ids[i]);
		    }
		}
		
		oncoprint.suppressRendering();
		oncoprint.keepSorted(false);
		var tracks_done = 0;
		var tracks_total = Object.keys(this.genetic_alteration_tracks).length;
		for (var track_id in this.genetic_alteration_tracks) {
		    if (this.genetic_alteration_tracks.hasOwnProperty(track_id)) {
			var gene = this.genetic_alteration_tracks[track_id];
			oncoprint.setTrackData(track_id, data_by_gene[gene], id_key);
			oncoprint.setTrackInfo(track_id, altered_percentage_by_gene[gene] + '%');
			LoadingBar.update(tracks_done / tracks_total);
		    }
		}
		
		if (gene_order) {
		    var gene_to_track = {};
		    for (var track_id in this.genetic_alteration_tracks) {
			if (this.genetic_alteration_tracks.hasOwnProperty(track_id)) {
			    gene_to_track[this.genetic_alteration_tracks[track_id]] = parseInt(track_id,10);
			}
		    }
		    for (var i=0; i<gene_order.length; i++) {
			var gene = gene_order[i];
			if (i === 0) {
			    oncoprint.moveTrack(gene_to_track[gene], null);
			} else {
			    var prev_gene = gene_order[i-1];
			    oncoprint.moveTrack(gene_to_track[gene], gene_to_track[prev_gene]);
			}
		    }
		}
		oncoprint.keepSorted();
		oncoprint.releaseRendering();
		
		oncoprint.setHorzZoomToFit(this.altered_ids);
		oncoprint.scrollTo(0);
		
		LoadingBar.hide();
	    },
	    getIds: function() {
		return this.ids.slice();
	    },
	    getUnalteredIds: function() {
		return unaltered_ids;
	    },
	};
    })();
    
    var Toolbar = (function() {
	var events = [];
	var qtips = [];
	var elements = [];
	
	return {
	    'addEventHandler': function($elt, evt, callback) {
		$elt.on(evt, callback);
		events.push({'$elt':$elt, 'evt':evt, 'callback':callback});
	    },
	    'onMouseDownAndClick': function($elt, mousedown_callback, click_callback) {
		this.addEventHandler($elt, 'mousedown', mousedown_callback);
		this.addEventHandler($elt, 'click', click_callback);
	    },
	    'onHover': function($elt, enter_callback, leave_callback) {
		this.addEventHandler($elt, 'mouseenter', enter_callback);
		this.addEventHandler($elt, 'mouseleave', leave_callback);
	    },
	    'onClick': function($elt, callback) {
		this.addEventHandler($elt, 'click', callback);
	    },
	    'destroy': function() {
		// Destroy events
		for (var i=0; i<events.length; i++) {
		    var event = events[i];
		    event['$elt'].off(event['evt'], event['callback']);
		}
		
		// Destroy qtips
		
		// Destroy elements
	    },
	};
    })();
    
    oncoprint.setCellPaddingOn(State.cell_padding_on);

    (function setUpToolbar() {
	var zoom_discount = 0.7;
	var to_remove_on_destroy = [];
	var to_remove_qtip_on_destroy = [];


	var appendTo = function ($elt, $target) {
	    $elt.appendTo($target);
	    to_remove_on_destroy.push($elt);
	};
	var addQTipTo = function ($elt, qtip_params) {
	    $elt.qtip(qtip_params);
	    to_remove_qtip_on_destroy.push($elt);
	};
	
	var setUpHoverEffect = function ($elt) {
	    $elt.hover(function () {
		$(this).css({'fill': '#0000FF',
		    'font-size': '18px',
		    'cursor': 'pointer'});
	    },
		    function () {
			$(this).css({'fill': '#87CEFA',
			    'font-size': '12px'});
		    }
	    );
	};

	var setUpButton = function ($elt, img_urls, qtip_descs, index_fn, callback) {
	    index_fn = index_fn || function() { return 0; };
	    var updateButton = function () {
		if (img_urls.length > 0) {
		    $elt.find('img').attr('src', img_urls[index_fn()]);
		}
		$elt.css({'background-color':'#efefef'});
	    };
	    var hoverButton = function () {
		if (img_urls.length > 0) {
		    $elt.find('img').attr('src', img_urls[(index_fn() + 1) % img_urls.length]);
		}
		$elt.css({'background-color':'#d9d9d9'});
	    };
	    if (qtip_descs.length > 0) {
		addQTipTo($elt, {
		    content: {text: function () {
			    return qtip_descs[index_fn()];
			}},
		    position: {my: 'bottom middle', at: 'top middle', viewport: $(window)},
		    style: {classes: 'qtip-light qtip-rounded qtip-shadow qtip-lightwhite'},
		    show: {event: "mouseover"},
		    hide: {fixed: true, delay: 100, event: "mouseout"}
		});
	    }
	    Toolbar.onHover($elt, function() {
		hoverButton();
	    }, function() {
		updateButton();
	    });
	    Toolbar.onMouseDownAndClick($elt, function() {
		$elt.css({'background-color':'#c7c7c7'});
	    },
	    function() {
		callback();
		updateButton();
	    });
	    updateButton();
	};
	var $zoom_slider = (function setUpZoom() {
	    var zoom_elt = $(toolbar_selector + ' #oncoprint_diagram_slider_icon');
	    var $slider = $('<input>', {
		id: "oncoprint_zoom_slider",
		type: "range",
		min: 0,
		max: 1,
		step: 0.0001,
		value: 1,
		change: function (evt) {
		    if (evt.originalEvent) {
			this.value = oncoprint.setHorzZoom(parseFloat(this.value));
		    } else {
			this.value = oncoprint.getHorzZoom();
		    }
		},
	    });
	    
	    $('#oncoprint_zoom_scale_input').on("keypress", function(e) {
		if (e.keyCode === 13) {
		    // 'Enter' key
		    var new_zoom = parseFloat($('#oncoprint_zoom_scale_input').val())/100;
		    new_zoom = Math.min(1, new_zoom);
		    new_zoom = Math.max(0, new_zoom);
		    oncoprint.setHorzZoom(new_zoom);
		}
	    });
	    oncoprint.onHorzZoom(function() {
		$zoom_slider.trigger('change');
		$('#oncoprint_zoom_scale_input').val(Math.round(10000*oncoprint.getHorzZoom())/100);
	    });

	    appendTo($slider, zoom_elt);
	    addQTipTo($slider, {
		id: 'oncoprint_zoom_slider_tooltip',
		prerender: true,
		content: {text: 'Zoom in/out of oncoprint'},
		position: {my: 'bottom middle', at: 'top middle', viewport: $(window)},
		style: {classes: 'qtip-light qtip-rounded qtip-shadow qtip-lightwhite'},
		show: {event: "mouseover"},
		hide: {fixed: true, delay: 100, event: "mouseout"}
	    });
	    // use aria-labelledby instead of aria-describedby, as Section 508
	    // requires that inputs have an explicit label for accessibility
	    $slider.attr('aria-labelledby', 'qtip-oncoprint_zoom_slider_tooltip');
	    $slider.removeAttr('aria-describedby');
	    setUpHoverEffect($slider);

	    setUpButton($(toolbar_selector + ' #oncoprint_zoomout'), [], ["Zoom out of oncoprint"], null, function () {
		oncoprint.setHorzZoom(oncoprint.getHorzZoom()*zoom_discount);
	    });
	    setUpButton($(toolbar_selector + ' #oncoprint_zoomin'), [], ["Zoom in to oncoprint"], null, function () {
		oncoprint.setHorzZoom(oncoprint.getHorzZoom()/zoom_discount);
	    });

	    return $slider;
	})();
	
	(function setUpSortBySelector() {
	    $(toolbar_selector + ' #by_data_a').click(function () {
		oncoprint.setSortConfig({'type':'tracks'});
		State.sorting_by_given_order = false;
	    });
	    $(toolbar_selector + ' #alphabetically_first_a').click(function() {
		oncoprint.setSortConfig({'type':'alphabetical'});
		State.sorting_by_given_order = false;
	    });
	    $(toolbar_selector + ' #user_defined_first_a').click(function() {
		State.sorting_by_given_order = true;
		State.patient_order_loaded.then(function() {
		    oncoprint.setSortConfig({'type':'order', order: State.user_specified_order});
		});
	    });
	})();
	
	
	(function setUpToggleCellPadding() {
	    setUpButton($(toolbar_selector + ' #oncoprint-diagram-removeWhitespace-icon'),
		    ['images/unremoveWhitespace.svg','images/removeWhitespace.svg'],
		    ["Remove whitespace between columns", "Show whitespace between columns"],
		    function () {
			return (State.cell_padding_on ? 0 : 1);
		    },
		    function () {
			State.cell_padding_on = !State.cell_padding_on;
			oncoprint.setCellPaddingOn(State.cell_padding_on);
		    });
	})();
	(function setUpHideUnalteredCases() {
	    setUpButton($(toolbar_selector + ' #oncoprint-diagram-removeUCases-icon'),
		    ['images/unremoveUCases.svg', 'images/removeUCases.svg'],
		    ['Hide unaltered cases', 'Show unaltered cases'],
		    function () {
			return (State.unaltered_cases_hidden ? 1 : 0);
		    },
		    function () {
			State.unaltered_cases_hidden = !State.unaltered_cases_hidden;
			if (State.unaltered_cases_hidden) {
			    oncoprint.hideIds(State.unaltered_ids, true);
			} else {
			    oncoprint.hideIds([], true);
			}
		    });
	})();
	(function setUpZoomToFit() {
	    setUpButton($(toolbar_selector + ' #oncoprint_zoomtofit'), [], ["Zoom to fit altered cases in screen"], null, function () {
		oncoprint.setHorzZoomToFit(State.altered_ids);
		oncoprint.scrollTo(0);
	    });
	})();
	(function setUpChangeMutationRuleSet() {
	    $('#oncoprint_diagram_showmutationcolor_icon').show();
	    $('#oncoprint_diagram_mutation_color').hide();
	    var setGeneticAlterationTracksRuleSet = function(rule_set_params) {
		var genetic_alteration_track_ids = Object.keys(State.genetic_alteration_tracks);
		oncoprint.setRuleSet(genetic_alteration_track_ids[0], rule_set_params);
		for (var i = 1; i < genetic_alteration_track_ids.length; i++) {
		    oncoprint.shareRuleSet(genetic_alteration_track_ids[0], genetic_alteration_track_ids[i]);
		}
	    };
	    
	    setUpButton($(toolbar_selector + ' #oncoprint_diagram_showmutationcolor_icon'),
		    ['images/colormutations.svg', 'images/uncolormutations.svg','images/mutationcolorsort.svg'],
		    ['Show all mutations with the same color', 'Color-code mutations but don\'t sort by type', 'Color-code mutations and sort by type', ],
		    function () {
			if (State.mutations_colored_by_type && State.sorted_by_mutation_type) {
			    return 0;
			} else if (!State.mutations_colored_by_type) {
			    return 1;
			} else if (State.mutations_colored_by_type && !State.sorted_by_mutation_type) {
			    return 2;
			}
		    },
		    function () {
			oncoprint.keepSorted(false);
			oncoprint.suppressRendering();
			var genetic_alteration_track_ids = Object.keys(State.genetic_alteration_tracks);
			if (State.mutations_colored_by_type && !State.sorted_by_mutation_type) {
			    State.sorted_by_mutation_type = true;
			    for (var i=0; i<genetic_alteration_track_ids.length; i++) {
				oncoprint.setTrackSortComparator(genetic_alteration_track_ids[i], comparator_utils.makeGeneticComparator(true));
			    }
			} else if (State.mutations_colored_by_type && State.sorted_by_mutation_type) {
			    State.mutations_colored_by_type = false;
			    setGeneticAlterationTracksRuleSet(window.geneticrules.genetic_rule_set_same_color_for_all_no_recurrence);
			} else if (!State.mutations_colored_by_type) {
			    State.mutations_colored_by_type = true;
			    State.sorted_by_mutation_type = false;
			    setGeneticAlterationTracksRuleSet(window.geneticrules.genetic_rule_set_different_colors_no_recurrence);
			    for (var i=0; i<genetic_alteration_track_ids.length; i++) {
				oncoprint.setTrackSortComparator(genetic_alteration_track_ids[i], comparator_utils.makeGeneticComparator(false));
			    }
			}
			oncoprint.keepSorted();
			oncoprint.releaseRendering();
		    });
	})();
	(function setUpDownload() {
	    var xml_serializer = new XMLSerializer();
	    addQTipTo($(toolbar_selector + ' #oncoprint-diagram-downloads-icon'), {
				//id: "#oncoprint-diagram-downloads-icon-qtip",
				style: {classes: 'qtip-light qtip-rounded qtip-shadow qtip-lightwhite'},
				show: {event: "mouseover"},
				hide: {fixed: true, delay: 100, event: "mouseout"},
				position: {my: 'top center', at: 'bottom center', viewport: $(window)},
				content: {
					text: function() {
						return "<button class='oncoprint-diagram-download' type='pdf' style='cursor:pointer;width:90px;'>PDF</button> <br/>" +
							"<button class='oncoprint-diagram-download' type='png' style='cursor:pointer;width:90px;'>PNG</button> <br/>" +
							"<button class='oncoprint-diagram-download' type='svg' style='cursor:pointer;width:90px;'>SVG</button> <br/>" +
							"<button class='oncoprint-sample-download'  type='txt' style='cursor:pointer;width:90px;'>"+(State.using_sample_data ? "Sample" : "Patient")+" order</button>";
					    }
				},
				events: {
					render: function (event) {
						$('body').on('click', '.oncoprint-diagram-download', function () {
							var fileType = $(this).attr("type");
							var two_megabyte_limit = 2000000;
							if (fileType === 'pdf')
							{
							    var svg = oncoprint.toSVG(true);
							    var serialized = cbio.download.serializeHtml(svg);
							    if (serialized.length > two_megabyte_limit) {
								alert("Oncoprint too big to download as PDF - please download as SVG");
								return;
							    }
							    cbio.download.initDownload(serialized, {
								filename: "oncoprint.pdf",
								contentType: "application/pdf",
								servletName: "svgtopdf.do"
							    });
							}
							else if (fileType === 'svg')
							{
								cbio.download.initDownload(oncoprint.toSVG(), {filename: "oncoprint.svg"});
							} else if (fileType === 'png')
							{
							    var img = oncoprint.toCanvas(function(canvas, truncated) {
								canvas.toBlob(function(blob) {
								    if (truncated) {
									alert("Oncoprint too large - PNG truncated to "+canvas.getAttribute("width")+" by "+canvas.getAttribute("height"));
								    }
								    saveAs(blob, "oncoprint.png");
								}, 'image/png');
							    }, 2);
							}
						});

						$('body').on('click', '.oncoprint-sample-download', function () {
							var idTypeStr = (State.using_sample_data ? "Sample" : "Patient");
							var content = idTypeStr + " order in the Oncoprint is: \n";
							content += oncoprint.getIdOrder().join('\n');
							var downloadOpts = {
								filename: 'OncoPrint' + idTypeStr + 's.txt',
								contentType: "text/plain;charset=utf-8",
								preProcess: false};

							// send download request with filename & file content info
							cbio.download.initDownload(content, downloadOpts);
						});
					}
				}
	    });
	})();
    })();
    return function(data_by_gene, id_key, altered_ids_by_gene, id_order, gene_order) {
	State.setData(data_by_gene, id_key, altered_ids_by_gene, id_order, gene_order);
    };
}<|MERGE_RESOLUTION|>--- conflicted
+++ resolved
@@ -312,17 +312,9 @@
 			}
 			after_url= url.substring(next_amp);
 		}
-<<<<<<< HEAD
 		return before_url
 			+ (new_value.length > 0 ? (param + '=' + new_value) : "")
 			+ after_url;
-=======
-		after_url = url.substring(next_amp + 1);
-	    }
-	    return before_url 
-		    + (new_value.length > 0 ? (param + '=' + new_value + "&") : "") 
-		    + after_url;
->>>>>>> de07563e
 	};
 	var currURL = function() {
 	    return window.location.href;
