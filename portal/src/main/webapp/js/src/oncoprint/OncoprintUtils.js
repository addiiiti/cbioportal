//
// Gideon Dresdner
// June 2013
//
// util functions for the Oncoprint.  Basically allows for "static" methods to
// be tested without having to create an Oncoprint on a DOM element.
define("OncoprintUtils", (function() {
    var is_discrete = function(val) {
        return isNaN(parseInt(val));
    };

    var is_gene = function(d) {
        return d.gene !== undefined;
    };

    var is_clinical = function(d) {
        return d.attr_id !== undefined;
    };

    // params: data, list of data as specified elsewhere
    // TODO: where exactly is this specified??
    //
    // returns: data nested by the key, "sample"
    var nest_data = function(data) {
        var result = d3.nest()
    .key(function(d) { return d.sample; })
    .entries(data);
        return result;
    };

    // returns the gene name or the attr_id, whatever the piece of data has
    // throws Error
    var get_attr = function(d) {
        var to_return =  d.gene || d.attr_id;

        if (to_return === undefined) {
            throw new Error("datum has neither a gene nor an attr_id: "
                    + JSON.stringify(d));
        }
        return to_return;
    };

    // params: list of data, list of attributes to filter by
    // returns: a filtered list, a list of
    var filter_by_attributes = function(data, attributes) {
        var trues = _.range(0, attributes.length);
        trues = _.map(trues, function() { return true; });

        var attribute_set = _.object(attributes, trues);
        var result = _.filter(data, function(datum) {
            return attribute_set[get_attr(datum)];
        });
        return result;
    };

    // params: element of a nested list, list of attributes
    // finds all the missing attributes in the values and creates them with
    // attr_val = "NA"
    var normalize_nested_values = function(key_values, attributes) {
        var attrs = key_values.values.map(function(value) { return get_attr(value); });

        // set minus
        var attribues_minus_attrs = attributes.filter(function(attr) {
            return attrs.indexOf(attr) === -1;
        });

        var new_values = attribues_minus_attrs.map(function(str) {
            return {
                sample: key_values.key,
            attr_id: str,
            attr_val: "NA"
            };
        });

        return key_values.values.concat(new_values);
    };

    // params: list of gene data (not nested),
    // list of clinical data (not nested),
    // list of clinical attributes (string)
    //
    // returns list of raw clinical data
    var normalize_clinical_attributes = function(nested_data, attributes) {
        var no_attributes = attributes.length;

        var normalized = nested_data.map(function(key_values) {
            if (key_values.values.length !== no_attributes) {
                key_values.values = normalize_nested_values(key_values, attributes);
            }
            return key_values;
        });

        return normalized;
    };

    // composes the functions nest_data, filter_by_attributes, and normalize_clinical_attributes
    var process_data = function(data, attributes) {
        var processed = nest_data(filter_by_attributes(data, attributes));
        processed = normalize_clinical_attributes(processed, attributes);

        return processed;
    };

    // params: [list of raw clinical data]
    //
    // returns: map of an attribute id to its respective range
    // where a range is a 2-ple if the corresponding attribute values are numerical
    // and a list of values otherwise
    var attr2range = function(clinicalData) {
        var attr2range_builder = function(prev, curr) {
            prev[curr.attr_id] = prev[curr.attr_id] || [];      // initialize

            var a2r =  prev[curr.attr_id];
            var val = curr.attr_val;

            // an attribute whose value is "NA" for all samples has no range
            if (val === "NA") {
                return prev;
            }
            if (is_discrete(val)) {
                if (a2r.indexOf(val) === -1) { a2r.push(val); }       // keep a set of unique elements
            }
            else {
                // just keep the min and max -- an interval of values
                //val = parseInt(val);
                var min = a2r[0],
                    max = a2r[1];

                if (max === undefined || val > max) {
                    a2r[1] = val;
                }
                if (min === undefined || val < min) {
                    a2r[0] = val;
                }
            }

            prev[curr.attr_id] = a2r;
            return prev;
        };

        return _.reduce(clinicalData, attr2range_builder, {});
    };

    // params: [list of raw gene data]
    //
    // returns a map of gene_data type (e.g. cna, mutations, mrna, rppa)
    // to all the values these data types take on respectively in the data
    //
    // if there is no data, then the range is undefined
    var gene_data_type2range = function(raw_gene_data) {
        var extract_unique = function(raw_data, datatype, filter) {
            return _.chain(raw_gene_data)
                .map(function(d) {
                    return d[datatype];
                })
                .unique()
                .filter( function(d) {
                    return d !== undefined && (!filter || filter(d));
                })
                .value();
        };

        var cnas = extract_unique(raw_gene_data, 'cna');
        var mutations = extract_unique(raw_gene_data, 'mutation', function(d){
            var aas = d.split(",");// e.g. A32G,fusion
            for (var i=0, n=aas.length; i<n; i++) {
                if (!/fusion$/i.test(aas[i])) return true;
            }
            return false;
        });
        var fusions = extract_unique(raw_gene_data, 'mutation', function(d){return /fusion($|,)/i.test(d);});
        var mrnas = extract_unique(raw_gene_data, 'mrna');
        var rppas = extract_unique(raw_gene_data, 'rppa');

        var there_is_data = function(list) {
            return list.length > 0;
        };

        var to_return = {};

        if (there_is_data(cnas)) {
            to_return.cna = cnas;

            // sort the order that the cnas show up in the legend
            var cna_order = {
                "AMPLIFIED": 0,
                "GAINED": 1,
                "DIPLOID": 2,
                "HEMIZYGOUSLYDELETED": 3,
                "HOMODELETED": 4
            };

            to_return.cna = to_return.cna.sort(function(x, y) {
                return cna_order[x] - cna_order[y];
            });
        }

        if (there_is_data(mutations)) {
            to_return.mutation = mutations;
        }
        
        if (there_is_data(fusions)) {
            to_return.fusion = fusions;
        }

        if (there_is_data(mrnas)) {
            to_return.mrna = mrnas;
        }

        if (there_is_data(rppas)) {
            to_return.rppa = rppas;
        }

        return to_return;
    };
    
    var attr_data_type2range = function(raw_attr_and_gene_data,attrs_number)
    {
        var extract_unique = function(raw_data, length, filter) {
            
            var finalAfterProcess = [];
            var testFinalAfterProcess = [];
            var per_attr_data_length = raw_data.length/length;
            for(var i = 0; i < length; i++)
            {
                var seperate_raw_data = raw_data.slice(i*per_attr_data_length, (i+1)*per_attr_data_length);
                var afterProcess = _.uniq(seperate_raw_data,function (item) { return item.attr_id + item.attr_val;});
                afterProcess = afterProcess.filter( function(d) {
                        return d !== undefined && (!filter || filter(d));
                    });
                    
                if(typeof(afterProcess[0].attr_val)==='number')
                {
                    if(afterProcess.length > 12)
                    {
//                        var min = _.min(afterProcess,function(x){return x.attr_val;});
                        var min = jQuery.extend(true, {}, _.min(afterProcess,function(x){return x.attr_val;}));
                        min.attr_val_tpye = 'continuous';
                        var max = _.max(afterProcess,function(x){return x.attr_val;});
                        max.attr_val_tpye = 'continuous';
                        
                        if(min.attr_id === '# mutations' || min.attr_id === 'FRACTION_GENOME_ALTERED')// specify minimum value of 'mutations' and 'FRACTION_GENOME_ALTERED' to 0
                        {
                            min.attr_val = 0;
                        }
                        afterProcess = [min,max];
                    }
                }
                
                finalAfterProcess = finalAfterProcess.concat(afterProcess);
                testFinalAfterProcess[i] = afterProcess;
                raw_data = raw_data.concat(seperate_raw_data);
            }
            return testFinalAfterProcess;
        };
        
        var attrs = extract_unique(raw_attr_and_gene_data,attrs_number);
        
        return attrs;
    }
    var colors = {
        continuous: '#A62459',
        white: '#FFFAF0',
        discrete: '#404040',
        red: '#FF0000',
        grey: '#D3D3D3',
        google: ["#3366cc","#dc3912","#ff9900","#109618",
        "#990099","#0099c6","#dd4477","#66aa00",
        "#b82e2e","#316395","#994499","#22aa99",
        "#aaaa11","#6633cc","#e67300","#8b0707",
        "#651067","#329262","#5574a6","#3b3eac",
        "#b77322","#16d620","#b91383","#f4359e",
        "#9c5935","#a9c413","#2a778d","#668d1c",
        "#bea413","#0c5922","#743411"]
    };

    // takes a map attr2range, and transforms the ranges into d3 scales
    // it does something very simplistic :
    //  *signature:* `string -> discrete , number -> continuous`
    var attr2range_to_d3scale = function(attr2range) {
        for (var a2r in attr2range) {
            var range = attr2range[a2r];
            var discrete = is_discrete(range[0]);
            var range_vals;

            if (!discrete) {
                range_vals = [colors.white, colors.continuous];
            } else if (range.length > 2) {
                range_vals = colors.google.slice(0,range.length);
            } else {
                range_vals = [colors.discrete, colors.white];
            }

            var new_scale = discrete ? d3.scale.ordinal() : d3.scale.linear();
            new_scale.domain(range);
            new_scale.range(range_vals);

            attr2range[a2r] = new_scale;
        }

        return attr2range;
    };

    // composition of attr2range_to_d3scale with attr2range
    var attr_to_d3scale = function(clinicalData) {
        return attr2range_to_d3scale(attr2range(clinicalData));
    };

    // params: list of clinical attribute object literals,
    // list of raw clinical data
    //
    // the clinical attribute literals must have fields
    // <datatype> and <attr_id>
    //
    // returns a map of attr_id to d3 scale
    var make_attribute2scale = function(attrs, raw_clinical_data) {

        var attrId2range = attr2range(raw_clinical_data);

        var slice_googlecolors = function(attr_id) {
            return colors.google.slice(0, attrId2range[attr_id].length);
        };

        var result = _.chain(attrs)
            .map(function(attr) {
                // attr -> [attr_id, d3 scale]
                var scale;

                // manually override colors for sex (if only De Beauvoir could witness this)
                if (attr.attr_id.toUpperCase() === "SEX"
                    || attr.attr_id.toUpperCase() === "GENDER") {
                    scale = d3.scale.ordinal()
                .domain(["MALE", "male","M","m", "FEMALE", "female","F","f"])
                .range(["#3790d6", "#3790d6",  "#3790d6", "#3790d6", "pink", "pink", "pink", "pink"]);

                    return [attr.attr_id, scale];
                }

                // manually override colors for genomic subtypes to match the endometrial paper (doi:10.1038/nature12113)
                if (attr.attr_id.toUpperCase() === "SUBTYPE") {
                    scale = d3.scale.ordinal()
                        .domain(["POLE (Ultra-mutated)", "MSI (Hyper-mutated)", "Copy-number low (Endometriod)", "Copy-number high (Serous-like)"])
                        .range(["#3366cc", "#109618", "#ff9900", "#dc3912"]);

                    return [attr.attr_id, scale];
                }

                // calculate the proper colors for all other attributes
                if (attr.datatype.toUpperCase() === "BOOLEAN") {
                    scale = d3.scale.ordinal()
                .range([colors.discrete, colors.white]);
                }

                else if (attr.datatype.toUpperCase() === "NUMBER") {
                        scale = d3.scale.linear()
                            .range([colors.white, colors.continuous]);
                }

                else if (attr.datatype.toUpperCase() === "STRING") {
                    scale = d3.scale.ordinal()
                        .range(slice_googlecolors(attr.attr_id));
                }

                else {
                    // defaults to discrete scale
                    scale = d3.scale.ordinal()
                        .range( slice_googlecolors(attr.attr_id));
                }
//                attr.attr_id=attr.attr_id.toLowerCase().charAt(0).toUpperCase() + attr.attr_id.toLowerCase().slice(1);// added by dong li
                scale.domain(attrId2range[attr.attr_id]);
                return [attr.attr_id, scale];
            })
        .object()
            .value();
            
            return result;
    };

    // params: sample
    // returns: boolean, is the sample altered in a particular gene?
    var altered_gene = function(sample_gene) {

        return !(
                (sample_gene.cna === undefined || sample_gene.cna === "DIPLOID")
                && sample_gene.mutation === undefined
                && sample_gene.mrna === undefined
                && sample_gene.rppa === undefined);
    };

    // params: nested gene data
    //
    // returns: d3.set of sample_ids that *have* genetic alterations
    var filter_altered = function(nested_data) {
        if (nested_data[0].key === undefined) {
            throw new Error("the first element of nested_data does not have a 'key' attribute, therefore I do not think this is nested data.");
        }

        var altered_sample_set = d3.set();

        nested_data.forEach(function(sample) {
            sample.values.forEach(function(sample_gene) {
                if (altered_gene(sample_gene)) {
                    altered_sample_set.add(sample.key);
                }
            });
        });

        return altered_sample_set;
    };

    // params: list of raw gene data (unnested)
    // return: map of gene name to percent altered
    var percent_altered = function(raw_gene_data) {
        var data = d3.nest()
            .key(function(d) { return get_attr(d); })
            .entries(raw_gene_data);

        var attr2percent = {};

        data.forEach(function(gene) {
            var total = gene.values.length;
            var altered = _.chain(gene.values)
            .map(function(sample_gene) {
                return altered_gene(sample_gene) ? 1 : 0;
            })
        .reduce(function(sum, zero_or_one) {
            return sum + zero_or_one;
        }, 0)
        .value();

        var percent = (altered / total) * 100;
        //attr2percent[gene.key] = Math.round(percent);
<<<<<<< HEAD
        if(percent>=1.0)
=======
        if(percent>1.0)
>>>>>>> 6d548636
        {
            attr2percent[gene.key] = Math.round(percent);
        }
        else
        {
<<<<<<< HEAD
            if(percent>0)
            {
                attr2percent[gene.key] = percent.toFixed(1);
            }
            
            attr2percent[gene.key] = 0;
=======
            attr2percent[gene.key] = percent.toFixed(1);
>>>>>>> 6d548636
        }
        });

        return attr2percent;
    };

    var alteration_info = function(raw_gene_data) {
        var data = d3.nest()
            .key(function(d) { return get_attr(d); })
            .entries(raw_gene_data);

        var alterinfo = {};

        data.forEach(function(gene) {
            var total = gene.values.length;
            var altered = _.chain(gene.values)
            .map(function(sample_gene) {
                return altered_gene(sample_gene) ? 1 : 0;
            })
            .reduce(function(sum, zero_or_one) {
                return sum + zero_or_one;
            }, 0)
            .value();

            var percent = (altered / total) * 100;
            alterinfo[gene.key] = {
                "total_alter_num" : altered,
                "percent" : Math.round(percent)
            }
        });

        return alterinfo;
    };


    // params: array of strings (names of attributes)
    // returns: length (number)
    //
    // calculates the length of the longest label for a particular list of
    // attributes (strings) by temporarily appending them as text, calculating
    // their width, and taking the maximum.
    var label_width = function(strings) {
        var tmp = d3.select('body').append('svg');

        strings.forEach(function(attr) {
            tmp.append('text')
            .append('tspan')
            .text(attr);
        });

        var max = d3.max(
                tmp.selectAll('text')[0]
                .map(function(text, i) {return text.getBBox().width; })
                );

        tmp.remove();
        // bye bye tmp

        return 42 + 20 + max; // http://goo.gl/iPzfU
    };

    // takes a list of clinical attribute objects and returns a map that maps
    // `attr_id` to the corresponding clinical attribute object
    //
    // *signature:* `[array] -> {object}`
    var createId2ClinicalAttr = function(clinical_attrs) {
        return id2ClinicalAttr = clinical_attrs.reduce(
                function(name2attr, attr) {
                    name2attr[attr.attr_id] = attr;
                    return name2attr;
                }, {});
    };

    // takes a map and returns a function that checks whether the input key is
    // in the map or not.
    // If it is then return the value, otherwise return the key right back
    // Problem : what if key === value ?  At least this function suffices for
    // our purposes
    //
    // *signature:* `{object} -> function(key)`
    var maybe_map = function(map) {
        return function(key) {
            var value = map[key];
            if (value === undefined) {
                return key;
            }
            else {
                return value;
            }
        };
    };

    var cna_fills = {
        undefined: colors.grey,
        AMPLIFIED: colors.red,
        GAINED: '#FFB6C1',
        DIPLOID: '#D3D3D3',
        HEMIZYGOUSLYDELETED: '#8FD8D8',
        HOMODELETED: '#0000FF'
    };
      
    var CreateLegendII = function (datas,attr2rangeFuntion)
    {
        var dims = (function() {
            var rect_height = 23;
            var mut_height = rect_height / 3;
            var vert_padding = 6;
            var Legend_label_width = label_width(datas.map(
                    function(attr) {
                        return  attr.attr_id;
                    }));

            var clinical_height = (2/3) * rect_height;
            var clinical_offset = (1/6) * rect_height;
<<<<<<< HEAD

            return {
            width: datas.length * (5.5 + 3),
            height: (rect_height + vert_padding) * datas.length,
            rect_height: rect_height,
            rect_width: 5.5,
            vert_padding: vert_padding,
            vert_space: rect_height + vert_padding,
            hor_padding: 3,
            character_length:7.5,
            mut_height: mut_height,
            legend_width: Legend_label_width,
            clinical_height: clinical_height,
            clinical_offset: clinical_offset
            };
        }());

        var calculateMaxLabelLength = function ()
        {
            var labelNumbers = datas.length;
            var maxlength = datas[0][0].attr_id.length*dims.character_length;
            for(var i = 0; i < labelNumbers; i ++)
            {
                datas[i][0].attr_id.length*dims.character_length;
                maxlength = (datas[i][0].attr_id.length*dims.character_length) > maxlength ? (datas[i][0].attr_id.length*dims.character_length) : maxlength;
            }
            
            return maxlength;
        };
        
        var maxLabelLength = calculateMaxLabelLength() + 60;

        var calculateHeight = function (valueName)
        {
            var indexValue = _.indexOf(datas,valueName);
            var totalHeight = 1;
            for(var i = 1; i < indexValue; i++)
            {
                if(datas[i].attr_id !== datas[i-1].attr_id)
                {
                    totalHeight +=1;
                }
                else
                {
                    totalHeight +=1;
                    return totalHeight;
                }
            }
            
            return totalHeight;
        }
            
        var calculateDistance = function (idName,valueName)
        {
            var indexValue;
            var dataIndexValue;

            for(var n = 0; n < datas.length; n++)
            {
                if(datas[n][0].attr_id === idName)
                {
                    indexValue = n;
                    dataIndexValue = datas[n].length;
                    break;
                }
            }
            var totalLength = 0;
            for(var i = 0 ; i < dataIndexValue; i++)
            {
                if(datas[indexValue][i].attr_val!==valueName)
                {
                    totalLength += datas[indexValue][i].attr_val.toString().length *6.5 + dims.rect_width * 5;
                }
                else
                {
                    break;
                }
            }
            return totalLength;
        };
            
        var calculateLongestLegend = function()
        {
            var longestLegendLength = 0;
            
            for( i = 0; i < datas.length; i++ )
            {
                var longestEachData = 0;
                longestEachData = calculateDistance(datas[i][datas[i].length - 1].attr_id, datas[i][datas[i].length - 1].attr_val) + datas[i][datas[i].length - 1].attr_val.toString().length *6.5 + dims.rect_width * 5;
                longestLegendLength= longestEachData > longestLegendLength ? longestEachData: longestLegendLength;
            }
            
            return longestLegendLength;
        }; 
        
        var calculateIndividualLegend = function(legendIndex)
        {
            var i = legendIndex;
            var longestEachData = 0;
            longestEachData = calculateDistance(datas[i][datas[i].length - 1].attr_id, datas[i][datas[i].length - 1].attr_val) + datas[i][datas[i].length - 1].attr_val.toString().length *6.5 + dims.rect_width * 5;
            
            return longestEachData;
        }; 
        
        var translate = function(x,y) { return "translate(" + x + "," + y + ")"; };
        var calculateDistance = function (idName,valueName)
            {
                var indexValue;
                var dataIndexValue;
                
                for(var n = 0; n < datas.length; n++)
                {
                    if(datas[n][0].attr_id === idName)
                    {
                        indexValue = n;
                        dataIndexValue = datas[n].length;
                        break;
                    }
                }
                var totalLength = 0;
                for(var i = 0 ; i < dataIndexValue; i++)
                {
                    if(datas[indexValue][i].attr_val!==valueName)
                    {
                        totalLength += datas[indexValue][i].attr_val.toString().length *6.5 + dims.rect_width * 5;
                    }
                    else
                    {
                        break;
                    }
                }
                return totalLength;
            };
            
            
        for(var ii = 0; ii< datas.length;ii++)
        {
        var inteData = datas[ii];
        var table = d3.select(document.getElementById('oncoprint_legend'))
        .append('table')
        .attr('id','legend_table')
        .attr('class','mutation_legend_table')
        .attr('height', dims.vert_space)
        .attr('valign','top')
        .style('display','none');

        // hack to get the label flush with the tracks in Firefox
        // the discrepancy is due to the difference in the way browsers display
        // <table>.  Assume that other browsers behave like chrome and that Firefox
        // is the exception.
        var is_firefox = navigator.userAgent.indexOf("Firefox") !== -1;
        var browser_offset = is_firefox ? 16 : 0;

        var label_svg = table
            .append('td')
            .append('svg')
            .attr('height', dims.vert_space)
            .attr('width', function(){return maxLabelLength>120 ? maxLabelLength : 120;})
            .attr('id', 'legend');
            
        var label = label_svg.append('text')
            .attr('font-size', '12px')
            .attr('x', 0)
            .attr('y', dims.rect_height);

        label.append('tspan')       // name
            .attr('text-anchor', 'start')
            .attr('font-weight', 'bold')
            .attr('fill','gray')
            .attr('class','attribute_legend')
            .text(function() {
                return inteData[0].attr_id.toString().toLowerCase();
            });
            
        var container_width = $('#oncoprint_table div').width();              // default setting 
        var longest_legend_width = calculateLongestLegend();
        var this_legend_width = calculateIndividualLegend(ii)
        var legend_td = table.append('td')
                            .append('div')      // control overflow to the right
                            .style('width', container_width + 'px') // buffer of, say, 70
                            .style('display', 'inline-block')
                            .style('overflow-x', 'hidden')
                            .style('overflow-y', 'hidden'); 
        
        var gradientLegendColorbarLength = 100;
        
        var legend_rec_text =legend_td.append('svg')
                            .attr('height', dims.vert_space)
                            .attr('width', this_legend_width + gradientLegendColorbarLength)
                            .attr('id', 'legend_svg');

        var legend_svg_main = legend_rec_text.append('g')
            .attr('transform',function(){ return translate( 0, 0 );})
            .attr('height', dims.vert_space);
        
        if(inteData[0].attr_val_tpye === 'continuous')
        {
            var legend_svg=legend_svg_main.append('g');
            
            var label = legend_svg.append('text')
                .attr('font-size', '12px')
                .attr('width', function()
                {
                    return cbio.util.toPrecision(inteData[0].attr_val,4,0.00001).toString().length * 6.5;
                })
                .attr('x', function(){
                    return calculateDistance(inteData[0].attr_id,inteData[0].attr_val);} )
                .attr('y', function() {
                    return dims.rect_height; });

            label.append('tspan')       // name
                .attr('text-anchor', 'start')
                .attr('fill','black')
                .attr('class','legend_name')
                .text(function() {
                    if(typeof(inteData[0].attr_val) === 'number')
                    {
                        return cbio.util.toPrecision(inteData[0].attr_val,4,0.00001);
                    }
                    else{
                        return inteData[0].attr_val;
                    }
                }); 
                
           var gradient = legend_svg
                .append("linearGradient")
                .attr("x1", function(){return cbio.util.toPrecision(inteData[0].attr_val,4,0.00001).toString().length * 6.5 + dims.rect_width*3;})
                .attr("x2", function(){return cbio.util.toPrecision(inteData[0].attr_val,4,0.00001).toString().length * 6.5 + dims.rect_width*3 + 100;})
                .attr("y1", "0")
                .attr("y2", "0")
                .attr("id", "gradient")
                .attr("gradientUnits", "userSpaceOnUse");

            gradient
                .append("stop")
                .attr("offset", "0")
                .attr("stop-color", function(){
                if (is_gene(inteData[0])) {
                    return cna_fills[inteData[0].cna];
                }
                else if (is_clinical(inteData[0])) {

                    var result = attr2rangeFuntion[inteData[0].attr_id](inteData[0].attr_val);

=======

            return {
            width: datas.length * (5.5 + 3),
            height: (rect_height + vert_padding) * datas.length,
            rect_height: rect_height,
            rect_width: 5.5,
            vert_padding: vert_padding,
            vert_space: rect_height + vert_padding,
            hor_padding: 3,
            character_length:7.5,
            mut_height: mut_height,
            legend_width: Legend_label_width,
            clinical_height: clinical_height,
            clinical_offset: clinical_offset
            };
        }());

        var calculateMaxLabelLength = function ()
        {
            var labelNumbers = datas.length;
            var maxlength = datas[0][0].attr_id.length*dims.character_length;
            for(var i = 0; i < labelNumbers; i ++)
            {
                datas[i][0].attr_id.length*dims.character_length;
                maxlength = (datas[i][0].attr_id.length*dims.character_length) > maxlength ? (datas[i][0].attr_id.length*dims.character_length) : maxlength;
            }
            
            return maxlength;
        };
        
        var maxLabelLength = calculateMaxLabelLength() + 60;

        var calculateHeight = function (valueName)
        {
            var indexValue = _.indexOf(datas,valueName);
            var totalHeight = 1;
            for(var i = 1; i < indexValue; i++)
            {
                if(datas[i].attr_id !== datas[i-1].attr_id)
                {
                    totalHeight +=1;
                }
                else
                {
                    totalHeight +=1;
                    return totalHeight;
                }
            }
            
            return totalHeight;
        }
            
        var calculateDistance = function (idName,valueName)
        {
            var indexValue;
            var dataIndexValue;

            for(var n = 0; n < datas.length; n++)
            {
                if(datas[n][0].attr_id === idName)
                {
                    indexValue = n;
                    dataIndexValue = datas[n].length;
                    break;
                }
            }
            var totalLength = 0;
            for(var i = 0 ; i < dataIndexValue; i++)
            {
                if(datas[indexValue][i].attr_val!==valueName)
                {
                    totalLength += datas[indexValue][i].attr_val.toString().length *6.5 + dims.rect_width * 5;
                }
                else
                {
                    break;
                }
            }
            return totalLength;
        };
            
        var calculateLongestLegend = function()
        {
            var longestLegendLength = 0;
            
            for( i = 0; i < datas.length; i++ )
            {
                var longestEachData = 0;
                longestEachData = calculateDistance(datas[i][datas[i].length - 1].attr_id, datas[i][datas[i].length - 1].attr_val) + datas[i][datas[i].length - 1].attr_val.toString().length *6.5 + dims.rect_width * 5;
                longestLegendLength= longestEachData > longestLegendLength ? longestEachData: longestLegendLength;
            }
            
            return longestLegendLength;
        }; 
        
        var calculateIndividualLegend = function(legendIndex)
        {
            var i = legendIndex;
            var longestEachData = 0;
            longestEachData = calculateDistance(datas[i][datas[i].length - 1].attr_id, datas[i][datas[i].length - 1].attr_val) + datas[i][datas[i].length - 1].attr_val.toString().length *6.5 + dims.rect_width * 5;
            
            return longestEachData;
        }; 
        
        var translate = function(x,y) { return "translate(" + x + "," + y + ")"; };
        var calculateDistance = function (idName,valueName)
            {
                var indexValue;
                var dataIndexValue;
                
                for(var n = 0; n < datas.length; n++)
                {
                    if(datas[n][0].attr_id === idName)
                    {
                        indexValue = n;
                        dataIndexValue = datas[n].length;
                        break;
                    }
                }
                var totalLength = 0;
                for(var i = 0 ; i < dataIndexValue; i++)
                {
                    if(datas[indexValue][i].attr_val!==valueName)
                    {
                        totalLength += datas[indexValue][i].attr_val.toString().length *6.5 + dims.rect_width * 5;
                    }
                    else
                    {
                        break;
                    }
                }
                return totalLength;
            };
            
            
        for(var ii = 0; ii< datas.length;ii++)
        {
        var inteData = datas[ii];
        var table = d3.select(document.getElementById('oncoprint_legend'))
        .append('table')
        .attr('id','legend_table')
        .attr('class','mutation_legend_table')
        .attr('height', dims.vert_space)
        .attr('valign','top')
        .style('display','none');

        // hack to get the label flush with the tracks in Firefox
        // the discrepancy is due to the difference in the way browsers display
        // <table>.  Assume that other browsers behave like chrome and that Firefox
        // is the exception.
        var is_firefox = navigator.userAgent.indexOf("Firefox") !== -1;
        var browser_offset = is_firefox ? 16 : 0;

        var label_svg = table
            .append('td')
            .append('svg')
            .attr('height', dims.vert_space)
            .attr('width', function(){return maxLabelLength>120 ? maxLabelLength : 120;})
            .attr('id', 'legend');
            
        var label = label_svg.append('text')
            .attr('font-size', '12px')
            .attr('x', 0)
            .attr('y', dims.rect_height);

        label.append('tspan')       // name
            .attr('text-anchor', 'start')
            .attr('font-weight', 'bold')
            .attr('fill','gray')
            .attr('class','attribute_legend')
            .text(function() {
                return inteData[0].attr_id.toString().toLowerCase();
            });
            
        var container_width = $('#oncoprint_table div').width();              // default setting 
        var longest_legend_width = calculateLongestLegend();
        var this_legend_width = calculateIndividualLegend(ii)
        var legend_td = table.append('td')
                            .append('div')      // control overflow to the right
                            .style('width', container_width + 'px') // buffer of, say, 70
                            .style('display', 'inline-block')
                            .style('overflow-x', 'hidden')
                            .style('overflow-y', 'hidden'); 
        
        var gradientLegendColorbarLength = 100;
        
        var legend_rec_text =legend_td.append('svg')
                            .attr('height', dims.vert_space)
                            .attr('width', this_legend_width + gradientLegendColorbarLength)
                            .attr('id', 'legend_svg');

        var legend_svg_main = legend_rec_text.append('g')
            .attr('transform',function(){ return translate( 0, 0 );})
            .attr('height', dims.vert_space);
        
        if(inteData[0].attr_val_tpye === 'continuous')
        {
            var legend_svg=legend_svg_main.append('g');
            
            var label = legend_svg.append('text')
                .attr('font-size', '12px')
                .attr('width', function()
                {
                    return cbio.util.toPrecision(inteData[0].attr_val,4,0.00001).toString().length * 6.5;
                })
                .attr('x', function(){
                    return calculateDistance(inteData[0].attr_id,inteData[0].attr_val);} )
                .attr('y', function() {
                    return dims.rect_height; });

            label.append('tspan')       // name
                .attr('text-anchor', 'start')
                .attr('fill','black')
                .attr('class','legend_name')
                .text(function() {
                    if(typeof(inteData[0].attr_val) === 'number')
                    {
                        return cbio.util.toPrecision(inteData[0].attr_val,4,0.00001);
                    }
                    else{
                        return inteData[0].attr_val;
                    }
                }); 
                
           var gradient = legend_svg
                .append("linearGradient")
                .attr("x1", function(){return cbio.util.toPrecision(inteData[0].attr_val,4,0.00001).toString().length * 6.5 + dims.rect_width*3;})
                .attr("x2", function(){return cbio.util.toPrecision(inteData[0].attr_val,4,0.00001).toString().length * 6.5 + dims.rect_width*3 + 100;})
                .attr("y1", "0")
                .attr("y2", "0")
                .attr("id", "gradient")
                .attr("gradientUnits", "userSpaceOnUse");

            gradient
                .append("stop")
                .attr("offset", "0")
                .attr("stop-color", function(){
                if (is_gene(inteData[0])) {
                    return cna_fills[inteData[0].cna];
                }
                else if (is_clinical(inteData[0])) {

                    var result = attr2rangeFuntion[inteData[0].attr_id](inteData[0].attr_val);

>>>>>>> 6d548636
                    return inteData[0].attr_val === "NA"
                ? colors.grey       // attrs with value of NA are colored grey
                : result;
                }
            });

            gradient
                .append("stop")
                .attr("offset", "0.5")
                .attr("stop-color",  function(){
                if (is_gene(inteData[1])) {
                    return cna_fills[inteData[1].cna];
                }
                else if (is_clinical(inteData[1])) {

                    var result = attr2rangeFuntion[inteData[1].attr_id](inteData[1].attr_val);

                    return inteData[1].attr_val === "NA"
                ? colors.grey       // attrs with value of NA are colored grey
                : result;
                }
            });



            legend_svg.append("rect")
                .attr("x", function(){
                    return cbio.util.toPrecision(inteData[0].attr_val,4,0.00001).toString().length * 6.5 + dims.rect_width*3;})
                .attr("y", function(){return 6;})
                .attr("width", function(){return 100;})
                .attr("height", 20)
                .attr("fill", "url(#gradient)");
        
            var label = legend_svg.append('text')
                .attr('font-size', '12px')
                .attr('width', function()
                {
                    return cbio.util.toPrecision(inteData[1].attr_val,4,0.00001).toString().length * 6.5;
                })
                .attr('x', function(){
                    return cbio.util.toPrecision(inteData[0].attr_val,4,0.00001).toString().length * 6.5 + 2 * dims.rect_width*3 + 100;} )
                .attr('y', function() {
                    return dims.rect_height; });

            label.append('tspan')       // name
                .attr('text-anchor', 'start')
                .attr('fill','black')
                .attr('class','legend_name')
                .text(function() {
                    if(typeof(inteData[1].attr_val) === 'number')
                    {
                        return cbio.util.toPrecision(inteData[1].attr_val,4,0.00001);
                    }
                    else{
                        return inteData[1].attr_val;
                    }
                }); 
        }
        else
        {
        var legend_svg=legend_svg_main.selectAll('g')
            .data(inteData)
            .enter()
            .append('g');

        // N.B. fill doubles as cna
        var fill = legend_svg.append('rect')
                .attr('fill', function(d) {
                if (is_gene(d)) {
                    return cna_fills[d.cna];
                }
                else if (is_clinical(d)) {

                    var result = attr2rangeFuntion[d.attr_id](d.attr_val);

                    return d.attr_val === "NA"
                ? colors.grey       // attrs with value of NA are colored grey
                : result;
                }
            })
            .attr('height', function(d) {
            return d.attr_id === undefined ? dims.rect_height : dims.clinical_height;
            })
            .attr('width', dims.rect_width)
            .attr('x', function(d){
                return calculateDistance(d.attr_id,d.attr_val);})
            .attr('y', function() {
                    return dims.vert_padding + 4;
            });

            var label = legend_svg.append('text')
                .attr('font-size', '12px')
                .attr('width', function(d)
                {
                    return d.attr_val.toString().length * 6.5;
                })
                .attr('x', function(d){
                    return calculateDistance(d.attr_id,d.attr_val) + dims.rect_width*3;} )
                .attr('y', function() {
                    return dims.rect_height; });

            label.append('tspan')       // name
                .attr('text-anchor', 'start')
                .attr('fill','black')
                .attr('class','legend_name')
                .text(function(d) {
                    if(typeof(d.attr_val) === 'number')
                    {
                        return cbio.util.toPrecision(d.attr_val,4,0.00001);
                    }
                    else{
                        return d.attr_val;
                    }
                });
        }
        }
    }
    
    // puts a legend in the div according to range for each datatype.  If the
    // range for a datatype is undefined, then it doesn't get represented in
    // the legend
    //
    // *signature:* `DOM el, { string : [string] }, number -> DOM el`
    // * accepts an optional DOM element containing an item template
    var legend = function(el, datatype2range, left_adjust, attrtype2range,attr2rangeFuntion,item_template ) {

        // *signature:* object -> string (html)
        // options can be:
        // * bg_color
        // * display_mutation
        // * display_down_rppa
        // * display_up_rppa
        // * display_down_mrna
        // * display_up_mrna
        var item_templater = function(options) {
            var item_template = item_template || document.getElementById('glyph_template');
            var t = _.template(item_template.innerHTML);

            // set defaults
            options.bg_color = options.bg_color || colors.grey;
            options.display_mutation = options.display_mutation || "none";
            options.display_fusion = options.display_fusion || "none";
            options.display_down_rppa = options.display_down_rppa || "none";
            options.display_up_rppa = options.display_up_rppa || "none";
            options.display_down_mrna = options.display_down_mrna || "none";
            options.display_up_mrna = options.display_up_mrna || "none";

            return t(options);
        };

        // text values that explain the glyph
        var captions = {
            cna: {
                     AMPLIFIED: "Amplification",
                     GAINED: "Gain",
                     DIPLOID: "Diploid",
                     HEMIZYGOUSLYDELETED: "Heterozygous Deletion",
                     HOMODELETED: "Homozygous Deletion"
                 },
            mrna: {
                      UPREGULATED: "mRNA Upregulation",
                      DOWNREGULATED: "mRNA Downregulation"
                  },
            rppa: {
                      UPREGULATED: "RPPA Upregulation",
                      DOWNREGULATED: "RPPA Downregulation"
                  },
            mutation: "mutation",
            fusion: "Fusion"
        };

//        var val2template = {
//            mrna: {
//                      "UPREGULATED": item_templater({display_up_mrna: "inherit", text: captions.mrna.UPREGULATED}),
//                      "DOWNREGULATED": item_templater({display_down_mrna: "inherit", text: captions.mrna.DOWNREGULATED})
//                  },
//            rppa: {
//                      "UPREGULATED": item_templater({display_up_rppa: "inherit", text: captions.rppa.UPREGULATED}),
//                      "DOWNREGULATED": item_templater({display_down_rppa: "inherit", text: captions.rppa.DOWNREGULATED})
//                  }
//        };

        // build up an array of templates from the values in the dataset
        // N.B. order matters here --- so cna is to the left, then comes
        // mutation, etc.
        var templates = [];
//        if (datatype2range.cna !== undefined) {
//            templates = templates.concat(
//                    _.map(datatype2range.cna, function(val) {
//                        if (val !== undefined && val !== "DIPLOID") {
//                            return item_templater({
//                                bg_color: cna_fills[val],
//                                text: captions.cna[val]
//                            });
//                        }
//                    }).filter(function(x) { return x !== undefined; })
//                    );
//        }
//
//        if (datatype2range.mutation !== undefined) {
//            templates = templates.concat(
//                    item_templater({ display_mutation: "inherit", text: captions.mutation})
//                    );
//        }
//
//        if (datatype2range.fusion !== undefined) {
//            templates = templates.concat(
//                    item_templater({ display_fusion: "inherit", text: captions.fusion})
//                    );
//        }
//
//        if (datatype2range.mrna !== undefined) {
//            templates = templates.concat(
//                    _.map(datatype2range.mrna, function(val) {
//                        return val2template.mrna[val];
//                    }).filter(function(x) { return x !== undefined; })
//                    );
//        }
//
//        if (datatype2range.rppa !== undefined) {
//            templates = templates.concat(
//                    _.map(datatype2range.rppa, function(val) {
//                        return val2template.rppa[val];
//                    }).filter(function(x) { return x !== undefined; })
//                    );
//        }     
//
//        var row = _.chain(templates)
//            .map(function(t) {
//                return "<td style='padding-right:10px;'>" + t + "</td>";
//            })
//            .join("")
//            .value();
//        row = "<tr>" +row+ "</tr>";
        
        d3.selectAll("#legend_table").remove();
        
        var table = d3.select(document.getElementById('oncoprint_legend'))
            .append('table')
            .attr('height',function(){
                return 23+6;
            })
            .attr('id','legend_table')
            .attr('class','genetic_legend_table')
            .attr('display','inline')
            .attr('valign','top');

        var calculateMaxLabelLength = function (datas)
        {
            var labelNumbers = datas.length;
            var character_length = 7.5;
            if(labelNumbers === 0 ) 
            {
                return 0;
            }
            var maxlength = datas[0][0].attr_id.length*character_length;
            for(var i = 0; i < labelNumbers; i ++)
            {
                datas[i][0].attr_id.length*character_length;
                maxlength = (datas[i][0].attr_id.length*character_length) > maxlength ? (datas[i][0].attr_id.length*character_length) : maxlength;
            }
            
            return maxlength;
        };
        
        var maxLabelLength = calculateMaxLabelLength(attrtype2range) + 60;

        var label_svg = table
            .append('td')
            .append('svg')
            .attr('height', 23+6)
            .attr('width', function(){return maxLabelLength > 120 ? maxLabelLength :120;})
            .attr('id', 'legend');

        var label = label_svg
            .append('text')
            .attr('font-size', '12px')
            .attr('x', 0)
            .attr('y', 20);

        label.append('tspan')       // name
            .attr('text-anchor', 'start')
            .attr('font-weight', 'bold')
            .attr('fill','gray')
            .attr('class','attribute_legend')
            .text('genetic alteration');
        
        var tabledata = table.append('td')
                            .append('div');
        if (datatype2range.cna !== undefined && datatype2range.cna !== "DIPLOID") 
        {
//            var inter_item_templater;
//            inter_item_templater = item_templater({ bg_color: cna_fills[datatype2range.cna],text: captions.cna[datatype2range.cna]});
            for(var i = 0; i < datatype2range.cna.length; i++ )
            {
                var legend_svg = tabledata
                            .append('svg')
                            .attr('height', 23 )
                            .attr('width', captions.cna[datatype2range.cna[i]].length * 7.5 + 5.5*3 )
                            .attr('x', 0)
                            .attr('id', 'legend_svg')
                            .attr('class', 'legend_cna')
                            .append('g');

                legend_svg.append('rect')
                            .attr('height', 23)
                            .attr('width', 5.5)
                            .attr('fill', cna_fills[datatype2range.cna[i]]);

                var label = legend_svg.append('text')
                    .attr('font-size', '12px')
                    .attr('width', function()
                    {
                        return captions.cna[datatype2range.cna[i]].length * 6.5;
                    })
                    .attr('x', 5.5*3)
                    .attr('y', 19);

                label.append('tspan')       // name
                    .attr('text-anchor', 'start')
                    .attr('fill','black')
                    .attr('class','legend_name')
                    .text(captions.cna[datatype2range.cna[i]]);
            }
        }   
        
//        if(datatype2range.cna !== undefined && datatype2range.mutation !== undefined)
        var findProperMutation = function(source, specialtype)
        {
            switch(specialtype){
                case 1:
                    var findResult = _.find(source,function(element){ return (/^[A-z]([0-9]+)[A-z]$/g).test(element);});
                    if(findResult !== undefined)
                    {
                        return true;
                    }
                    return false;
                case 2:
                    var findResult = _.find(source,function(element){return (/^([A-Z]+)([0-9]+)del$/g).test(element)});
                    if(findResult !== undefined)
                    {
                        return true;
                    }
                    return false;// need to modified by dong li
                case 3:
//                    var findResult = _.find(source,function(element){return (/^([A-Z]+)([0-9]+)del$/g).test(element)});
                    for(var i = 0; i<source.length; i++)
                    {
                        if((/^([A-Z]+)([0-9]+)del$/g).test(source[i]))
                        {
                            continue;
<<<<<<< HEAD
                        }
                        else if((/^[A-z]([0-9]+)[A-z]$/g).test(source[i]))
                        {
                            continue;
                        }
=======
                        }
                        else if((/^[A-z]([0-9]+)[A-z]$/g).test(source[i]))
                        {
                            continue;
                        }
>>>>>>> 6d548636
                        else
                        {
                            return true;
                        }
                    }
                    return false;// need to modified by dong li
            }
        }
        var translate = function(x,y) {
            return "translate(" + x + "," + y + ")";
        };


        if (datatype2range.mrna !== undefined) 
        {
                var legend_svg = tabledata
                            .append('svg')
                            .attr('height', 23 )
                            .attr('width', ('mRNA Downregulation').length * 7.5 + 5.5*3 )
                            .attr('x', 0)
                            .attr('id', 'legend_svg')
                            .attr('class', 'legend_cna')
                            .append('g');

                legend_svg.append('rect')
                            .attr('height', 23)
                            .attr('width', 5.5)
                            .attr('fill', colors.grey);
                legend_svg.append('rect')
                            .attr('height', 23)
                            .attr('width', 5.5)
                            .attr('stroke-width',2)
                            .attr('stroke-opacity',1)
                            .attr('stroke','#6699CC')
                            .attr('fill', 'none');

                var label = legend_svg.append('text')
                    .attr('font-size', '12px')
                    .attr('width', function()
                    {
                        return ('mRNA Downregulation').length * 6.5;
                    })
                    .attr('x', 5.5*3)
                    .attr('y', 19);

                label.append('tspan')       // name
                    .attr('text-anchor', 'start')
                    .attr('fill','black')
                    .attr('class','legend_name')
                    .text('mRNA Downregulation');
            
            
                var legend_svg = tabledata
                            .append('svg')
                            .attr('height', 23 )
                            .attr('width', ('mRNA Upregulation').length * 7.5 + 5.5*3 )
                            .attr('x', 0)
                            .attr('id', 'legend_svg')
                            .attr('class', 'legend_cna')
                            .append('g');

                legend_svg.append('rect')
                            .attr('height', 23)
                            .attr('width', 5.5)
                            .attr('fill', colors.grey);
                legend_svg.append('rect')
                            .attr('height', 23)
                            .attr('width', 5.5)
                            .attr('stroke-width',2)
                            .attr('stroke-opacity',1)
                            .attr('stroke','#FF9999')
                            .attr('fill', 'none');

                var label = legend_svg.append('text')
                    .attr('font-size', '12px')
                    .attr('width', function()
                    {
                        return ('mRNA Upregulation').length * 6.5;
                    })
                    .attr('x', 5.5*3)
                    .attr('y', 19);

                label.append('tspan')       // name
                    .attr('text-anchor', 'start')
                    .attr('fill','black')
                    .attr('class','legend_name')
                    .text('mRNA Upregulation');
        }
        
        if (datatype2range.rppa !== undefined) 
        {
                var legend_svg = tabledata
                            .append('svg')
                            .attr('height', 23 )
                            .attr('width', ('RPPA Downregulation').length * 7.5 + 5.5*3 )
                            .attr('x', 0)
                            .attr('id', 'legend_svg')
                            .attr('class', 'legend_cna')
                            .append('g');

                legend_svg.append('rect')
                            .attr('height', 23)
                            .attr('width', 5.5)
                            .attr('fill', colors.grey);
                    
                var sym = d3.svg.symbol().size(5.5 * 3);
                // need to be modified
                var rppa = legend_svg.append('path')
                        .attr('d', sym.type(function(d) {
                            return "triangle-up"; }))
                        .attr('transform', function(d) {
                            // put the triangle in the right spot: at the top if
                            // UNREGULATED, at the bottom otherwise
                            var dy = 23;
                            dy =  dy * 0.1;
                            return translate( 5.5 / 2, dy); });
//                        rppa.filter(function(d) {
//                            return d.rppa === undefined;
//                        });

                var label = legend_svg.append('text')
                    .attr('font-size', '12px')
                    .attr('width', function()
                    {
                        return ('RPPA Downregulation').length * 6.5;
                    })
                    .attr('x', 5.5*3)
                    .attr('y', 19);

                label.append('tspan')       // name
                    .attr('text-anchor', 'start')
                    .attr('fill','black')
                    .attr('class','legend_name')
                    .text('RPPA Downregulation');
            
            
                var legend_svg = tabledata
                            .append('svg')
                            .attr('height', 23 )
                            .attr('width', ('RPPA Upregulation').length * 7.5 + 5.5*3 )
                            .attr('x', 0)
                            .attr('id', 'legend_svg')
                            .attr('class', 'legend_cna')
                            .append('g');

                legend_svg.append('rect')
                            .attr('height', 23)
                            .attr('width', 5.5)
                            .attr('fill', colors.grey);
                var rppa = legend_svg.append('path')
                        .attr('d', sym.type(function(d) {
                            return "triangle-down"; }))
                        .attr('transform', function(d) {
                            // put the triangle in the right spot: at the top if
                            // UNREGULATED, at the bottom otherwise
                            var dy = 23;
                            dy =  dy / 1.1;
                            return translate( 5.5 / 2, dy); });

                var label = legend_svg.append('text')
                    .attr('font-size', '12px')
                    .attr('width', function()
                    {
                        return ('RPPA Upregulation').length * 6.5;
                    })
                    .attr('x', 5.5*3)
                    .attr('y', 19);

                label.append('tspan')       // name
                    .attr('text-anchor', 'start')
                    .attr('fill','black')
                    .attr('class','legend_name')
                    .text('RPPA Upregulation');
        }
        
        if(datatype2range.mutation !== undefined)
        {   
//            if($('#oncoprint_diagram_showmutationcolor_icon')[0].attributes.src.value === 'images/uncolormutations.svg')
//            {
                var legend_svg = tabledata.append('svg')
                            .attr('height', 23 )
                            .attr('width', ('missense mutation').length * 7.5 + 5.5*3 )
                            .attr('id', 'legend_svg')
                            .attr('class','legend_missense')
                            .append('g');

                legend_svg.append('rect')
                            .attr('height', 23)
                            .attr('width', 5.5)
                            .attr('fill', colors.grey);

                legend_svg.append('rect')
                        .attr('display',"inherit")
                        .attr('height', 7.666666666666667)
                        .attr('width', 5.5)
                        .attr('y',7.666666666666667)
                        .attr('fill', '#008000');      
                var label = legend_svg.append('text')
                .attr('font-size', '12px')
                .attr('width', function()
                {
                    return ('missense mutation').length * 6.5;
                })
                .attr('x', 5.5*3)
                .attr('y', 19);

                label.append('tspan')       // name
                    .attr('text-anchor', 'start')
                    .attr('fill','black')
                    .attr('class','legend_missense_name')
                    .text(captions.mutation); 
                
                if(findProperMutation(datatype2range.mutation,2))
                {
                    var legend_svg = tabledata.append('svg')
                                .attr('height', 23 )
                                .attr('display','none')
                                .attr('width', ('truncating mutation').length * 7.5 + 5.5*3 )
                                .attr('id', 'legend_svg')
                                .attr('class', 'legend_nonmissense')
                                .append('g');

                    legend_svg.append('rect')
                                .attr('height', 23)
                                .attr('width', 5.5)
                                .attr('fill', colors.grey);

                    legend_svg.append('rect')
                            .attr('display',"inherit")
                            .attr('height', 7.666666666666667)
                            .attr('width', 5.5)
                            .attr('y',7.666666666666667)
                            .attr('fill', '#000000');      
                    var label = legend_svg.append('text')
                    .attr('font-size', '12px')
                    .attr('width', function()
                    {
                        return ('truncating mutation').length * 6.5;
                    })
                    .attr('x', 5.5*3)
                    .attr('y', 19);

                    label.append('tspan')       // name
                        .attr('text-anchor', 'start')
                        .attr('fill','black')
                        .attr('class','legend_name')
                        .text('truncating mutation'); 
                }
                
                if(findProperMutation(datatype2range.mutation,3))
                {
                    var legend_svg = tabledata.append('svg')
                                .attr('height', 23 )
                                .attr('display','none')
                                .attr('width', ('inframe mutation').length * 7.5 + 5.5*3 )
                                .attr('id', 'legend_svg')
                                .attr('class', 'legend_nonmissense')
                                .append('g');

                    legend_svg.append('rect')
                                .attr('height', 23)
                                .attr('width', 5.5)
                                .attr('fill', colors.grey);

                    legend_svg.append('rect')
                            .attr('display',"inherit")
                            .attr('height', 7.666666666666667)
                            .attr('width', 5.5)
                            .attr('y',7.666666666666667)
                            .attr('fill', '#9F8170');      
                    var label = legend_svg.append('text')
                    .attr('font-size', '12px')
                    .attr('width', function()
                    {
                        return ('inframe mutation').length * 6.5;
                    })
                    .attr('x', 5.5*3)
                    .attr('y', 19);

                    label.append('tspan')       // name
                        .attr('text-anchor', 'start')
                        .attr('fill','black')
                        .attr('class','legend_name')
                        .text('inframe mutation'); 
                }
        }
        
        if(attrtype2range.length > 0)
        {
            CreateLegendII(attrtype2range,attr2rangeFuntion);
        }
    };

    // params: select_el (a DOM <select> element), clinical_attributes (list of
    // clinical attribute object literals);
    var populate_clinical_attr_select = function(select_el, clinical_attributes) {

        clinical_attributes = [{display_name: 'none', attr_id: undefined}].concat(clinical_attributes);

        var select_el = d3.select(select_el);
        select_el.html("<option value=\"\"></option>");
        select_el.selectAll('option')
            .data(clinical_attributes)
            .enter()
            .append('option')
            .text(function(d) { return d.display_name; });
    };

    // formating for mouseovers
    var format = (function() {

        var standard_cna_values = {
            "AMPLIFIED": "AMP",
            "DELETED": "DEL",
            "GAINED": "GAIN",
            "HOMODELETED": "HOMDEL"
        };

        return {
            mutation: function(d) {
                if (d.mutation) {
                    if (/fusion($|,)/i.test(d.mutation)) return "<b>" + d.mutation + "</b><br/>";
                    else return "Mutation: <b>" + d.mutation + "</b><br/>";
                }
                return "";
            },

            cna: function(d) {
                var standardized_cna = (standard_cna_values[d.cna] || d.cna);

                return d.cna ?
                    "Copy Number Alteration: <b>" + standardized_cna + "</b><br/>"
                    : "";
            },

            mrna: function(d) {
                return d.mrna ?
                    "MRNA: <b>" + d.mrna + "</b><br/>"
                    : "";
            },

            rppa: function(d) {
                return d.rppa ?
                    "RPPA: <b>" + d.rppa + "</b><br/>"
                    : "";
            },

            clinical: function(d) {
                if(typeof d.attr_val === "number"){
                    return "value: <b>" + cbio.util.toPrecision(d.attr_val,4,0.00001) + "</b><br/>";
                }
                
                return "value: <b>" + d.attr_val + "</b><br/>";
            }
        };
    }());

    var patientViewUrl = function(sample_id) {
        // helper function
        var href = cbio.util.getLinkToSampleView(window.cancer_study_id_selected,sample_id);
        return "<a href='" + href + "'>" + sample_id + "</a>";
    };

    // params: els, list of d3 selected elements with either gene data or
    // clinical bound to them
    var make_mouseover = function(els,params) {
        els.each(function(d) {
            $(this).qtip({
                content: {text: 'oncoprint qtip failed'},
                position: {my:'left bottom', at:'top right', viewport: $(window)},
                style: { classes: 'qtip-light qtip-rounded qtip-shadow qtip-lightyellow' },
	            show: {event: "mouseover"},
                hide: {fixed: true, delay: 100, event: "mouseout"},
                events: {
                    render: function(event, api) {
                        var content;
                        var sampleLink = params.linkage?patientViewUrl(d.sample):d.sample;
                        if (d.attr_id) {
                            content = '<font size="2">'
                                + format.clinical(d)
                                + '<font color="blue">' +sampleLink+'</font>' + '</font>';
                        } else {
                            content = '<font size="2">'
                                + format.mutation(d)
                                + format.cna(d)
                                + format.mrna(d)
                                + format.rppa(d)
                                +'<font color="blue">' +sampleLink+'</font>' + '</font>';

                        }
                        api.set('content.text', content);
                    }
                }
            });
        });
    };

    // takes a div and creates a zoombar on it.
    // It calls the function fun on the change event of the zoombar
    //
    // *signature:* `DOM el, function -> DOM el`
//    var zoomSetup = function(div, fun) {
//        return $('<div>', { id: "width_slider", width: "100"})
//            .slider({ text: "Adjust Width ", min: .1, max: 1, step: .01, value: 1,
//                change: function(event, ui) {
//                    fun(ui.value, 'animation');       // N.B.
//                }}).appendTo($(div));
//    };

<<<<<<< HEAD
    var addShowLegendIcon = function(div){
        return $('<img>', { id: "oncoprint-diagram-showlegend-icon",class: "oncoprint-diagram-showlegend-icon",checked:'0', width: "16px",height:"16px", src:"images/showlegend.svg"}).appendTo($(div));
    };

    var zoomSetup = function(div, fun) {
        
        return $('<input>', { id: "oncoprint_zoom_slider",type:'range', width: "80",height:"16", min: .1, max: 1, step: .01, value: 1, change: function(event, ui) {
=======
    var zoomSetup = function(div, fun) {
        
        return $('<input>', { id: "oncoprint_zoom_slider",type:'range', width: "80",height:"10", min: .1, max: 1, step: .01, value: 1, change: function(event, ui) {
>>>>>>> 6d548636
                    fun(this.value, 'animation');       // N.B.
                }}).appendTo($(div));
    };
    return {
        is_discrete: is_discrete,
        nest_data: nest_data,
        get_attr: get_attr,
        filter_by_attributes: filter_by_attributes,
        process_data: process_data,
        attr2range: attr2range,
        attr2range_to_d3scale: attr2range_to_d3scale,
        attr_to_d3scale: attr_to_d3scale,
        filter_altered: filter_altered,
        percent_altered: percent_altered,
        label_width: label_width,
        createId2ClinicalAttr: createId2ClinicalAttr,
        maybe_map: maybe_map,
        normalize_clinical_attributes: normalize_clinical_attributes,
        normalize_nested_values: normalize_nested_values,
        CreateLegendII: CreateLegendII,
        legend: legend,
        make_attribute2scale: make_attribute2scale,
        gene_data_type2range: gene_data_type2range,
        attr_data_type2range: attr_data_type2range,
        is_gene: is_gene,
        is_clinical: is_clinical,
        cna_fills: cna_fills,
        colors: colors,
        populate_clinical_attr_select: populate_clinical_attr_select,
        make_mouseover: make_mouseover,
        addShowLegendIcon:addShowLegendIcon,
        zoomSetup: zoomSetup,
        alteration_info: alteration_info
    };
})()
);<|MERGE_RESOLUTION|>--- conflicted
+++ resolved
@@ -430,26 +430,19 @@
 
         var percent = (altered / total) * 100;
         //attr2percent[gene.key] = Math.round(percent);
-<<<<<<< HEAD
+
         if(percent>=1.0)
-=======
-        if(percent>1.0)
->>>>>>> 6d548636
         {
             attr2percent[gene.key] = Math.round(percent);
         }
         else
         {
-<<<<<<< HEAD
             if(percent>0)
             {
                 attr2percent[gene.key] = percent.toFixed(1);
             }
             
             attr2percent[gene.key] = 0;
-=======
-            attr2percent[gene.key] = percent.toFixed(1);
->>>>>>> 6d548636
         }
         });
 
@@ -564,7 +557,6 @@
 
             var clinical_height = (2/3) * rect_height;
             var clinical_offset = (1/6) * rect_height;
-<<<<<<< HEAD
 
             return {
             width: datas.length * (5.5 + 3),
@@ -809,252 +801,6 @@
 
                     var result = attr2rangeFuntion[inteData[0].attr_id](inteData[0].attr_val);
 
-=======
-
-            return {
-            width: datas.length * (5.5 + 3),
-            height: (rect_height + vert_padding) * datas.length,
-            rect_height: rect_height,
-            rect_width: 5.5,
-            vert_padding: vert_padding,
-            vert_space: rect_height + vert_padding,
-            hor_padding: 3,
-            character_length:7.5,
-            mut_height: mut_height,
-            legend_width: Legend_label_width,
-            clinical_height: clinical_height,
-            clinical_offset: clinical_offset
-            };
-        }());
-
-        var calculateMaxLabelLength = function ()
-        {
-            var labelNumbers = datas.length;
-            var maxlength = datas[0][0].attr_id.length*dims.character_length;
-            for(var i = 0; i < labelNumbers; i ++)
-            {
-                datas[i][0].attr_id.length*dims.character_length;
-                maxlength = (datas[i][0].attr_id.length*dims.character_length) > maxlength ? (datas[i][0].attr_id.length*dims.character_length) : maxlength;
-            }
-            
-            return maxlength;
-        };
-        
-        var maxLabelLength = calculateMaxLabelLength() + 60;
-
-        var calculateHeight = function (valueName)
-        {
-            var indexValue = _.indexOf(datas,valueName);
-            var totalHeight = 1;
-            for(var i = 1; i < indexValue; i++)
-            {
-                if(datas[i].attr_id !== datas[i-1].attr_id)
-                {
-                    totalHeight +=1;
-                }
-                else
-                {
-                    totalHeight +=1;
-                    return totalHeight;
-                }
-            }
-            
-            return totalHeight;
-        }
-            
-        var calculateDistance = function (idName,valueName)
-        {
-            var indexValue;
-            var dataIndexValue;
-
-            for(var n = 0; n < datas.length; n++)
-            {
-                if(datas[n][0].attr_id === idName)
-                {
-                    indexValue = n;
-                    dataIndexValue = datas[n].length;
-                    break;
-                }
-            }
-            var totalLength = 0;
-            for(var i = 0 ; i < dataIndexValue; i++)
-            {
-                if(datas[indexValue][i].attr_val!==valueName)
-                {
-                    totalLength += datas[indexValue][i].attr_val.toString().length *6.5 + dims.rect_width * 5;
-                }
-                else
-                {
-                    break;
-                }
-            }
-            return totalLength;
-        };
-            
-        var calculateLongestLegend = function()
-        {
-            var longestLegendLength = 0;
-            
-            for( i = 0; i < datas.length; i++ )
-            {
-                var longestEachData = 0;
-                longestEachData = calculateDistance(datas[i][datas[i].length - 1].attr_id, datas[i][datas[i].length - 1].attr_val) + datas[i][datas[i].length - 1].attr_val.toString().length *6.5 + dims.rect_width * 5;
-                longestLegendLength= longestEachData > longestLegendLength ? longestEachData: longestLegendLength;
-            }
-            
-            return longestLegendLength;
-        }; 
-        
-        var calculateIndividualLegend = function(legendIndex)
-        {
-            var i = legendIndex;
-            var longestEachData = 0;
-            longestEachData = calculateDistance(datas[i][datas[i].length - 1].attr_id, datas[i][datas[i].length - 1].attr_val) + datas[i][datas[i].length - 1].attr_val.toString().length *6.5 + dims.rect_width * 5;
-            
-            return longestEachData;
-        }; 
-        
-        var translate = function(x,y) { return "translate(" + x + "," + y + ")"; };
-        var calculateDistance = function (idName,valueName)
-            {
-                var indexValue;
-                var dataIndexValue;
-                
-                for(var n = 0; n < datas.length; n++)
-                {
-                    if(datas[n][0].attr_id === idName)
-                    {
-                        indexValue = n;
-                        dataIndexValue = datas[n].length;
-                        break;
-                    }
-                }
-                var totalLength = 0;
-                for(var i = 0 ; i < dataIndexValue; i++)
-                {
-                    if(datas[indexValue][i].attr_val!==valueName)
-                    {
-                        totalLength += datas[indexValue][i].attr_val.toString().length *6.5 + dims.rect_width * 5;
-                    }
-                    else
-                    {
-                        break;
-                    }
-                }
-                return totalLength;
-            };
-            
-            
-        for(var ii = 0; ii< datas.length;ii++)
-        {
-        var inteData = datas[ii];
-        var table = d3.select(document.getElementById('oncoprint_legend'))
-        .append('table')
-        .attr('id','legend_table')
-        .attr('class','mutation_legend_table')
-        .attr('height', dims.vert_space)
-        .attr('valign','top')
-        .style('display','none');
-
-        // hack to get the label flush with the tracks in Firefox
-        // the discrepancy is due to the difference in the way browsers display
-        // <table>.  Assume that other browsers behave like chrome and that Firefox
-        // is the exception.
-        var is_firefox = navigator.userAgent.indexOf("Firefox") !== -1;
-        var browser_offset = is_firefox ? 16 : 0;
-
-        var label_svg = table
-            .append('td')
-            .append('svg')
-            .attr('height', dims.vert_space)
-            .attr('width', function(){return maxLabelLength>120 ? maxLabelLength : 120;})
-            .attr('id', 'legend');
-            
-        var label = label_svg.append('text')
-            .attr('font-size', '12px')
-            .attr('x', 0)
-            .attr('y', dims.rect_height);
-
-        label.append('tspan')       // name
-            .attr('text-anchor', 'start')
-            .attr('font-weight', 'bold')
-            .attr('fill','gray')
-            .attr('class','attribute_legend')
-            .text(function() {
-                return inteData[0].attr_id.toString().toLowerCase();
-            });
-            
-        var container_width = $('#oncoprint_table div').width();              // default setting 
-        var longest_legend_width = calculateLongestLegend();
-        var this_legend_width = calculateIndividualLegend(ii)
-        var legend_td = table.append('td')
-                            .append('div')      // control overflow to the right
-                            .style('width', container_width + 'px') // buffer of, say, 70
-                            .style('display', 'inline-block')
-                            .style('overflow-x', 'hidden')
-                            .style('overflow-y', 'hidden'); 
-        
-        var gradientLegendColorbarLength = 100;
-        
-        var legend_rec_text =legend_td.append('svg')
-                            .attr('height', dims.vert_space)
-                            .attr('width', this_legend_width + gradientLegendColorbarLength)
-                            .attr('id', 'legend_svg');
-
-        var legend_svg_main = legend_rec_text.append('g')
-            .attr('transform',function(){ return translate( 0, 0 );})
-            .attr('height', dims.vert_space);
-        
-        if(inteData[0].attr_val_tpye === 'continuous')
-        {
-            var legend_svg=legend_svg_main.append('g');
-            
-            var label = legend_svg.append('text')
-                .attr('font-size', '12px')
-                .attr('width', function()
-                {
-                    return cbio.util.toPrecision(inteData[0].attr_val,4,0.00001).toString().length * 6.5;
-                })
-                .attr('x', function(){
-                    return calculateDistance(inteData[0].attr_id,inteData[0].attr_val);} )
-                .attr('y', function() {
-                    return dims.rect_height; });
-
-            label.append('tspan')       // name
-                .attr('text-anchor', 'start')
-                .attr('fill','black')
-                .attr('class','legend_name')
-                .text(function() {
-                    if(typeof(inteData[0].attr_val) === 'number')
-                    {
-                        return cbio.util.toPrecision(inteData[0].attr_val,4,0.00001);
-                    }
-                    else{
-                        return inteData[0].attr_val;
-                    }
-                }); 
-                
-           var gradient = legend_svg
-                .append("linearGradient")
-                .attr("x1", function(){return cbio.util.toPrecision(inteData[0].attr_val,4,0.00001).toString().length * 6.5 + dims.rect_width*3;})
-                .attr("x2", function(){return cbio.util.toPrecision(inteData[0].attr_val,4,0.00001).toString().length * 6.5 + dims.rect_width*3 + 100;})
-                .attr("y1", "0")
-                .attr("y2", "0")
-                .attr("id", "gradient")
-                .attr("gradientUnits", "userSpaceOnUse");
-
-            gradient
-                .append("stop")
-                .attr("offset", "0")
-                .attr("stop-color", function(){
-                if (is_gene(inteData[0])) {
-                    return cna_fills[inteData[0].cna];
-                }
-                else if (is_clinical(inteData[0])) {
-
-                    var result = attr2rangeFuntion[inteData[0].attr_id](inteData[0].attr_val);
-
->>>>>>> 6d548636
                     return inteData[0].attr_val === "NA"
                 ? colors.grey       // attrs with value of NA are colored grey
                 : result;
@@ -1406,19 +1152,11 @@
                         if((/^([A-Z]+)([0-9]+)del$/g).test(source[i]))
                         {
                             continue;
-<<<<<<< HEAD
                         }
                         else if((/^[A-z]([0-9]+)[A-z]$/g).test(source[i]))
                         {
                             continue;
                         }
-=======
-                        }
-                        else if((/^[A-z]([0-9]+)[A-z]$/g).test(source[i]))
-                        {
-                            continue;
-                        }
->>>>>>> 6d548636
                         else
                         {
                             return true;
@@ -1828,19 +1566,12 @@
 //                }}).appendTo($(div));
 //    };
 
-<<<<<<< HEAD
     var addShowLegendIcon = function(div){
         return $('<img>', { id: "oncoprint-diagram-showlegend-icon",class: "oncoprint-diagram-showlegend-icon",checked:'0', width: "16px",height:"16px", src:"images/showlegend.svg"}).appendTo($(div));
     };
-
     var zoomSetup = function(div, fun) {
         
         return $('<input>', { id: "oncoprint_zoom_slider",type:'range', width: "80",height:"16", min: .1, max: 1, step: .01, value: 1, change: function(event, ui) {
-=======
-    var zoomSetup = function(div, fun) {
-        
-        return $('<input>', { id: "oncoprint_zoom_slider",type:'range', width: "80",height:"10", min: .1, max: 1, step: .01, value: 1, change: function(event, ui) {
->>>>>>> 6d548636
                     fun(this.value, 'animation');       // N.B.
                 }}).appendTo($(div));
     };
