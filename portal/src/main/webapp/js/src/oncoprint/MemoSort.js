//
//
// Gideon Dresdner <dresdnerg@cbio.mskcc.org> May 2013
//
//
;
// data is assumed to be in the form that is used in the OncoPrint.
// Eventually this can be modified so that it can take different json formats.
//
// attributes : the ordering of the attributes.  Omission basically amounts to "smallest"
//
// returns the data, sorted
define(function() {
    return function(data, attributes) {
        // compares two objects that have gene data (cna, mutation, mrna, rppa).
        // Returns a number that indicates the order.
        var comp_genes = function(attr1, attr2) {
            var cna_order = {AMPLIFIED:4, HOMODELETED:3, GAINED:2, HEMIZYGOUSLYDELETED:1, DIPLOID: 0, undefined: 0},
                regulated_order = {UPREGULATED: 2, DOWNREGULATED: 1, undefined: 0},
                mutation_order_f = function(m) { 
                    
                    if(m !== undefined)//multiple mutations
                    {
                        m = m.split(',');

                        if(m.length > 1)
                        {
                            for(var i = 0; i < m.length; i++)
                            {
                                if((/^[A-z]([0-9]+)[A-z]$/g).test(m[i]))
                                {
                                    continue;
                                }
                                else
                                {
                                    return 8;
                                }
                            }

                            return 2;
                        }
                    }
                    
                    if((/^[A-z]([0-9]+)[A-z]$/g).test(m))
                    {
                        return 2;
                    }
                    else if(m !== undefined)
                    {
//                        if((/^[A-Z]([0-9]+)[*]$/g).test(m))//Nonsense_Mutation
//                        {return 8;}
//                        if((/^[A-z*]([0-9]+)[A-z]{2}$/g).test(m))//Frame_shift_del
//                        {return 7;}
//                        if((/^([A-Z]+)([0-9]+)del$/g).test(m))//IN_frame_del
//                        {return 6;}
//                        if((/^[A-Z]([0-9]+)_splice$/g).test(m))//Splice_Site
//                        {return 5;}
//                        if((/^([A-Z]+)([0-9]+)del$/g).test(m))//IN_frame_del
//                        {return 4;}

                        if((/^([A-Z]+)([0-9]+)del$/g).test(m))//IN_frame_del
<<<<<<< HEAD
                        {return 3;}

                        return 4; // need to modified by dong li
=======
                        {return 4;}

                        return 3; // need to modified by dong li
>>>>>>> 6d548636
                    }
                    
                    return m === undefined ? 0 : (/fusion($|,)/i.test(m)?2:1); 
                };

            var cna_diff = cna_order[attr2.cna] - cna_order[attr1.cna];
            if (cna_diff !== 0) {
                return cna_diff;
            }

            var mutation_diff = mutation_order_f(attr2.mutation) - mutation_order_f(attr1.mutation);
            if (mutation_diff !== 0) {
                return mutation_diff;
            }

            var mrna_diff = regulated_order[attr2.mrna] - regulated_order[attr1.mrna];
            if (mrna_diff !== 0) {
                return mrna_diff;
            }

            var rppa_diff = regulated_order[attr2.rppa] - regulated_order[attr1.rppa];
            if (rppa_diff !== 0) {
                return rppa_diff;
            }

            return 0;       // they are equal in every way
        };

        // compares two objects of clinical data (attr_ids and attr_vals)
        // returns a *number* that indicates which one is larger
        var comp_clinical = function(attr1, attr2) {
            var discrete = isNaN(parseInt(val1));
            var val1 = attr1.attr_val;
            var val2 = attr2.attr_val;

            // "NA" value goes to the end
            if (val1 === "NA") {
                return val2 === "NA" ? 0 : 1;
            }
            if (val2 === "NA") {
                return val1 === "NA" ? 0 : -1;
            }

            // must return a number
            if (discrete) {
                if (val1 < val2) {
                    return 1;
                } else if (val2 < val1) {
                    return -1;
                } else {
                    return 0;
                }
            }
            else {  // continuous value type
                return val2 - val1;
            }
        };

        var getAttr = function(d) {
            return d.gene || d.attr_id;
        };

        // throws an error without dying
        var assert = function(bool) {
            if (!bool) {
                throw new Error("Assertion failure " + assert.caller());
            }
        };

        // a little bit of optimization
        var attr2index = (function() {
            var toReturn = {};
            for (var i = 0; i < attributes.length; i+=1) {
                toReturn[attributes[i]] = i;
            }
            return toReturn;
        }());

        var comp = function(x,y) {
            // sort attributes according to the order specified by the user
            var x_attrs = x.values
                .sort(function(x,y) { return attr2index[getAttr(x)] - attr2index[getAttr(y)]; });
            x_attrs=_.filter(x_attrs,function(e){return (e.attr_id in attr2index || e.gene in attr2index)});

            var y_attrs = y.values
                .sort(function(x,y) { return attr2index[getAttr(x)] - attr2index[getAttr(y)]; });
            y_attrs=_.filter(y_attrs,function(e){return (e.attr_id in attr2index || e.gene in attr2index)});

            // this is a hack
            // if there is missing data, just put the one with less data to the right
            if (x_attrs.length !== y_attrs.length) {
                return y_attrs.length - x_attrs.length;
            }

            // iterate over the attributes of x and y in the user defined
            // order, comparing along the way
            for (var j = 0; j < x_attrs.length; j+=1) {

                var xj = x_attrs[j];
                var yj = y_attrs[j];

                assert(xj.gene === yj.gene);        // what we are comparing are comparable
                assert(xj.attr_id === yj.attr_id);

                var diff = (xj.gene === undefined
                    ? comp_clinical(xj, yj)
                    :  comp_genes(xj, yj));

                // return the first nonzero diff
                if (diff !== 0) {
                    return diff;
                }
            }
            // if they are equal in all diffs, then they are truly equal.
            return x_attrs[0].sample.localeCompare(y_attrs[0].sample);
        };

        return data.sort(comp);
    };
});<|MERGE_RESOLUTION|>--- conflicted
+++ resolved
@@ -59,15 +59,8 @@
 //                        {return 4;}
 
                         if((/^([A-Z]+)([0-9]+)del$/g).test(m))//IN_frame_del
-<<<<<<< HEAD
                         {return 3;}
-
                         return 4; // need to modified by dong li
-=======
-                        {return 4;}
-
-                        return 3; // need to modified by dong li
->>>>>>> 6d548636
                     }
                     
                     return m === undefined ? 0 : (/fusion($|,)/i.test(m)?2:1); 
