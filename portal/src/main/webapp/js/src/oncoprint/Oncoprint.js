//
//
// Gideon Dresdner <dresdnerg@cbio.mskcc.org> June 2013
//
;
// Creates an oncoprint on the div.
// The parameters is an object that contains:
// clinicalData, clinical_attrs (list), genes (list), geneData,
//
// and width (number) for the width of the oncoprint
// and legend (undefined or div element)
define("Oncoprint",
        [           "OncoprintUtils",  "MemoSort"],
        function(   utils,              MemoSort) {
            return function(div, params,tracks) {
                params.clinicalData = params.clinicalData || [];        // initialize
                params.clinical_attrs = params.clinical_attrs || [];

                if(params.clinical_attrs.length > 0)
                {
                    $('#oncoprint-diagram-showlegend-icon').css("display","inline");
                }
//                if(params.clinical_attrs.length < 1)
//                {
//                    $('#oncoprint-diagram-toolbar-buttons #sort_by')[0].options[1].disabled = true;
//                }

                // make strings of numbers into numbers
                var clinicalData = params.clinicalData.map(function(i) {
                    if (!utils.is_discrete(i.attr_val)) {
                        i.attr_val = parseFloat(i.attr_val);
                    }
                    return i;
                });

                var data = clinicalData.concat(params.geneData);

                var clinical_attrs = params.clinical_attrs      // extract attr_ids
                    .map(function(attr) { return attr.attr_id; });

                // handle the case when a list of strings is passed instead of proper
                // clinical attribute objects
                clinical_attrs = clinical_attrs.filter(function(i) { return i !== undefined; });
                clinical_attrs = clinical_attrs || params.clinical_attrs;

//                var attributes = clinical_attrs.concat(params.genes);
                var attributes = tracks.concat(params.genes);

                data = utils.process_data(data, attributes);

<<<<<<< HEAD
//                //TODO: tmp solution for re-using data
                window.PortalGlobals.setGeneData(params.geneData);
                PortalDataColl.setOncoprintData(data); 
                var alterInfo = utils.alteration_info(params.geneData);
                PortalDataColl.setOncoprintStat(alterInfo);

//                //TODO: tmp solution for re-using data
//                window.PortalGlobals.setGeneData(params.geneData);
//                PortalDataColl.setOncoprintData(data); 
//                var alterInfo = utils.alteration_info(params.geneData);
//                PortalDataColl.setOncoprintStat(alterInfo);

=======
>>>>>>> b9e3ed36
                // keeps track of the order specified by the user (translates to vertical
                // order in the visualization)
                var attr2index = (function() {
                    var to_return = {};

                    attributes.forEach(function(attr, i) {
                        to_return[attr] = i;
                    });

                    return to_return;
                }());

                // returns the vertical position of the attr
                var vertical_pos = function(attr) {
                    return dims.vert_space * attr2index[attr];
                };

                if (clinicalData === []
                        && params.clinical_attrs !== undefined) {
                    throw {
                        name: "Data Mismatch Error",
                        message: "There are clinical attributes for nonexistant clinical data"
                    }
                }

                var id2ClinicalAttr = utils.createId2ClinicalAttr(params.clinical_attrs);

                var gapSpaceGeneClinic = 10;

                var dims = (function() {
                    var rect_height = 23;
                    var mut_height = rect_height / 3;
                    var vert_padding = 6;
                    var label_width = utils.label_width(attributes.map(
                            function(attr) {
                                var maybe = utils.maybe_map(id2ClinicalAttr);
                                var value = maybe(attr);
                                return value === attr ? value : value.display_name;

                            }));

                    var clinical_height = (2/3) * rect_height;
                    var clinical_offset = (1/6) * rect_height;

                    return {
                    width: data.length * (5.5 + 3),
                    height: (rect_height + vert_padding) * attributes.length,
                    rect_height: rect_height,
                    rect_width: 5.5,
                    vert_padding: vert_padding,
                    vert_space: rect_height + vert_padding,
                    hor_padding: 3,
                    mut_height: mut_height,
                    label_width: label_width,
                    clinical_height: clinical_height,
                    clinical_offset: clinical_offset
                    };
                }());
                //    var margin = { top: 80, right: 80, left: 80, bottom: 80 };
                    
                // make labels and set up the table for proper scrolling, etc.
                var table = d3.select(div)
                    .append('table')
                    .append('tr')
                    .attr('id','oncoprint_table')
                    .attr('valign','top');
                    
                var remove_oncoprint = function() {
                    d3.select("#" + div.id + ' table').remove();
                };

                // hack to get the label flush with the tracks in Firefox
                // the discrepancy is due to the difference in the way browsers display
                // <table>.  Assume that other browsers behave like chrome and that Firefox
                // is the exception.
                var is_firefox = navigator.userAgent.indexOf("Firefox") !== -1;
                var browser_offset = is_firefox ? 16 : 0;

                var label_svg = table
                    .append('td')
                    .append('svg')
                    .attr('height', function(){
                        return params.clinical_attrs.length > 0 ? dims.height + browser_offset + gapSpaceGeneClinic : dims.height + browser_offset;
                        }) // modified by dong if there are clinic attributes added
                    .attr('width', '' + dims.label_width)
                    .attr('id', 'label');

                var label = label_svg.selectAll('text')
                    .data(attributes)
                    .enter()
                    .append('text')
                    .attr('font-size', '12px')
                    .attr('x', 0)
                    .attr('y', function(d) { 
                        if(_.find(params.genes, function(num){ return num === d; }) !==undefined && params.clinical_attrs.length > 0)
                        {
                            return (dims.vert_space / 1.80) + gapSpaceGeneClinic + vertical_pos(d); 
                        }
                        
                        return (dims.vert_space / 1.80) + vertical_pos(d);
                    });


                label.append('tspan')       // name
                    .attr('text-anchor', 'start')
                    .attr('font-weight', 'bold')
                    .attr('fill','black')
                    .attr('cursor','move')
                    .attr('class','attribute_name')
                    .text(function(d) {
                        var maybe = utils.maybe_map(id2ClinicalAttr);
                        var value = maybe(d);
                        return value === d ? value : value.display_name;
                    });
                    

                var group=label_svg.append('g');
                
                group.selectAll('p')
                    .data(attributes)
                    .enter()
                    .append('svg:image')
                    .attr('class','oncoprint_Sort_Button')
                    .attr('width', 15)
                    .attr('height', 15)
                    .attr("xlink:href",function(d){
                        var maybe = utils.maybe_map(id2ClinicalAttr);
                        var value = maybe(d);
                        value === d ? value : value.display_name;
                        if(_.indexOf(params.genes,d)<0) 
                        {
                            var indexOfClinicAttr = _.indexOf(attributes,d);

                            if(params.sortStatus!== undefined && params.sortStatus[indexOfClinicAttr] === "nonSort")
                            {
                                return "images/nonSort.svg";
                            }
                            
                            if(params.sortStatus!== undefined && params.sortStatus[indexOfClinicAttr] === "decresort")
                            {
                                return "images/decreaseSort.svg";
                            }
                            
                            return "images/increaseSort.svg";
                        }

                            return "";
                        })
                    .attr('x', '' + dims.label_width-40)
                    .attr('text-anchor', 'end')
                    .attr('y', function(d) {
                        return (dims.vert_space / 1.80) + vertical_pos(d)-10; });  
           
                var percentLabel = group.selectAll('text')
                    .data(attributes)
                    .enter()
                    .append('text')
                    .attr('font-size', '12px')
                    .attr('x', 0)
                    .attr('y', function(d) {
                        if(_.find(params.genes, function(num){ return num === d; }) !==undefined && params.clinical_attrs.length > 0)
                        {
                            return (dims.vert_space / 1.80) + gapSpaceGeneClinic + vertical_pos(d); 
                        }
                        
                        return (dims.vert_space / 1.80) + vertical_pos(d);
                
                    });
            
                var gene2percent = utils.percent_altered(params.geneData);
                percentLabel.append('tspan')       // percent_altered
                    .text(function(d) {
                        return (d in gene2percent) ? gene2percent[d].toString() + "%" : "x"; })
                    .attr('fill',function(d){ return (d in gene2percent) ? 'black':'#87CEFA'})
                    .attr('class',function(d){ return (d in gene2percent) ? 'regular':'special_delete'})
                    .attr('alt',function(d){ return (d in gene2percent) ? 'regular':d})
                    .attr('x', '' + dims.label_width)
//                    .attr('cursor', 'pointer')
                    .attr('text-anchor', 'end');
                    // remove the tspan that would have contained the percent altered
                    // because it messes with the label placement in the pdf download
//                    .filter(function(d) { return gene2percent[d] === undefined; }).remove();

//                label.append('tspan')       // percent_altered
//                    .text(function(d) {
//                        return (d in gene2percent) ? gene2percent[d].toString() + "%" : " "; })
//                    .attr('text-anchor', 'end')
//                    // remove the tspan that would have contained the percent altered
//                    // because it messes with the label placement in the pdf download
//                    .filter(function(d) { return gene2percent[d] === undefined; }).remove();

                var container_width = $('#td-content').width();              // snatch this from the main portal page
                container_width = (container_width ? container_width : params.width);    // see if this has specified by user
                container_width = (container_width ? container_width : 1250);            // default setting
                var main_svg = table
                    .append('td')
                    .append('div')      // control overflow to the right
                    .style('width', container_width - 70 - dims.label_width + 'px') // buffer of, say, 70
                    .style('display', 'inline-block')
                    .style('overflow-x', 'auto')
                    .style('overflow-y', 'hidden')
                    .append("svg")
                    .attr('width', dims.width)
                    .attr('height', function(){
                        return params.clinical_attrs.length > 0 ? dims.height + browser_offset + gapSpaceGeneClinic : dims.height + browser_offset;
                        }); // modified by dong if there are clinic attributes added)

                var colors = utils.colors;     // alias

                // helper function
                // *signature:* number, number -> string
                var translate = function(x,y) {
                    return "translate(" + x + "," + y + ")";
                };

                // params: data
                // updating the samples based on the data (entering and exiting)
                var update = function(data) {

                    // toss in the samples
                    var columns = main_svg.selectAll('g')               // array of arrays
                        .data(data, function(d) { return d.key; });     // N.B.

                    // throw them in, 100 (i.e. way off) to the right
                    columns.enter()
                        .append('g')
                        .attr('class', 'sample')
                        //        .attr('transform', function(d,i) { return translate(x(d.key), 0); })
                        .attr('transform', translate(dims.width + 100, 0));

                    // simply remove columns on exit
                    columns.exit().remove();

                    var els = columns.selectAll('.oncoprint-els')
                        .data(function(d) {
                            return d.values;
                        });

                    els.exit().remove();

                    var enter = els.enter();

                    var attr2range = utils.make_attribute2scale(params.clinical_attrs, clinicalData);

                    // N.B. fill doubles as cna
                    var fill = enter.append('rect')
                        .attr('fill', function(d) {
                            if (utils.is_gene(d)) {
                                return utils.cna_fills[d.cna];
                            }
                            else if (utils.is_clinical(d)) {

                                //d.attr_id=d.attr_id.toLowerCase().charAt(0).toUpperCase() + d.attr_id.toLowerCase().slice(1);// added by dong li
                                var result = attr2range[d.attr_id](d.attr_val);
                                
                                return d.attr_val === "NA"
                            ? colors.grey       // attrs with value of NA are colored grey
                            : result;
                            }
                        })
                    .attr('height', function(d) {
                        return d.attr_id === undefined ? dims.rect_height : dims.clinical_height;
                        //     return dims.rect_height;
                    })
                    .attr('width', dims.rect_width)
                        .attr('y', function(d) {
                            if(params.clinical_attrs.length > 0)
                            {
                                return d.attr_id === undefined
                                ? vertical_pos(utils.get_attr(d)) + gapSpaceGeneClinic
                                : vertical_pos(utils.get_attr(d)) + dims.clinical_offset;
                            }
                            else
                            {
                                return d.attr_id === undefined
                                ? vertical_pos(utils.get_attr(d))
                                : vertical_pos(utils.get_attr(d)) + dims.clinical_offset;
                            }
                        });

                    var fusion = enter.append('path')
                        .attr('d', "M0,0L0,"+dims.rect_height+" "+dims.rect_width+","+dims.rect_height/2+"Z")
                        .attr('transform',function(d) {return 'translate(0,'+(vertical_pos(utils.get_attr(d)))+')';});
                    fusion.filter(function(d) {
                        return d.mutation === undefined || !/fusion($|,)/i.test(d.mutation.toLowerCase());
                    }).remove();
                    
                    //seperate the mutation type
                    var seperateMuation = function(mutation){
                        
                        if(params.mutationColor === 'singleColor' || params.mutationColor === undefined)
                        {
                            return 'green';
                        }
                        else if(params.mutationColor === 'multiColor')
                        {             
                            var mutationSplit;

                            if(mutation !== undefined)//multiple mutations
                            {
                                mutationSplit = mutation.split(',');

                                if(mutationSplit.length > 1)
                                {
                                    for(var i = 0; i < mutationSplit.length; i++)
                                    {
                                        if((/^[A-z]([0-9]+)[A-z]$/g).test(mutationSplit[i]))
                                        {
                                            continue;
                                        }
                                        else
                                        {
                                            return 'black';
                                        }
                                    }
                                    
                                    return 'green';
                                }
                            }

                            if((/^[A-z]([0-9]+)[A-z]$/g).test(mutationSplit))
                            {
                                return 'green';//Missense_mutation
                            }
                            else if((/^([A-Z]+)([0-9]+)del$/g).test(mutationSplit) )
                            {
                                return '#9F8170';//inframe
                            }
                            else 
                            {
                                return 'black';
                            }
                        }
//                        else
//                        {
//                            var mutationSplit;
//                            
//                            if(mutation !== undefined)//multiple mutations
//                            {
//                                mutationSplit = mutation.split(',');
//
//                                if(mutationSplit.length > 1)
//                                {
//                                    for(var i = 0; i < mutationSplit.length; i++)
//                                    {
//                                        if((/^[A-z]([0-9]+)[A-z]$/g).test(mutationSplit[i]))
//                                        {
//                                            continue;
//                                        }
//                                        else
//                                        {
//                                            return '#FF00FF';
//                                        }
//                                    }
//                                    
//                                    return 'green';
//                                }
//                            }
//                            
//                            if((/^[A-z]([0-9]+)[A-z]$/g).test(mutationSplit))
//                            {
//                                return 'green';//Missense_mutation
//                            }
//                                else if((/^[A-z*]([0-9]+)[A-z]{2}$/g).test(mutationSplit))
//                            {
//                                return 'black'; //Frame_shift_del
//                            }
//                                else if((/^[A-Z]([0-9]+)[*]$/g).test(mutationSplit))
//                            {
//                                return 'Yellow'; //Nonsense_Mutation
//                            }
//                                else if((/^[A-Z]([0-9]+)_splice$/g).test(mutationSplit))
//                            {
//                                return 'white'; //Splice_Site
//                            }
//                                else if((/^([A-Z]+)([0-9]+)del$/g).test(mutationSplit))
//                            {
//                                return 'Pink'; //IN_frame_del
//                            }
//                                else 
//                            {
//                                return 'blue';
//                            }
//                        }
                    };
                    var mut = enter.append('rect')
                        .attr('fill', function (d){ return seperateMuation(d.mutation);})
                        .attr('height', dims.mut_height)
                        .attr('width', dims.rect_width)
                        .attr('y', function(d) {
                            if(params.clinical_attrs.length === 0) //to check are there clinic data input
                            {
                                gapSpaceGeneClinic = 0;
                            }
                            return dims.mut_height + gapSpaceGeneClinic + vertical_pos(utils.get_attr(d)); });
                    mut.filter(function(d) {
                        if (d.mutation === undefined) return true;
                        var aas = d.mutation.split(","); // e.g. A32G,fusion
                        for (var i=0, n=aas.length; i<n; i++) {
                            if (!/fusion$/i.test(aas[i])) return false;
                        }
                        return true;
                    }).remove();
                    
                    var sym = d3.svg.symbol().size(dims.rect_width * 3);
                    var rppa = enter.append('path')
                        .attr('d', sym.type(function(d) {
                            return d.rppa === "UPREGULATED" ? "triangle-up" : "triangle-down"; }))
                        .attr('transform', function(d) {
                            // put the triangle in the right spot: at the top if
                            // UNREGULATED, at the bottom otherwise
                            var dy = dims.rect_height;
                            dy = d.rppa === "UPREGULATED" ? dy * 0.1 : dy / 1.1;
                            if(params.clinical_attrs.length === 0) //to check are there clinic data input
                            {
                                gapSpaceGeneClinic = 0;
                            }
                            return translate(dims.rect_width / 2, dy + gapSpaceGeneClinic + vertical_pos(utils.get_attr(d))); });
                        rppa.filter(function(d) {
                            return d.rppa === undefined;
                        }).remove();

                    var mrna = enter.append('rect')
                        .attr('y', function(d) { 
                                    if(params.clinical_attrs.length === 0) //to check are there clinic data input
                                    {
                                        gapSpaceGeneClinic = 0;
                                    }
                                    return vertical_pos(utils.get_attr(d)) + gapSpaceGeneClinic; })
                        .attr('height', dims.rect_height)
                        .attr('width', dims.rect_width)
                        .attr('stroke-width', 2)
                        .attr('stroke-opacity', 1)
                        .attr('stroke', function(d) { return d.mrna === "UPREGULATED" ? '#FF9999' : '#6699CC' })
                        .attr('fill', 'none');
                    mrna.filter(function(d) {
                        return d.mrna === undefined;
                    }).remove();
                };

                update(data);
                //needed to modify by dong li
                var clinicalLength = parseInt(params.clinicalData.length/params.clinical_attrs.length);
                var geneLength = params.geneData.length/params.genes.length;
                
                if(clinicalLength > 0 && clinicalLength !== geneLength)
                {
                    for(var u =0; u<geneLength; u++)
                    {
                        var newAddedClinic = params.clinicalData.slice(geneLength*(params.clinical_attrs.length-1)); 
                        var geneElementValue = params.geneData[u].sample;
                        var clinicalElementValueIndex = _.find(newAddedClinic, function(element){ return element.sample === geneElementValue;});
                        
                        if(clinicalElementValueIndex === undefined) 
                        {
                            var NAelement = {
                                attr_id:params.clinicalData[params.clinicalData.length-1].attr_id, //
                                attr_val:"NA",
                                sample: geneElementValue
                            };
                            
                            params.clinicalData.push(NAelement);
                        }
                    }
                }
                cbio.util.autoHideOnMouseLeave($("#oncoprint_table"), $(".special_delete"));
                cbio.util.autoHideOnMouseLeave($("#oncoprint_table"), $(".oncoprint_Sort_Button"));

                $('.attribute_name').qtip({
                content: {text: 'Click to drag '},
                position: {my:'left bottom', at:'top middle', viewport: $(window)},
                style: { classes: 'qtip-light qtip-rounded qtip-shadow qtip-lightyellow' },
                show: {event: "mouseover"},
                hide: {fixed: true, delay: 100, event: "mouseout"}
                });

                var altered
                    = utils.filter_altered(utils.nest_data(params.geneData));
                // TODO: nesting again, quick and dirty

                // The State object is our representation of the state of the oncoprint.
                // It is encapsulates a representation of the state of the oncoprint (is
                // whitespace on / off, what subset of the data is currently being
                // visualized, etc) and returns a set of functions for manipulating that
                // state.
                //
                // This object is what is eventually returned to the user for manipulating
                // the oncoprint
                var State = (function() {

                    // initialize state variables
                    var state = {
                        data: data,
                        whitespace: true,
                        rect_width: dims.rect_width,
                        hor_padding: dims.hor_padding,
                        attrs: params.genes.concat(clinical_attrs)
                    };

                    // takes a list of samples and returns an object that contains
                    // a function f,
                    // a map, sample2index
                    // and a constant, svg_width
                    //
                    // f : sample id --> x-position in oncoprint
                    var xscale = function(samples) {
                        var sample2index = {};  // quick indexing
                        for (var i = 0; i < samples.length; i+=1) {
                            sample2index[samples[i]] = i;
                        }

                        // params: i, sample index
                        // returns: the width of the svg to contain those samples.
                        var xpos = function(i) {
                            return i * (state.rect_width + (state.whitespace ? state.hor_padding : 0));
                        };

                        var svg_width_offset = 50;
                        return {
                            scale: function(d) { return xpos(sample2index[d]); },
                                sample2index: sample2index,
                                svg_width: svg_width_offset + xpos(samples.length)
                        };
                    };

                    // takes data and return a list of sample_ids in order
                    var pick_sample_id = function(internal_data) {
                        return internal_data.map(function(i) { return i.key; });
                    };

                    // composition of xscale and pick_sample
                    var data2xscale = function(data) {
                        return xscale(pick_sample_id(data));
                    };

                    // params:  duration
                    //              how long the transition should last.  If omitted, does
                    //              no animation
                    //          direction
                    //              'left' or 'right' . specify the direction to do the
                    //              animation.  Read as "from the <direction>." Defaults to
                    //              'left'
                    //
                    // puts all the samples in the correct horizontal position
                    var horizontal_translate = function(duration, direction) {
                        // re-sort
                        var x = data2xscale(state.data);

                        // resize the svg
                        var main_svg_transition = duration ? main_svg.transition(duration) : main_svg;
                        main_svg_transition.attr('width', x.svg_width);

                        d3.selectAll('.sample rect').transition()
                            .attr('width', state.rect_width);

                        var sample_transition = d3.selectAll('.sample').transition();

                        direction = direction || 'left';            // default
                        direction = direction.toLowerCase();        // defense
                        if (duration) {
                            if (direction === 'right') {
                                sample_transition.duration(function(d) {
                                    // reverse the index
                                    return duration + state.data.length - x.sample2index[d.key] * 4;
                                });
                            }
                            else if (direction === 'left') {
                                sample_transition.duration(function(d) {
                                    return duration + x.sample2index[d.key] * 4;
                                });
                            }
                            else {      // only support 'left' and 'right'
                                throw new Error("invalid direction specified to the transition");
                            }
                        }

                        // do the transition to all samples
                        sample_transition.attr('transform', function(d) { return translate(x.scale(d.key),0); });
                    };

                    // if bool === true, show unaltered cases, otherwise, don't
                    var show_unaltered_bool = true;     // saves state for toggleUnalteredCases
                    var showUnalteredCases = function(bool) {
                        show_unaltered_bool = bool;     // set the state

                        if (bool) {
                            state.data = data;
                            update(state.data);
                        } else {
                            var altered_data = data.filter(function(d) { return altered.has(d.key); });
                            state.data = altered_data;
                            update(state.data);
                        }
                        horizontal_translate(1);

                        return state.data;
                    };

                    var ANIMATION_DURATION = 750;

                    // params: [bool].  If bool is passed as a parameter,
                    // whitespace is set to the bool, otherwise, flip it from whatever it currently is
                    var toggleWhiteSpace =  function(bool) {
                        state.whitespace = bool === undefined ? !state.whitespace : bool;
                        horizontal_translate(ANIMATION_DURATION, state.whitespace ? 'right' : 'left');
                    };

                    // params:
                    // <by> is either 'genes', 'clinical', or 'alphabetical', 'custom'
                    // indicating how to sort the oncoprint.  Either by gene data first,
                    // clinical data first, or alphabetically.
                    //
                    // [cases] optional for 'genes', 'clinical', 'alphabetical', but REQUIRED for 'custom.
                    // Lists of cases to sort the data by
                    //
                    // returns the sorted data
                    //
                    // throws unsupported sort option if something other than the 3 options
                    // above is given.
                    var sortBy = function(by, cases) {
                        if (by === 'genes') {
//                            state.attrs = params.genes.concat(clinical_attrs);
                            state.attrs = params.genes.slice(0);
                            for(var i = 0; i < clinical_attrs.length; i++)
                            {
                                // delete clinic i from attrs list if the icon is non-sort
                                if($('.oncoprint_Sort_Button')[i].attributes.href.value!=="images/nonSort.svg")
                                {
                                    state.attrs.push(clinical_attrs[i]);
                                }
                            }
                            state.data = MemoSort(state.data, state.attrs);
                        }
                        else if (by === 'clinical') {
                            state.attrs = [];
                           
                            for(var i = 0; i < clinical_attrs.length; i++)
                            {
                                // delete clinic i from attrs list if the icon is non-sort
                                if($('.oncoprint_Sort_Button')[i].attributes.href.value!=="images/nonSort.svg")
                                {
                                    state.attrs.push(clinical_attrs[i]);
                                }
                            }
                            
                            state.attrs = state.attrs.concat(params.genes);
                            state.data = MemoSort(state.data, state.attrs);
                            
                            for(var i = 0; i < clinical_attrs.length; i++)
                            {
                                if($('.oncoprint_Sort_Button')[i].attributes.href.value==="images/decreaseSort.svg")
                                {
                                    //reverse the order of clinic attribute i
                                    for(var j=0; j< state.data.length/2; j++)
                                    {
                                        state.data[j].values[i]=state.data[state.data.length -1 - j].values[i];
                                    }
                                }
                            }
                        }
                        else if (by === 'alphabetical') {
                            state.data = state.data.sort(function(x,y) {
                                return x.key < y.key;
                            });
                        }
                        else if (by === 'custom') {
                            if (cases === undefined) {
                                throw new Error("cannot sort by custom cases set order with a list of cases");
                            }

                            // map of case id -> index in array
                            // just a small optimization so that you don't call indexOf
                            var case2index = cases.reduce(function(c2index, c, index) {
                                c2index[c] = index;
                                return c2index;
                            }, {});

                            state.data = state.data.sort(function(x,y) {
                                return case2index[x.key] - case2index[y.key];
                            });
                        }
                        else {
                            throw new Error("unsupported sort option: ") + JSON.stringify(by);
                        }
                        horizontal_translate(ANIMATION_DURATION);                       
                        return state.data;
                    };

                    // create a legend if user asked for it
                    var attr2rangeValue = utils.attr_data_type2range(params.clinicalData, params.clinical_attrs.length);
                    var attr2rangeFuntion = utils.make_attribute2scale(params.clinical_attrs, params.clinicalData);
                    if (params.legend) {
                        utils.legend(params.legend,utils.gene_data_type2range(params.geneData), dims.label_width, attr2rangeValue,attr2rangeFuntion);
                    }
                    
                    
                    var memoSort = function(attributes, animation) {
                        state.data = MemoSort(state.data, attributes);
                        if (animation) { horizontal_translate(ANIMATION_DURATION); }
                        else { horizontal_translate(); }

                        return state.data;
                    };

                    var randomMemoSort = function() {
                        // randomly shuffle an array
                        var shuffle = function(array) {
                            var m = array.length, t, i;
                            while (m)  {
                                i = Math.floor(Math.random() * m--);
                                t = array[m], array[m] = array[i], array[i] = t;
                            }
                            return array;
                        };

                        state.attrs = shuffle(attributes);
                        state.data = MemoSort(state.data, state.attrs);
                        horizontal_translate(ANIMATION_DURATION);
                        return state.attrs;
                    };

                    var zoom = function(scalar, animation) {
                        // save state
                        old_rect_width = state.rect_width;

                        // change state
                        state.rect_width = scalar * dims.rect_width;
                        state.hor_padding = scalar * dims.hor_padding;

                        // which direction we are zooming in?
                        var direction = old_rect_width - state.rect_width > 0 ? 'left' : 'right';
                        if (animation) {
                            horizontal_translate(ANIMATION_DURATION, direction);
                        } else {
                            horizontal_translate();
                        }
                    };

                    // takes an oncoprint object and returns a serialized string
                    //
                    // *signature:* `undefined -> string`
                    var getPdfInput = function() {
                        var width = dims.width + dims.label_width;
                        var svg = main_svg[0][0];
                        var x = data2xscale(state.data);

                        // helper function
                        // takes a DOM element and does the xml serializer thing
                        var serialize = function(el) {
                            return  (new XMLSerializer()).serializeToString(el);
                        };

                        // helper function
                        // maps a jquery array on the function fun (use the jquery callback signature),
                        // converts to javascript array and join on ""
                        var map_join = function($array, fun) {
                            return $array.map(fun).toArray().join("");
                        };

                        var out = map_join($(svg).children(),
                                function(index, sample_el) {
                                    var sample_id = d3.select(sample_el).data()[0].key;
                                    var transformed = $(sample_el).clone();
                                    transformed = transformed.attr('transform', translate(dims.label_width + x.scale(sample_id), 0));

                                    return serialize(transformed[0]);
                                });
                                
                        var out_svg = map_join($(svg).children(),
                                function(index, sample_el) {
                                    var sample_id = d3.select(sample_el).data()[0].key;
                                    var transformed = $(sample_el).clone();
                                    transformed = transformed.attr('transform', translate(0,dims.vert_space));

                                    return serialize(transformed[0]);
                                });

                        var labels = $('#oncoprint svg#label').children().clone();
                        labels.find("image").remove();
                        labels = map_join(labels, function(index, label) {
                            return serialize(label);
                        });
                        
                        if($('#oncoprint_legend .genetic_legend_table svg')[0]!== undefined)
                        {
                            if($('#oncoprint #oncoprint_legend .genetic_legend_table svg')[0]!== undefined)
                            {
                                var verticalTranslateWidth= parseInt($('#oncoprint #oncoprint_legend .genetic_legend_table svg')[0].attributes.width.value);
                            }
                            else
                            {
                                var verticalTranslateWidth= parseInt($('#oncoprint #oncoprint_table svg')[0].attributes.width.value+$('#oncoprint #oncoprint_table svg')[1].attributes.width.value); 
                            }
                            
                            if($('#oncoprint #oncoprint_legend .genetic_legend_table svg')[0]!== undefined)
                            {
                                var generic_legends = $('#oncoprint #oncoprint_legend .genetic_legend_table #legend').children().clone();
                                generic_legends = map_join(generic_legends, function(index,legend) {
                                    return serialize(legend);
                                });
                                var find1 = '<svg xmlns="http://www.w3.org/2000/svg"';
                                var find2 = '</svg>';
                                var find3 = 'xmlns="http://www.w3.org/1999/xhtml"';
                                var re1 = new RegExp(find1, 'g');
                                var re2 = new RegExp(find2, 'g');
                                var re3 = new RegExp(find3, 'g');
                                generic_legends = generic_legends.replace(re1, '<g').replace(re2, '</g>').replace(re3, '');
                                generic_legends = "<g transform=\"translate(0,"+ (dims.height + 10) + ")\">" + generic_legends + "</g> ";

                                var generic_legends_svg = $('#oncoprint #oncoprint_legend .genetic_legend_table #legend_svg').children().clone();
                                generic_legends_svg = map_join(generic_legends_svg, function(index,legend) {
                                    return serialize(legend);
                                });
                                var find1 = '<g xmlns="http://www.w3.org/2000/svg"';
                                var n = 0;
                                while(generic_legends_svg.indexOf(find1) > -1)
                                {
                                    generic_legends_svg = generic_legends_svg.replace(find1, '<g transform = "translate('+ (144*n) +',0)"');
                                    n++; 
                                }
                                generic_legends_svg = "<g transform=\"translate("+ verticalTranslateWidth +","+ (dims.height + 10) + ")\">" + generic_legends_svg + "</g> ";
                            }
                            else
                            {
                                var generic_legends = $('#oncoprint_legend .genetic_legend_table #legend').children().clone();
                                generic_legends = map_join(generic_legends, function(index,legend) {
                                    return serialize(legend);
                                });
                                var find1 = '<svg xmlns="http://www.w3.org/2000/svg"';
                                var find2 = '</svg>';
                                var find3 = 'xmlns="http://www.w3.org/1999/xhtml"';
                                var re1 = new RegExp(find1, 'g');
                                var re2 = new RegExp(find2, 'g');
                                var re3 = new RegExp(find3, 'g');
                                generic_legends = generic_legends.replace(re1, '<g').replace(re2, '</g>').replace(re3, '');
                                generic_legends = "<g transform=\"translate(0,"+ (dims.height + 10) + ")\">" + generic_legends + "</g> ";

                                var generic_legends_svg = $('#oncoprint_legend .genetic_legend_table #legend_svg').children().clone();
                                generic_legends_svg = map_join(generic_legends_svg, function(index,legend) {
                                    return serialize(legend);
                                });
                                var find1 = '<g xmlns="http://www.w3.org/2000/svg"';
                                var n = 0;
                                while(generic_legends_svg.indexOf(find1) > -1)
                                {
                                    generic_legends_svg = generic_legends_svg.replace(find1, '<g transform = "translate('+ (144*n) +',0)"');
                                    n++; 
                                }
                                generic_legends_svg = "<g transform=\"translate("+ (verticalTranslateWidth+20) +","+ (dims.height + 10) + ")\">" + generic_legends_svg + "</g> ";
                            }

                            var mutation_legends = $('#oncoprint #oncoprint_legend .mutation_legend_table #legend').children().clone();
                            mutation_legends = map_join(mutation_legends, function(index,legend) {
                                return serialize(legend);
                            });
                            var find1 = 'y="23"';
                            var j=0;
                            while(mutation_legends.indexOf(find1) > -1)
                            {
                                mutation_legends = mutation_legends.replace(find1, 'y = "' + (dims.vert_space * j + 23)+'"');
                                j++; 
                            }
                            mutation_legends = "<g transform=\"translate(0,"+ (dims.height + 10 + dims.vert_space) + ")\">" + mutation_legends + "</g> ";

                            var mutation_legends_svg = $('#oncoprint #oncoprint_legend .mutation_legend_table #legend_svg').children().clone();
                            mutation_legends_svg = map_join(mutation_legends_svg, function(index,legend) {
                                return serialize(legend);
                            });
                            var find1 = '<g xmlns="http://www.w3.org/2000/svg" transform="translate(0,0)"';                    
                            var i=0;
                            while(mutation_legends_svg.indexOf(find1) > -1)
                            {
                                mutation_legends_svg = mutation_legends_svg.replace(find1, '<g transform = "translate(0,'+ (dims.vert_space * i) +')"');
    //                            mutation_legends_svg = mutation_legends_svg.replace(find1, '<g transform = "translate(0,'+ (dims.vert_space * i) +')"');
                                i++;
                            }
                            mutation_legends_svg = "<g transform=\"translate("+ verticalTranslateWidth +","+ (dims.height + 10 + dims.vert_space) + ")\">" + mutation_legends_svg + "</g> ";
                        }
                        
                        out += labels;
                        out += generic_legends;
                        out += generic_legends_svg;
                        out += mutation_legends;
                        out += mutation_legends_svg;

                        return "<svg height=\"" + (dims.height + verticalTranslateWidth + dims.height) + "\" width=\"" + width + "\">" + out + "</svg>";
                    };

                    return {
                        remove_oncoprint: remove_oncoprint,
                        memoSort: memoSort,
                        randomMemoSort: randomMemoSort,
                        getData: function() { return state.data; },
                        toggleWhiteSpace: toggleWhiteSpace,
                        zoom: zoom,
                        showUnalteredCases: showUnalteredCases,
                        toggleUnalteredCases: function() {
                            show_unaltered_bool = !show_unaltered_bool;
                            showUnalteredCases(show_unaltered_bool);
                        },
                        sortBy: sortBy,
                        getPdfInput: getPdfInput,
                        getOncoprintData: function() {
                            return data;
                        }
                    };
                })();

                utils.make_mouseover(d3.selectAll('#' + div.id + ' .sample *'),{linkage:true});

                return State;
            };

        });<|MERGE_RESOLUTION|>--- conflicted
+++ resolved
@@ -48,21 +48,6 @@
 
                 data = utils.process_data(data, attributes);
 
-<<<<<<< HEAD
-//                //TODO: tmp solution for re-using data
-                window.PortalGlobals.setGeneData(params.geneData);
-                PortalDataColl.setOncoprintData(data); 
-                var alterInfo = utils.alteration_info(params.geneData);
-                PortalDataColl.setOncoprintStat(alterInfo);
-
-//                //TODO: tmp solution for re-using data
-//                window.PortalGlobals.setGeneData(params.geneData);
-//                PortalDataColl.setOncoprintData(data); 
-//                var alterInfo = utils.alteration_info(params.geneData);
-//                PortalDataColl.setOncoprintStat(alterInfo);
-
-=======
->>>>>>> b9e3ed36
                 // keeps track of the order specified by the user (translates to vertical
                 // order in the visualization)
                 var attr2index = (function() {
