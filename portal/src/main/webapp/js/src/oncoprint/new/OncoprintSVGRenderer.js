--- conflicted
+++ resolved
@@ -294,11 +294,7 @@
 		if (rule_set && rule_set.alteredData) {
 			var data = this.oncoprint.getTrackData(track_id);
 			var num_altered = rule_set.alteredData(data).length;
-<<<<<<< HEAD
-			var percent_altered = Math.ceil(100 * num_altered / data.length);
-=======
 			var percent_altered = Math.round(100 * num_altered / data.length);
->>>>>>> 0c37ad40
 			this.altered_data_percentage[track_id] = percent_altered;
 		}
 	};
