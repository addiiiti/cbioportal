
/*
 * This class is designed to control the logic for Clinial Tab in Study View
 * 
 * @autor Hongxin Zhang
 * 
 */


var StudyViewClinicalTabController = (function(){
    var attr,
        arr,
        attrLength,
        arrLength,
        aaData = [], 
        aoColumns = [],
        aoColumnsLength,
        aaDataLength,
        dataType = [],
        dataTableNumericFilter = [];
    
    function init(_data){
//        initParam(_data);
        
//        StudyViewInitClinicalTab
//                .init(
//                    'clinical_table',
//                    aoColumns,
//                    aaData
//                );

        StudyViewInitClinicalTab.init('clinical_table', 'clinical-data-table-div', _data);
    }
    
    function initContentData() {
        var _arrKeys = Object.keys(arr),
            _arrKeysLength = _arrKeys.length;
        aaData.length = 0;
        for ( var i = 0; i< _arrKeysLength; i++) {
            var _key = _arrKeys[i],
                _value = arr[_key],
                _aoColumnsLength = aoColumns.length;
            
            aaData[_key] = [];
            
            for ( var j = 0; j < _aoColumnsLength; j++) {
                var _valueAo = aoColumns[j],
                    _selectedString,
                    _specialCharLength,
                    _tmpValue ='',
                    _specialChar = ['(',')','/','?','+'];

                if(_valueAo.sTitle === 'CNA'){
                    _tmpValue = _value['COPY_NUMBER_ALTERATIONS'];                
                }else if ( _valueAo.sTitle === 'COMPLETE (ACGH, MRNA, SEQUENCING)'){
                    _tmpValue = _value[_valueAo.sTitle];
                }else if ( _valueAo.sTitle === 'CASE ID'){
<<<<<<< HEAD
                    _tmpValue = "<a href='"
                            +cbio.util.getLinkToSampleView(StudyViewParams.params.studyId,_value['CASE_ID'])
                            + "' target='_blank'><span style='color: #2986e2'>" + 
=======
                    _tmpValue = "<a href='case.do?case_id=" + 
                    _value['CASE_ID'] + "&cancer_study_id=" +
                    StudyViewParams.params.studyId + "' target='_blank'><span style='color: #2986e2'>" + 
>>>>>>> 41f51215
                    _value['CASE_ID'] + "</span></a></strong>";
                }else{
                    _tmpValue = _value[_valueAo.sTitle.replace(/[ ]/g,'_')];
                }
                if(!isNaN(_tmpValue) && (_tmpValue % 1 !== 0)){
                    _tmpValue = cbio.util.toPrecision(Number(_tmpValue),3,0.01);
                }
                
               
                _selectedString = _tmpValue.toString();
                _specialCharLength = _specialChar.length;
                
                if ( _valueAo.sTitle !== 'CASE ID'){
                    for( var z = 0; z < _specialCharLength; z++){
                        if(_selectedString.indexOf(_specialChar[z]) !== -1){
                            var _re = new RegExp("\\" + _specialChar[z], "g");
                            
                            _selectedString = _selectedString.replace(_re, _specialChar[z] + " ");
                        } 
                    }
                }
                
                if(_selectedString === 'NA'){
                    _selectedString = '';
                }
                aaData[_key].push(_selectedString);
            }
        }
        aaDataLength = aaData.length;
    }
    
    //Initialize aoColumns Data
    function initColumnsTitleData() {
        var i;
        
        aoColumns.length = 0;
        
        aoColumns.push({sTitle:"CASE ID",sType:'string'});

        for( i = 0; i < attr.length; i++ ){
            if( attr[i].attr_id !== 'CASE_ID' ){
                var _tmp = {};
                
                if(attr[i].attr_id === 'COPY_NUMBER_ALTERATIONS'){
                    _tmp.sTitle = 'CNA';
                }else{
                    _tmp.sTitle = attr[i].attr_id.replace(/[_]/g,' ');
                }
                
                _tmp.sType = dataType[attr[i].attr_id];
                aoColumns.push(_tmp);
            }
        }
        aoColumnsLength = aoColumns.length;
    }
    
    function initParam(_data) {
        var i;
        
        attr = _data.attr;
        arr = _data.arr;
        
        attrLength = attr.length;
        arrLength = arr.length;
        
        for( i = 0; i < attrLength; i++ ){
            if(attr[i]["datatype"] === "NUMBER"){
                dataType[attr[i]["attr_id"]] = 'allnumeric';
            }else{
                dataType[attr[i]["attr_id"]] = 'string';
            }
            dataTableNumericFilter[i] = '';
        }
        
        initColumnsTitleData();
        initContentData();
    }
    
    return {
        init: init
    };
})();<|MERGE_RESOLUTION|>--- conflicted
+++ resolved
@@ -55,15 +55,9 @@
                 }else if ( _valueAo.sTitle === 'COMPLETE (ACGH, MRNA, SEQUENCING)'){
                     _tmpValue = _value[_valueAo.sTitle];
                 }else if ( _valueAo.sTitle === 'CASE ID'){
-<<<<<<< HEAD
-                    _tmpValue = "<a href='"
-                            +cbio.util.getLinkToSampleView(StudyViewParams.params.studyId,_value['CASE_ID'])
-                            + "' target='_blank'><span style='color: #2986e2'>" + 
-=======
                     _tmpValue = "<a href='case.do?case_id=" + 
                     _value['CASE_ID'] + "&cancer_study_id=" +
                     StudyViewParams.params.studyId + "' target='_blank'><span style='color: #2986e2'>" + 
->>>>>>> 41f51215
                     _value['CASE_ID'] + "</span></a></strong>";
                 }else{
                     _tmpValue = _value[_valueAo.sTitle.replace(/[ ]/g,'_')];
