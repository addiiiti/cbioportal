/*
 * DataTable component.
 * 
 * @param _data -- TWO PROPERTIES
 *                 attr: data attributes, each attribute is an object which
 *                       include attr_id, datatype, description and dispaly_name
 *                 arr: data contents, each object of this array stand for one
 *                      case. Each case should include all attributes as key and
 *                      their relative value. If attribute of this case doesn't
 *                      exist, the NA value will still give to this attribute.
 *                  
 * @interface: getDataTable -- return DataTable Object.
 * @interface: updateTable -- giving filteredResultList, the dateTable will be
 *                            refreshed.
 * @interface: rowClickCallback -- pass a function to dataTable. It will be
 *                                 called when one row is clicked.
 * @interface: rowShiftClickCallback -- pass a function to dataTable. It will be
 *                                      called when one row is clicked and
 *                                      ShiftKeys is pressed at same time.
 * @interface: resizeTable: will be used when width of dataTable changed.
 *     
 * @note: The 'string' sorting function of datatable has been rewrited in
 *        FnGetColumnData.js                                     
 *                                                                                                           
 * @authur: Hongxin Zhang
 * @date: Mar. 2014
 * 
 */
        
var DataTable = function() {
    
    var attr,
        arr,
        attrLength,
        arrLength,
        aoColumnsLength,
        aaDataLength,
        dataTable,
        tableId,
        dataType = [],
        dataTableNumericFilter = [],
        disableFiltId = [0],
        aoColumns = [], //DataTable Title Data
        aaData = [], //DataTable Content Data
        columnIndexMappingColumnId = [],
        noLeftColumnFlag = true,
        displayMapName = {};
    
    var rowClickCallback,
        rowShiftClickCallback;
    
    function initParam(_tableId, _data) {
        var i;
        
        tableId = _tableId;
        
        attr = _data.attr;
        arr = _data.arr;
        
        attrLength = attr.length;
        arrLength = arr.length;
        
        for( i = 0; i < attrLength; i++ ){
            if(attr[i]["datatype"] === "NUMBER"){
                dataType[attr[i]["attr_id"]] = 'allnumeric';
            }else{
                dataType[attr[i]["attr_id"]] = 'string';
            }
            dataTableNumericFilter[i] = '';
        }
        
        initColumnsTitleData();
        initContentData();
    }
    
    //Initialize aoColumns Data
    function initColumnsTitleData() {
        var i;
        
        aoColumns.length = 0;
        
        aoColumns.push({sTitle:"CASE ID",sType:'string',sClass:'nowrap'});
        displayMapName['CASE ID'] = 'CASE_ID';
        for( i = 0; i < attr.length; i++ ){
            if( attr[i].attr_id !== 'CASE_ID' ){
                var _tmp = {};
                
                if(attr[i].attr_id === 'COPY_NUMBER_ALTERATIONS'){
                    _tmp.sTitle = 'CNA';
                }else{
                    _tmp.sTitle = attr[i].display_name;
                }
                displayMapName[_tmp.sTitle] = attr[i].attr_id;
                _tmp.sType = dataType[attr[i].attr_id];
                aoColumns.push(_tmp);
            }
        }
        
        aoColumnsLength = aoColumns.length;
    }
    
    //Initialize aaData Data
    function initContentData() {
        var _arrKeys = Object.keys(arr),
            _arrKeysLength = _arrKeys.length;
        aaData.length = 0;
        for ( var i = 0; i< _arrKeysLength; i++) {
            var _key = _arrKeys[i],
                _value = arr[_key],
                _aoColumnsLength = aoColumns.length;
            
            aaData[_key] = [];
            
            for ( var j = 0; j < _aoColumnsLength; j++) {
                var _valueAo = aoColumns[j],
                    _selectedString,
                    _specialCharLength,
                    _tmpValue ='',
                    _specialChar = ['(',')','/','?','+'];

                if(_valueAo.sTitle === 'CNA'){
                    _tmpValue = _value['COPY_NUMBER_ALTERATIONS'];                
                }else if ( _valueAo.sTitle === 'COMPLETE (ACGH, MRNA, SEQUENCING)'){
                    _tmpValue = _value[_valueAo.sTitle];
                }else if ( _valueAo.sTitle === 'CASE ID'){
                    _tmpValue = "<a href='"
                            + cbio.util.getLinkToSampleView(StudyViewParams.params.studyId, _value['CASE_ID'])
                            + "' target='_blank'><span style='color: #2986e2'>" + 
                    _value['CASE_ID'] + "</span></a></strong>";
<<<<<<< HEAD
                }else if ( _valueAo.sTitle === 'PATIENT ID' && _value['PATIENT_ID'] !== 'NA'){
                    _tmpValue = "<a href='"
                            + cbio.util.getLinkToPatientView(StudyViewParams.params.studyId, _value['PATIENT_ID'])
                            + "' target='_blank'><span style='color: #2986e2'>" + 
=======
                }else if ( _valueAo.sTitle === 'Patient Identifier' && _value['PATIENT_ID'] !== 'NA'){
                    _tmpValue = "<a href='case.do?cancer_study_id=" +
                    StudyViewParams.params.studyId + "&patient_id="+
                    _value['PATIENT_ID'] +
                    "' target='_blank'><span style='color: #2986e2'>" + 
>>>>>>> fe3278b8
                    _value['PATIENT_ID'] + "</span></a></strong>";
                }else{
                    _tmpValue = _value[displayMapName[_valueAo.sTitle]];
                }
                if(!isNaN(_tmpValue) && (_tmpValue % 1 !== 0)){
                    _tmpValue = cbio.util.toPrecision(Number(_tmpValue),3,0.01);
                }
                
                
                _selectedString = _tmpValue.toString();
                _specialCharLength = _specialChar.length;
                
                if ( _valueAo.sTitle !== 'CASE ID' && _valueAo.sTitle !== 'Patient Identifier'){
                    for( var z = 0; z < _specialCharLength; z++){
                        if(_selectedString.indexOf(_specialChar[z]) !== -1){
                            var _re = new RegExp("\\" + _specialChar[z], "g");
                            
                            _selectedString = _selectedString.replace(_re, _specialChar[z] + " ");
                        } 
                    }
                }
                
                if(_selectedString === 'NA'){
                    _selectedString = '';
                }
                aaData[_key].push(_selectedString);
            }
        }
        aaDataLength = aaData.length;
    }
    
    //Initialize the basic dataTable component by using jquery.dataTables.min.js
    function initDataTable() {
        dataTable = $('#' + tableId).dataTable({
            "sScrollX": "1200px",
            "sScrollY": "500px",
            "bPaginate": false,
            "bScrollCollapse": true,
            "aoColumns": aoColumns,
            "aaData": aaData,
            "sDom": '<"dataTableTop"Ci<"dataTableReset">f>rt',
            "oLanguage": {
                "sInfo": "&nbsp;&nbsp;Showing _TOTAL_ samples&nbsp;",
                "sInfoFiltered": "(filtered from _MAX_ samples)",
            },
            "fnDrawCallback": function(oSettings){
                //Only used when select or unselect showed columns
                if($(".ColVis_collection.TableTools_collection").css('display') === 'block'){
                    var _currentIndex= 0;
                    
                    columnIndexMappingColumnId = {};
                    //Recalculate the column and Id mapping
                    $.each(dataTable.fnSettings().aoColumns, function(c){
                        if(dataTable.fnSettings().aoColumns[c].bVisible === true){
                            columnIndexMappingColumnId[_currentIndex] = c;
                            _currentIndex++;
                        }
                    });
                    $("#clinical_table_filter label input").val("");
                    $.fn.dataTableExt.afnFiltering = [];
                    disableFiltId = [0];     
                    refreshSelectionInDataTable();
                    resizeLeftColumn();    
                    $(".dataTableReset span").css('display','none');
                }
            }
        }).fnSetFilteringDelay();
    }
    
    //Add th tags based on number of attributes
    function initDataTableTfoot() {
        for( var i = 0; i < aoColumnsLength; i++ ){
            $("#" + tableId+" tfoot tr").append("<th></th>");
            columnIndexMappingColumnId[i] = i;
        }
    }
    
    //Add all HTML events by using JQUERY
    function addEvents() {
        
        $(".ColVis_MasterButton").click(function() {
            $('.ColVis_collection.TableTools_collection')
                .find('button')
                .first()
                .prop('disabled',true);
        
            $('.ColVis_collection.TableTools_collection')
                .find('button')
                .first()
                .find('input')
                .prop('disabled',true);
         
        });
        
        $(".dataTableReset")
            .append("<a><span class='hidden' title='Reset Chart'>RESET</span></a>");
    
        $("#clinical-data-table-div .dataTableReset span").click(function(){
            $(this).css({'cursor': 'wait'});
            $("#clinical_table_filter label input").val("");
            $.fn.dataTableExt.afnFiltering = [];
            updateTable([]);          
            refreshSelectionInDataTable();
            dataTable.fnAdjustColumnSizing();
            resizeLeftColumn();
            showDataTableReset();
            $(this).css({'cursor': 'default'});
        });
        
        var inputDelay = (function(){
            var timer = 0;
            return function(callback, ms){
              clearTimeout (timer);
              timer = setTimeout(callback, ms);
            };
        })();
        
        $("#clinical_table_filter label input").keyup(function() {
            inputDelay(function(){
                showDataTableReset(dataTable);
                refreshSelectionInDataTable();
                resizeLeftColumn();
            }, 500 );
        });
        
        if ($('#study-tab-clinical-a').hasClass('selected')) {
            dataTable.fnAdjustColumnSizing();
            $('#study-tab-clinical-a').addClass("tab-clicked")
        }
        
        $('#study-tab-clinical-a').click(function(){
            if (!$(this).hasClass("tab-clicked")) {
                if($("#" + tableId).width() > 1200) {
                    noLeftColumnFlag = false;
                    new FixedColumns(dataTable);
                    $(".DTFC_LeftBodyLiner").css("overflow-y","hidden");
                    //$(".dataTables_scroll").css("overflow-x","scroll");
                    $(".DTFC_LeftHeadWrapper").css("background-color","white");
                    $(".DTFC_LeftFootWrapper").css('background-color','white');

                    //After resizing left column, the width of DTFC_LeftWrapper is different
                    //with width DTFC_LeftBodyLiner, need to rewrite the width of
                    //DTFC_LeftBodyLiner width
                    var _widthLeftWrapper = $('.DTFC_LeftWrapper').width();
                    $('.DTFC_LeftBodyLiner').css('width', _widthLeftWrapper+4);
                }
                //dataTable.fnFilter('', 0);
                showDataTableReset();
                refreshSelectionInDataTable();
                dataTable.fnAdjustColumnSizing();
                if(!noLeftColumnFlag) {
                    resizeLeftColumn();
                }
                $(this).addClass("tab-clicked");
            }
        });
        
        //Set mouse down timeout to seperate click and mousedown and hold
//        var _timeOut = 0;
//        $("#" + tableId+" tbody").mousedown(function(event){
//            var _d = new Date();
//            _timeOut= _d.getTime();
//            //Tried couple times, only prevent default function in here works.
//            //The shiftKey click function should be originally combined with
//            //mousedown function.
//            if(event.shiftKey){
//                event.preventDefault();
//            }
//        }).bind('mouseup', function(event) {
//            var _d = new Date();
//            _timeOut= _d.getTime()-_timeOut;
//            
//            if(_timeOut < 500){
//                mouseDownFunc(event);
//            }
//        });;
        
//        function mouseDownFunc(event) {
//            var _selectedRowCaseId = [],
//                _deSelect = false;
//        
//            if(event.shiftKey){
//                event.preventDefault();
//
//                if($(event.target.parentNode).hasClass('row_selected')){
//                    $(event.target.parentNode).removeClass('row_selected');
//                    if($(event.target.parentNode).hasClass('odd')){
//                       $(event.target.parentNode).css('background-color','#E2E4FF'); 
//                    }else{
//                        $(event.target.parentNode).css('background-color','white');
//                    }
//                }else{
//                    $(event.target.parentNode).addClass('row_selected');
//                    $(event.target.parentNode).css('background-color','lightgray');
//                }
//                
//                _selectedRowCaseId = getRowSelectedCases();
//                rowShiftClickCallback(_selectedRowCaseId);
//                
//            }else{
//                if($(event.target.parentNode).hasClass('row_selected')){
//                    $(event.target.parentNode).removeClass('row_selected');
//                    if($(event.target.parentNode).hasClass('odd')){
//                       $(event.target.parentNode).css('background-color','#E2E4FF'); 
//                    }else{
//                        $(event.target.parentNode).css('background-color','white');
//                    }
//                    _deSelect = true;
//                }else{
//                    $(dataTable.fnSettings().aoData).each(function (){
//                        if($(this.nTr).hasClass('row_selected')){
//                            $(this.nTr).removeClass('row_selected');
//                            if($(this.nTr).hasClass('odd')){
//                               $(this.nTr).css('background-color','#E2E4FF'); 
//                            }else{
//                                $(this.nTr).css('background-color','white');
//                            }
//                        }
//                    });
//
//                    $(event.target.parentNode).addClass('row_selected');
//                    $(event.target.parentNode).css('background-color','lightgray');
//                }
//                
//                _selectedRowCaseId = getRowSelectedCases();
//                rowClickCallback(_deSelect, _selectedRowCaseId);
//            }
//        }
    
    }
    
    function getRowSelectedCases() {
        var _selectedRowCaseIds = [],
            _returnValue = fnGetSelected(),
            _returnValueLength = _returnValue.length;
        
        for( var i = 0; i < _returnValueLength; i++ ){
            _selectedRowCaseIds.push($(_returnValue[i]).find('td').first().text());
        }
        
        return _selectedRowCaseIds;
    }
    
    function updateTable(_exceptionColumns){
        var _oSettings = dataTable.fnSettings();
        
        for(var iCol = 0; iCol < _oSettings.aoPreSearchCols.length; iCol++) {
            if(_exceptionColumns.indexOf(iCol) === -1){
                _oSettings.aoPreSearchCols[ iCol ].sSearch = '';
            }
        }
        _oSettings.oPreviousSearch.sSearch = '';
        dataTable.fnDraw();
    }
    
    //Return the selected nodes
    function fnGetSelected(){
        var i,
            _aReturn = [],
            _aTrs = dataTable.fnGetNodes();

        for ( i = 0; i < _aTrs.length; i++ ){
                if ( $(_aTrs[i]).hasClass('row_selected') ){
                        _aReturn.push( _aTrs[i] );
                }
        }
        return _aReturn;
    }
    
    //Create Regular Selector or Numeric Selector based on data type.
    function fnCreateSelect( aData, index, _this ){
        var _isNumericArray = true,
            _hasNullValue = false,
            _numOfKeys = aData.length,
            _width = $(_this).width() - 4;
    
        for(var i=0;i<aData.length;i++){
            if(isNaN(aData[i])){
                if(aData[i] !== 'NA'){
                    _isNumericArray = false;
                    break;
                }else{
                    _hasNullValue = true;
                }
            }
        }
        
        if(_isNumericArray && _hasNullValue){
            var _index = aData.indexOf("NA");
            if (_index > -1) {
                aData.splice(_index, 1);
            }
        }
        
        if(_isNumericArray){            
            aData.sort(function(a,b) {
                return Number(a) - Number(b);
            });
        }else{
            aData.sort();
        }
        
        if(!_isNumericArray || aData.length === 0 || (_isNumericArray && _numOfKeys < 10)){
            var r='<select style="width: '+_width+'px"><option value=""></option>', i, iLen=aData.length;
            if(iLen === 0){
                return "";
            }else{
                for ( i=0 ; i<iLen ; i++ )
                {
                    r += '<option value="'+aData[i]+'">'+aData[i]+'</option>';
                }
                return r+'</select>';
            }
        }else{
            var _min = aData[0],
                _max = aData[aData.length-1],
                _x1 = 15,
                _x2 = 65,
                _textH = 30,
                _resetH = 32,
                _triangelTop = 34,
                _lineH = 33,
                _triangelBottom = _triangelTop + 8,
                _fontSize = '8px';
            
            var _leftTriangelCoordinates = (_x1-5) + ","+_triangelBottom+ " "+ (_x1+5)+","+_triangelBottom+ " "+_x1+","+_triangelTop,
                _rightTriangelCoordinates = (_x2-5) + ","+_triangelBottom+ " "+ (_x2+5)+","+_triangelBottom+ " "+_x2+","+_triangelTop,
                _leftText = "x='"+_x1+"' y='"+_textH+"'",
                _rightText = "x='"+_x2+"' y='"+_textH+"'",
                _resetText = "x='"+(_x2+15)+"' y='"+_resetH+"'";
           
            var _svgLine = "<svg width='110' height='50' start='"+ _min +"' end='"+ _max +"'>" + 
                    "<g><line x1='"+ _x1 +"' y1='"+_lineH+"' x2='"+ _x2 +"' y2='"+_lineH+"' style='stroke:black;stroke-width:2' /></g>"+
                    "<g id='dataTable-"+ index +"-right' class='clickable right'><polygon points='"+_rightTriangelCoordinates+"' style='fill:grey'></polygon>"+
                    "<text "+_rightText+" fill='black' transform='rotate(-30 "+_x2+" "+_textH+")' style='font-size:"+ _fontSize +"'>"+ _max +"</text></g>" +
                    "<g id='dataTable-"+ index +"-left' class='clickable left'><polygon points='"+_leftTriangelCoordinates+"' style='fill:grey'></polygon>"+
                    "<text "+_leftText+" fill='black' transform='rotate(-30 "+_x1+" "+_textH+")' style='font-size:"+ _fontSize +"'>"+ _min +"</text></g>" + 
                    "<text "+ _resetText +" id='dataTable-"+ index +"-reset' class='clickable hidden'  fill='black' style='font-size:"+ _fontSize +"'>RESET</text>" + 
                    "</svg>";

            return _svgLine;
        }
    }
    
    //This function will be called when the dataTable has been resized
    function resizeLeftColumn(){
        if(!noLeftColumnFlag) {
            var _heightBody = $(".dataTables_scrollBody").height(),
                _heightTable = $('.dataTables_scroll').height(),
                _widthBody = $("#" + tableId + " tbody>tr:nth-child(1)>td:nth-child(1)").width();
            
            _widthBody = _widthBody + 22;
            if($("#" + tableId).width() > 1200) {
                $(".DTFC_LeftBodyLiner").height(_heightBody - 15);
                $(".DTFC_LeftBodyWrapper").height(_heightBody - 15); 
                $(".DTFC_LeftWrapper").width(_widthBody);
                $(".DTFC_LeftBodyLiner").width(_widthBody);
                $(".DTFC_LeftBodyLiner").css('background-color','white');
            }

            //When selecting or unselecting columns in table of summary tab,
            //the column width will be stretched, the columns width will be changed
            //automatically, but the width of left column needs to be changed by
            //using following two statements.
            $(".DTFC_ScrollWrapper").height(_heightTable);
        }
    }
    
    function showDataTableReset( ){
        var _showedColumnNumber = dataTable.fnSettings().fnRecordsDisplay(),
            _totalColumnNumber = dataTable.fnSettings().fnRecordsTotal();
        
        if(_showedColumnNumber !== _totalColumnNumber){
            $(".dataTableReset span").css('display','block');
            $(".ColVis.TableTools").css('display','none');
        }else{
            $(".dataTableReset span").css('display','none');
            $(".ColVis.TableTools").css('display','block');
            disableFiltId = [0];
            refreshSelectionInDataTable();
        }
    }
    
    function updateDataTableNumericFilter(){
        var i,
            _dataTableNumericFilterLength = dataTableNumericFilter.length;
        
        $.fn.dataTableExt.afnFiltering = [];
        for( i = 0; i < _dataTableNumericFilterLength; i++ ){
            if(dataTableNumericFilter[i] !== ''){
                $.fn.dataTableExt.afnFiltering.push(dataTableNumericFilter[i]);
            }
        }
        dataTable.fnDraw();
    }
    
    function selectorDragMove() {
        var _start = Number($(this).parent().attr('start')),
            _end = Number($(this).parent().attr('end')),
            _xMoved = d3.event.x - 5,
            _lineLength = Number($(this).parent().find('line').attr('x2')) - Number($(this).parent().find('line').attr('x1'));

        if(_start > _end){
            var _tmp = _end;

            _end = _start;
            _start = _tmp;
        }

        if(_xMoved >= 0 && _xMoved <= _lineLength){
            var _text = (_end-_start) * _xMoved / _lineLength + _start;

            _text = cbio.util.toPrecision(Number(_text),3,0.1);

            if($(this).attr('id').toString().indexOf('left') !== -1){
                d3.select(this)
                    .attr("transform", "translate(" +_xMoved +",0)");
            }else{
                _xMoved -= _lineLength;
                d3.select(this)
                    .attr("transform", "translate(" +_xMoved +",0)");
            }
            $(this).find('text').text(_text);
        }
    }
    
    function selectorDragEnd() {
        var _min = Number($(this).parent().find('g.left').find('text').text()),
            _max = Number($(this).parent().find('g.right').find('text').text()),
            _id = $(this).attr('id').split('-'),
            _i = Number(_id[1]);

        if(_min > _max){
            var _tmp = _max;

            _max = _min;
            _min = _tmp;
        }

        dataTableNumericFilter[columnIndexMappingColumnId[_i]] = function( oSettings, aData, iDataIndex ) {
            var _iMin = _min,
                _iMax = _max,
                _iCurrent = aData[columnIndexMappingColumnId[_i]];

            if ( _iMin === "" && _iMax === "" ){
                    return true;
            }else if ( _iMin === "" && _iCurrent <= _iMax ){
                    return true;
            }else if ( _iMin <= _iCurrent && "" === _iMax ){
                    return true;
            }else if ( _iMin <= _iCurrent && _iCurrent <= _iMax ){
                    return true;
            }

            return false;
        };

        updateDataTableNumericFilter();
        dataTable.fnSort([ [columnIndexMappingColumnId[_i],'asc']]);
        disableFiltId.push(_i);
        showDataTableReset();
        $("#dataTable-" + _i + "-reset").css('display','block');
        refreshSelectionInDataTable();
        dataTable.fnAdjustColumnSizing();
        resizeLeftColumn();  
    }
    
    function refreshSelectionInDataTable(){
        $(".dataTables_scrollFoot tfoot th").each( function ( i ) {
            
            if(disableFiltId.indexOf(i) === -1){               
                $(this).css('z-index','1500');
                this.innerHTML = fnCreateSelect( dataTable.fnGetColumnData(columnIndexMappingColumnId[i]), i, this);
                
                var _drag = d3.behavior.drag()
                        .on("drag", selectorDragMove)
                        .on("dragend",selectorDragEnd);
                
                d3.select("#dataTable-" + i + "-left")
                                .call(_drag);
                d3.select("#dataTable-" + i + "-right")
                                .call(_drag);
                        
                $("#dataTable-" + i + "-reset").unbind('click');
                $("#dataTable-" + i + "-reset").click(function(){
                    dataTableNumericFilter[columnIndexMappingColumnId[i]] = '';
                    updateDataTableNumericFilter();
                    disableFiltId.splice(disableFiltId.indexOf(i),1);
                    showDataTableReset();
                    $("#dataTable-" + i + "-reset").css('display','none');
                    refreshSelectionInDataTable();
                    dataTable.fnAdjustColumnSizing();
                    resizeLeftColumn();  
                });
                
                $('select', this).change( function () {
                    if($(this).val() === ''){
                        dataTable.fnFilter($(this).val(), columnIndexMappingColumnId[i]);
                        disableFiltId.splice(disableFiltId.indexOf(i),1);
                    }else{
                        //Need to process special charector which can no be
                        //treated as special charector in regular expression.
                        var j,
                            _selectedString = $(this).val().toString(),
                            _specialChar = ['(',')','/','?','+'],
                            _specialCharLength = _specialChar.length;
                        for( j = 0; j < _specialCharLength; j++){
                            if(_selectedString.indexOf(_specialChar[j]) !== -1){
                                var re = new RegExp("\\" + _specialChar[j],"g");
                                _selectedString = _selectedString.replace(re ,"\\"+ _specialChar[j]);
                            } 
                        }
                        dataTable.fnFilter("^"+_selectedString+"$", columnIndexMappingColumnId[i], true);
                        disableFiltId.push(i);
                    }
                    
                    showDataTableReset();
                    refreshSelectionInDataTable();
                    dataTable.fnAdjustColumnSizing();
                    resizeLeftColumn();
                });
            }
        });
    }
    
    function deleteChartResetDataTable(_filteredResult) {
        var _filterArray = [];

        for(var i=0 ; i<_filteredResult.length ; i++){
            _filterArray.push(_filteredResult[i].CASE_ID);
        }

        $.fn.dataTableExt.afnFiltering = [function( oSettings, aData, iDataIndex ) {
            var _data = aData[0],
                _dataContent = $(_data).text();
                
            if ( _filterArray.indexOf(_dataContent) !== -1){
                return true;
            }
            return false;
        }];
        dataTable.fnDraw();
    }
    
    //Will be used after initializing datatable. This function is called from
    //StudyViewSummaryTabController
    function resizeTable(){
        //Before resize data table, the window should be showed first
//        $('#dc-plots-loading-wait').hide();
//        $('#study-view-main').show();
         
        refreshSelectionInDataTable();
        
        //Resize column size first, then add left column
//        dataTable.fnAdjustColumnSizing();
//        console.log($("#" + tableId).width());
//        if($("#" + tableId).width() > 1200) {
            new FixedColumns(dataTable);

            //Have to add in there
            $(".DTFC_LeftBodyLiner").css("overflow-y","hidden");
            //$(".dataTables_scroll").css("overflow-x","scroll");
            $(".DTFC_LeftHeadWrapper").css("background-color","white");
            $(".DTFC_LeftFootWrapper").css('background-color','white');

            //After resizing left column, the width of DTFC_LeftWrapper is different
            //with width DTFC_LeftBodyLiner, need to rewrite the width of
            //DTFC_LeftBodyLiner width
            var _widthLeftWrapper = $('.DTFC_LeftWrapper').width();
            $('.DTFC_LeftBodyLiner').css('width', _widthLeftWrapper+4);//Column has table spacing
//        }else {
//            $('#clinical-data-table-div .dataTables_scrollBody').css('overflow-x', 'hidden');
//        }
        dataTable.fnAdjustColumnSizing();
//        resizeLeftColumn();
    }
    
    return {
        init: function(_tableId, _data) {
            initParam(_tableId, _data);
            initDataTableTfoot();
            initDataTable();
            //resizeTable();
            addEvents();
        },
        
        getDataTable: function() {
            return dataTable;
        },
        
        updateTable: function(_filteredResult) {
            if( $("#clinical_table_filter label input").val() !== ''){
                dataTable.fnFilter('');
            }
            deleteChartResetDataTable(_filteredResult);
             refreshSelectionInDataTable();
            dataTable.fnAdjustColumnSizing();
            $("#clinical_table_filter label input").val("");
            showDataTableReset();
            resizeLeftColumn();
        },
        
        rowClickCallback: function(_callback) {
            rowClickCallback = _callback;
        },
        
        rowShiftClickCallback: function(_callback) {
            rowShiftClickCallback = _callback;
        },
        
        resizeTable: resizeTable,
        getTableHeader: function() { return aoColumns;},
        getTableContent: function() { return aaData;}
    };
};<|MERGE_RESOLUTION|>--- conflicted
+++ resolved
@@ -127,19 +127,10 @@
                             + cbio.util.getLinkToSampleView(StudyViewParams.params.studyId, _value['CASE_ID'])
                             + "' target='_blank'><span style='color: #2986e2'>" + 
                     _value['CASE_ID'] + "</span></a></strong>";
-<<<<<<< HEAD
-                }else if ( _valueAo.sTitle === 'PATIENT ID' && _value['PATIENT_ID'] !== 'NA'){
+                }else if ( _valueAo.sTitle === 'Patient Identifier' && _value['PATIENT_ID'] !== 'NA'){
                     _tmpValue = "<a href='"
                             + cbio.util.getLinkToPatientView(StudyViewParams.params.studyId, _value['PATIENT_ID'])
-                            + "' target='_blank'><span style='color: #2986e2'>" + 
-=======
-                }else if ( _valueAo.sTitle === 'Patient Identifier' && _value['PATIENT_ID'] !== 'NA'){
-                    _tmpValue = "<a href='case.do?cancer_study_id=" +
-                    StudyViewParams.params.studyId + "&patient_id="+
-                    _value['PATIENT_ID'] +
-                    "' target='_blank'><span style='color: #2986e2'>" + 
->>>>>>> fe3278b8
-                    _value['PATIENT_ID'] + "</span></a></strong>";
+                            + "' target='_blank'><span style='color: #2986e2'>" + _value['PATIENT_ID'] + "</span></a></strong>";
                 }else{
                     _tmpValue = _value[displayMapName[_valueAo.sTitle]];
                 }
