
var LoadingJS = (function(){
    //Tmp include public libraries in here, will change JSarray to empty array
    //before merge study view to default branch
    var JSPublic = [
                    'dc',
                    'crossfilter',
                    'dataTables.fixedColumns',
                    'util/StudyViewBoilerplate',
                    'd3.layout.cloud'];
    
    //As input for RequireJS
    var JSarray = [];
    
    //Callback Function which is used to run after loadding all JS files
    var callbackFunc = "";
    
    //Put all self created js files into array
    function ConstructJSarray() {
        var _key;
        
        var _folder = {
                component: [
<<<<<<< HEAD
                            'ScatterPlots',
                            'PieChart', 
                            'BarChart', 
                            'DataTable',
                            'AddCharts',
                            'survival_curve'],
=======
                    'ScatterPlots',
                    'PieChart', 
                    'BarChart', 
                    'DataTable',
                    'AddCharts'
                ],
>>>>>>> 75bf1063
                data: ['StudyViewProxy'],
                util: [
                    'DcRedrawAllDataTable', 
                    'FnGetColumnData',
                    'FnColumnFilter',
                    'FnSetFilteringDelay',
                    'StudyViewOverallFunctions'
                ],
                view: [
<<<<<<< HEAD
                        'StudyViewInitCharts', 
                        'StudyViewInitDataTable',
                        'StudyViewInitMiddleComponents',
                        'StudyViewInitTopComponents',
                        'StudyViewInitScatterPlot',
                        'StudyViewInitIntroJS',
                        'StudyViewInitSurvivalPlot'],
                controller: ['StudyViewControl']
=======
                    'StudyViewInitCharts', 
                    'StudyViewInitDataTable',
                    'StudyViewInitMiddleComponents',
                    'StudyViewInitTopComponents',
                    'StudyViewInitScatterPlot',
                    'StudyViewInitIntroJS',
                    'StudyViewInitWordCloud',
                    'StudyViewWindowEvents',
                    'StudyViewInitMutationsTab',
                    'StudyViewInitCNATab',
                    'StudyViewInitClinicalTab'
                ],
                controller: [
                    'StudyViewMainController',
                    'StudyViewSummaryTabController',
                    'StudyViewMutationsTabController',
                    'StudyViewCNATabController',
                    'StudyViewClinicalTabController'
                ]
>>>>>>> 75bf1063
            };
            
        for(_key in _folder){
            var _currentLength = _folder[_key].length;
            
            for(var j = 0; j < _currentLength; j++){
                var _file = _key + "/" + _folder[_key][j];
                JSarray.push(_file);
            }
        }    
    }
    
    function main(){
        ConstructJSarray();

        //After loding JS files, run Study View Controller
        require(JSPublic,function(){
             require(JSarray, function(){
                 if(callbackFunc !== ''){
                     callbackFunc();
                 }else{
                     console.log('%c Error: No Callback Function Initialized.', 
                                    "color:red");
                 }
            });
        });
    }
    
    return {
        init: function(_callbackFunc){
            callbackFunc = _callbackFunc;
            main();
        }
    };
})();<|MERGE_RESOLUTION|>--- conflicted
+++ resolved
@@ -21,21 +21,12 @@
         
         var _folder = {
                 component: [
-<<<<<<< HEAD
-                            'ScatterPlots',
-                            'PieChart', 
-                            'BarChart', 
-                            'DataTable',
-                            'AddCharts',
-                            'survival_curve'],
-=======
                     'ScatterPlots',
                     'PieChart', 
                     'BarChart', 
                     'DataTable',
                     'AddCharts'
                 ],
->>>>>>> 75bf1063
                 data: ['StudyViewProxy'],
                 util: [
                     'DcRedrawAllDataTable', 
@@ -45,16 +36,6 @@
                     'StudyViewOverallFunctions'
                 ],
                 view: [
-<<<<<<< HEAD
-                        'StudyViewInitCharts', 
-                        'StudyViewInitDataTable',
-                        'StudyViewInitMiddleComponents',
-                        'StudyViewInitTopComponents',
-                        'StudyViewInitScatterPlot',
-                        'StudyViewInitIntroJS',
-                        'StudyViewInitSurvivalPlot'],
-                controller: ['StudyViewControl']
-=======
                     'StudyViewInitCharts', 
                     'StudyViewInitDataTable',
                     'StudyViewInitMiddleComponents',
@@ -74,7 +55,6 @@
                     'StudyViewCNATabController',
                     'StudyViewClinicalTabController'
                 ]
->>>>>>> 75bf1063
             };
             
         for(_key in _folder){
