--- conflicted
+++ resolved
@@ -226,31 +226,19 @@
                 countEventCombinations();
                 calc();
 
-<<<<<<< HEAD
                 function detectInstance() {
                     if (dataArr.length !== 0) {
                         abortTimer();
                     }
                 }
-=======
->>>>>>> 81cbeb47
                 function abortTimer() {
                     clearInterval(tid);
                     buildStat();
                     MutexView.init();
                 }
-<<<<<<< HEAD
 								
-								var tid = setInterval(detectInstance, 600);
-
-=======
-                function detectInstance() {
-                    if (dataArr.length !== 0) {
-                        abortTimer();
-                    }
-                }
-                var tid = setInterval(detectInstance, 600);
->>>>>>> 81cbeb47
+		var tid = setInterval(detectInstance, 600);
+
             } else {
                 $("#mutex").empty();
                 $("#mutex").append("Calculation could not be performed.");
