--- conflicted
+++ resolved
@@ -50,12 +50,8 @@
 			// note that gene list is not set as a servlet param, it is passed a constructor parameter
 			var servletParams = {};
 
-<<<<<<< HEAD
-			servletParams.geneticProfiles = window.QuerySession.getCancerStudyIds()[0] + "_mutations";
-=======
 			//servletParams.geneticProfiles = PortalGlobals.getGeneticProfiles();
 			servletParams.geneticProfiles = window.QuerySession.getMutationProfileId();
->>>>>>> 06ccb76f
 
 			var caseSetId = window.QuerySession.getCaseSetId();
 			var caseIdsKey = window.QuerySession.getCaseIdsKey();
