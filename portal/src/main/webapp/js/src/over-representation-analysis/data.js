--- conflicted
+++ resolved
@@ -38,36 +38,6 @@
     function convert_data(_input, _profile_type) {
         
         var table_arr = [];
-<<<<<<< HEAD
-        
-        $.each(_input, function(_index, _obj) {
-            
-            var _unit = [];
-            
-            if (_profile_type === orAnalysis.profile_type.copy_num) {
-
-                _unit[orAnalysis.col_index.copy_num.gene] = "<input type='checkbox' class='" + table_id + orAnalysis.postfix.datatable_gene_checkbox_class + "' value='" + _obj["Gene"] + "'>" + _obj["Gene"];
-                _unit[orAnalysis.col_index.copy_num.cytoband] = _obj["Cytoband"];
-                _unit[orAnalysis.col_index.copy_num.altered_pct] = (_obj["percentage of alteration in altered group"] * 100).toFixed(2) + "%";
-                _unit[orAnalysis.col_index.copy_num.unaltered_pct] = (_obj["percentage of alteration in unaltered group"] * 100).toFixed(2) + "%";
-                _unit[orAnalysis.col_index.copy_num.log_ratio] = (_obj["Log Ratio"] !== ">10" && _obj["Log Ratio"] !== "<-10")? parseFloat(_obj["Log Ratio"]).toFixed(2): _obj["Log Ratio"];
-                _unit[orAnalysis.col_index.copy_num.direction] = define_direction(_profile_type, _obj["p-Value"], _obj["q-Value"], _obj["Log Ratio"]);
-                _unit[orAnalysis.col_index.copy_num.p_val] = trim_p_val_copy_num(_obj["p-Value"]);
-                _unit[orAnalysis.col_index.copy_num.q_val] = trim_p_val_copy_num(_obj["q-Value"]);
-
-            } else if (_profile_type === orAnalysis.profile_type.mutations) {
-
-                _unit[orAnalysis.col_index.mutations.gene] = "<input type='checkbox' class='" + table_id + orAnalysis.postfix.datatable_gene_checkbox_class + "' value='" + _obj["Gene"] + "'>" + _obj["Gene"];
-                _unit[orAnalysis.col_index.mutations.altered_pct] = (_obj["percentage of alteration in altered group"] * 100).toFixed(2) + "%";
-                _unit[orAnalysis.col_index.mutations.unaltered_pct] = (_obj["percentage of alteration in unaltered group"] * 100).toFixed(2) + "%";
-                _unit[orAnalysis.col_index.mutations.log_ratio] = (_obj["Log Ratio"] !== ">10" && _obj["Log Ratio"] !== "<-10")? parseFloat(_obj["Log Ratio"]).toFixed(2): _obj["Log Ratio"];
-                _unit[orAnalysis.col_index.mutations.direction] = define_direction(_profile_type, _obj["p-Value"], _obj["q-Value"], _obj["Log Ratio"]);
-                _unit[orAnalysis.col_index.mutations.p_val] = trim_p_val_mutations(_obj["p-Value"]);
-                _unit[orAnalysis.col_index.mutations.q_val] = trim_p_val_mutations(_obj["q-Value"]);
-
-            } else if (_profile_type === orAnalysis.profile_type.mrna) {
-=======
->>>>>>> 146ab060
 
         $.each(_input, function(_index, _obj) {
 
@@ -84,7 +54,6 @@
                     _unit[orAnalysis.col_index.copy_num.q_val] = trim_p_val_copy_num(_obj["q-Value"]);
                 } else if (_profile_type === orAnalysis.profile_type.mutations) {
                     _unit[orAnalysis.col_index.mutations.gene] = "<input type='checkbox' class='" + table_id + orAnalysis.postfix.datatable_gene_checkbox_class + "' value='" + _obj["Gene"] + "'>" + _obj["Gene"];
-                    _unit[orAnalysis.col_index.mutations.cytoband] = _obj["Cytoband"];
                     _unit[orAnalysis.col_index.mutations.altered_pct] = (_obj["percentage of alteration in altered group"] * 100).toFixed(2) + "%";
                     _unit[orAnalysis.col_index.mutations.unaltered_pct] = (_obj["percentage of alteration in unaltered group"] * 100).toFixed(2) + "%";
                     _unit[orAnalysis.col_index.mutations.log_ratio] = (_obj["Log Ratio"] !== ">10" && _obj["Log Ratio"] !== "<-10")? parseFloat(_obj["Log Ratio"]).toFixed(2): _obj["Log Ratio"];
