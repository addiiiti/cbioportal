--- conflicted
+++ resolved
@@ -405,11 +405,7 @@
                     "?" + "tab_index=tab_visualize" + "&" +
                     "cancer_study_id=" + window.QuerySession.getCancerStudyIds()[0] + "&" +
                     _tmp_profile_id_list +
-<<<<<<< HEAD
-                    "gene_list=" + window.QuerySession.getQueryGenes().join(" ") + " " + selected_genes.join(" ") + "&" +
-=======
                     "gene_list=" + window.QuerySession.getOQLQuery() + encodeURIComponent("\n") + selected_genes.join(encodeURIComponent("\n")) + "&" +
->>>>>>> 38047e2f
                     "case_set_id=" + window.PortalGlobals.getCaseSetId() + "&" +
                     "case_ids_key=" + window.PortalGlobals.getCaseIdsKey() + "&" +
                     "Action=Submit"
