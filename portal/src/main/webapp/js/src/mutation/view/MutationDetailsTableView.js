--- conflicted
+++ resolved
@@ -43,11 +43,7 @@
 	{
 		var self = this;
 
-<<<<<<< HEAD
-		var options = self.model.tableOpts || {};
-=======
 		var options = jQuery.extend(true, {}, self.model.tableOpts);
->>>>>>> 147f5aaf
 		options.el = options.el || self.$el.find(".mutation_details_table");
 
 		var mutationColl = new MutationCollection(self.model.mutations);
