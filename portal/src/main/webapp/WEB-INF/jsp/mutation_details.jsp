--- conflicted
+++ resolved
@@ -68,12 +68,8 @@
     var _mut3dVis = null;
     var oncokbGeneStatus = <%=oncokbGeneStatus%>;
     var showHotspot = <%=showHotspot%>;
-<<<<<<< HEAD
-    var enableMyCancerGenome = myCancerGenomeUrl?true:false;
     var userName = '<%=userName%>';
-=======
     var enableMyCancerGenome = <%=showMyCancerGenomeUrl%>;
->>>>>>> 7cdb3c7a
 
     _mut3dVis = new Mutation3dVis("default3dView", {
 	    pdbUri: "api/proxy/jsmol/"
