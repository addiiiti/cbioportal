--- conflicted
+++ resolved
@@ -273,8 +273,6 @@
         var firstTime = true;
 
         $("#toggle_query_form").tipTip();
-<<<<<<< HEAD
-=======
         // check if network tab is initially selected
         if ($("div.section#network").is(":visible"))
         {
@@ -297,7 +295,6 @@
 		        }
 	        }, 50);
         }
->>>>>>> 7488cb34
 
         $("a.result-tab").click(function(){
 
