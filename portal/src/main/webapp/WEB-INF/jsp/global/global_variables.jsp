--- conflicted
+++ resolved
@@ -149,30 +149,17 @@
         var studySampleObj = JSON.parse('<%=studySampleMapJson%>');
         var studyIdsList = Object.keys(studySampleObj);
         window.QuerySession = window.initDatamanager('<%=geneticProfiles%>'.trim().split(/\s+/),
-<<<<<<< HEAD
-            converted_oql,
-            studyIdsList,
-            studySampleObj,
-            parseFloat('<%=zScoreThreshold%>'),
-            parseFloat('<%=rppaScoreThreshold%>'),
-            {
-                case_set_id: '<%=sampleSetId%>',
-                case_ids_key: '<%=sampleIdsKey%>',
-                case_set_name: '<%=sampleSetName%>',
-                case_set_description: '<%=sampleSetDescription%>'
-            });
-=======
                                                             converted_oql,
-                                                            ['<%=cancerStudyId%>'.trim()],
-                                                            JSON.parse('<%=studySampleMapJson%>'),
-                                                            parseFloat('<%=zScoreThreshold%>'),
-                                                            parseFloat('<%=rppaScoreThreshold%>'),
-                                                            {
-                                                                case_set_id: '<%=sampleSetId%>',
-                                                                case_ids_key: '<%=sampleIdsKey%>',
-                                                                case_set_name: '<%=sampleSetName%>',
-                                                                case_set_description: '<%=sampleSetDescription%>'
-                                                            }, <%=GlobalProperties.enableDriverAnnotations()%>,
+							    studyIdsList,
+							    studySampleObj,
+							    parseFloat('<%=zScoreThreshold%>'),
+							    parseFloat('<%=rppaScoreThreshold%>'),
+							    {
+								case_set_id: '<%=sampleSetId%>',
+								case_ids_key: '<%=sampleIdsKey%>',
+								case_set_name: '<%=sampleSetName%>',
+								case_set_description: '<%=sampleSetDescription%>'
+							    }, <%=GlobalProperties.enableDriverAnnotations()%>,
                                                             <%=GlobalProperties.showBinaryCustomDriverAnnotation()%>,
                                                             <%=DaoMutation.hasDriverAnnotations(request.getParameter(QueryBuilder.CANCER_STUDY_ID))%>,
                                                             <%=DaoMutation.numTiers(request.getParameter(QueryBuilder.CANCER_STUDY_ID))%>,
@@ -180,7 +167,6 @@
                                                             <%=GlobalProperties.showTiersCustomDriverAnnotation()%>,
                                                             <%=GlobalProperties.enableTiers()%>,
                                                             <%=GlobalProperties.hidePassengerMutations()%>);
->>>>>>> df3a9f60
     })();
 
 
