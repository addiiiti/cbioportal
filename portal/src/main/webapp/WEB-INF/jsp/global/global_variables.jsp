--- conflicted
+++ resolved
@@ -238,10 +238,6 @@
         getCancerStudyId: function() { return '<%=cancerTypeId%>'},
         getMutationProfileId: function() { return <%=(mutationProfileID==null?"null":("'"+mutationProfileID+"'"))%>},
         getCancerStudyName: function() { return '<%=cancerStudyName%>'},
-<<<<<<< HEAD
-=======
-        getMutationProfileId: function() { return <%=(mutationProfileID==null?"null":("'"+mutationProfileID+"'"))%>},
->>>>>>> 6d548636
         getGenes: function() { return '<%=genes%>'},  // raw gene list (as it is entered by the user, it MAY CONTAIN onco query language)
         getGeneListString: function() {  // gene list WITHOUT onco query language
             return '<%=StringUtils.join(theOncoPrintSpecParserOutput.getTheOncoPrintSpecification().listOfGenes(), " ")%>'
