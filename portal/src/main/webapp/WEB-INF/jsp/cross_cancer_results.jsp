<%--
 - Copyright (c) 2015 Memorial Sloan-Kettering Cancer Center.
 -
 - This library is distributed in the hope that it will be useful, but WITHOUT
 - ANY WARRANTY, WITHOUT EVEN THE IMPLIED WARRANTY OF MERCHANTABILITY OR FITNESS
 - FOR A PARTICULAR PURPOSE. The software and documentation provided hereunder
 - is on an "as is" basis, and Memorial Sloan-Kettering Cancer Center has no
 - obligations to provide maintenance, support, updates, enhancements or
 - modifications. In no event shall Memorial Sloan-Kettering Cancer Center be
 - liable to any party for direct, indirect, special, incidental or
 - consequential damages, including lost profits, arising out of the use of this
 - software and its documentation, even if Memorial Sloan-Kettering Cancer
 - Center has been advised of the possibility of such damage.
 --%>

<%--
 - This file is part of cBioPortal.
 -
 - cBioPortal is free software: you can redistribute it and/or modify
 - it under the terms of the GNU Affero General Public License as
 - published by the Free Software Foundation, either version 3 of the
 - License.
 -
 - This program is distributed in the hope that it will be useful,
 - but WITHOUT ANY WARRANTY; without even the implied warranty of
 - MERCHANTABILITY or FITNESS FOR A PARTICULAR PURPOSE.  See the
 - GNU Affero General Public License for more details.
 -
 - You should have received a copy of the GNU Affero General Public License
 - along with this program.  If not, see <http://www.gnu.org/licenses/>.
--%>

<%@ page import="org.mskcc.cbio.portal.servlet.QueryBuilder" %>
<%@ page import="org.mskcc.cbio.portal.servlet.ServletXssUtil" %>
<%@ page import="org.mskcc.cbio.portal.util.GlobalProperties" %>
<%@ page import="org.mskcc.cbio.portal.util.XssRequestWrapper" %>

<%
    String siteTitle = GlobalProperties.getTitle();
    request.setAttribute(QueryBuilder.HTML_TITLE, siteTitle);
    ServletXssUtil servletXssUtil = ServletXssUtil.getInstance();

    // Get priority settings
    Integer dataPriority;
    try {
        dataPriority
                = Integer.parseInt(request.getParameter(QueryBuilder.DATA_PRIORITY).trim());
    } catch (Exception e) {
        dataPriority = 0;
    }

    String geneList = request.getParameter(QueryBuilder.GENE_LIST);
    //String cancerStudyList = request.getParameter(QueryBuilder.CANCER_STUDY_LIST);

    // we need the raw gene list
    if (request instanceof XssRequestWrapper)
    {
        geneList = ((XssRequestWrapper)request).getRawParameter(QueryBuilder.GENE_LIST);
        //cancerStudyList = ((XssRequestWrapper)request).getRawParameter(QueryBuilder.CANCER_STUDY_LIST);
    }

    geneList = geneList.replaceAll("\n", " ").replaceAll("\r", "").replaceAll("/", "_");
    geneList = servletXssUtil.getCleanerInput(geneList);


    String oncokbUrl = (String) GlobalProperties.getOncoKBUrl();
    String myCancerGenomeUrl = (String) GlobalProperties.getMyCancerGenomeUrl();
    String oncokbGeneStatus = (String) GlobalProperties.getOncoKBGeneStatus();
    boolean showHotspot = (Boolean) GlobalProperties.showHotspot();

%>

<jsp:include page="global/header.jsp" flush="true"/>

<!-- for now, let's include these guys here and prevent clashes with the rest of the portal -->
<script type="text/javascript" src="js/src/OncoKBConnector.js?<%=GlobalProperties.getAppVersion()%>"></script>
<script type="text/javascript" src="js/src/crosscancer.js?<%=GlobalProperties.getAppVersion()%>"></script>
<script type="text/javascript" src="js/src/plots-tab/util/plotsUtil.js?<%=GlobalProperties.getAppVersion()%>"></script>
<script type="text/javascript" src="js/src/plots-tab/util/stylesheet.js?<%=GlobalProperties.getAppVersion()%>"></script>

<link href="css/data_table_ColVis.css?<%=GlobalProperties.getAppVersion()%>" type="text/css" rel="stylesheet" />
<link href="css/data_table_jui.css?<%=GlobalProperties.getAppVersion()%>" type="text/css" rel="stylesheet" />
<link href="css/mutationMapper.min.css?<%=GlobalProperties.getAppVersion()%>" type="text/css" rel="stylesheet" />
<link href="css/crosscancer.css?<%=GlobalProperties.getAppVersion()%>" type="text/css" rel="stylesheet" />


<%
    // Means that user landed on this page with the old way.
    if(geneList != null) {
%>

<%--
<script type="text/javascript">
    //var cancerStudyList = window.location.hash.split("/")[4];
    //window.location.hash = window.location.hash || "crosscancer/overview/<%=dataPriority%>/<%=geneList%>/<%=cancerStudyList%>";
</script>
--%>

<%
    }
%>

<table>
    <tr>
        <td>

            <div id="results_container">
                <div id='modify_query' style='margin:20px;'>
                    <button type='button' class='btn btn-primary' data-toggle='button' id='modify_query_btn'>
                        Modify Query
                    </button>
                    <div style="margin-left:5px;display:none;" id="query_form_on_results_page">
                        <%@ include file="query_form.jsp" %>
                    </div>
                </div>
                <div id="crosscancer-container">
                </div>
            </div>
            <!-- end results container -->
        </td>
    </tr>
</table>

<script>
    var myCancerGenomeUrl = '<%=myCancerGenomeUrl%>';
    var oncokbGeneStatus = <%=oncokbGeneStatus%>;
    var showHotspot = <%=showHotspot%>;
    var enableMyCancerGenome = myCancerGenomeUrl?true:false;
    
   function waitForElementToDisplay(selector, time) {
        if(document.querySelector(selector) !== null) {
            
           var chosenElements = document.getElementsByClassName('jstree-clicked');
            if(chosenElements.length > 0)
            {
                var treeDiv = document.getElementById('jstree');
                var topPos = chosenElements[0].offsetTop;
                var originalPos = treeDiv.offsetTop;
                treeDiv.scrollTop = topPos - originalPos;
            }
           
            return;
        }
        else {
            setTimeout(function() {
                waitForElementToDisplay(selector, time);
            }, time);
        }
    }
    $(document).ready(function() {
        OncoKB.setUrl('<%=oncokbUrl%>');
        //Set Event listener for the modify query button (expand the hidden form)
        $("#modify_query_btn").click(function () {
            $("#query_form_on_results_page").toggle();
            if($("#modify_query_btn").hasClass("active")) {
                $("#modify_query_btn").removeClass("active");
            } else {
                $("#modify_query_btn").addClass("active");
            }
            waitForElementToDisplay('.jstree-clicked', '5');
        });
        $("#toggle_query_form").click(function(event) {
            event.preventDefault();
            $('#query_form_on_results_page').toggle();
            //  Toggle the icons
            $(".query-toggle").toggle();
        });

        $("a.result-tab").click(function(){
            if($(this).attr("href")=="#bookmark_email") {
                $("#bookmark-link").attr("href",window.location.href);
            }
        });

        $("#bitly-generator").click(function() {
            bitlyURL(window.location.href);
        });

<<<<<<< HEAD
=======
        $("#modify_query_btn").click(function() {
            var chosenElements = document.getElementsByClassName('jstree-clicked');
            if(chosenElements.length > 0)
            {
                var treeDiv = document.getElementById('jstree');
                var topPos = chosenElements[0].offsetTop;
                var originalPos = treeDiv.offsetTop;
                treeDiv.scrollTop = topPos - originalPos;
            }

        });
>>>>>>> 543b76d9

    });

</script>

<!-- Crosscancer templates -->
<script type="text/template" id="cross-cancer-main-tmpl">
    <div id="tabs">
        <ul>
            <li>
                <a href="#cc-overview" id="cc-overview-link" title="Compact visualization of genomic alterations">Overview</a>
            </li>
            <li>
                <a href="#cc-mutations" id="cc-mutations-link" title="Mutation details, including mutation type, amino acid change and predicted functional consequence">Mutations</a>
            </li>
            <li>
                <a href="#cc-plots" id="cc-plots-link" title="Plots with mRNA expression data (TCGA provisional only)">Expression</a>
            </li>
            <li>
                <a href="#cc-download" id="cc-download-link" title="Download all alterations or copy and paste into Excel">Download</a>
            </li>
            <li>
                <a href='#cc-bookmark' class='result-tab' title="Bookmark or generate a URL for email">
                    Bookmark
                </a>
            </li>
        </ul>
        <div class="section" id="cc-overview">

            <div id="cctitlecontainer"></div>

            <div id="customize-controls" class="ui-widget cc-hide">
                <div class="close-customize">
                    <a href="#">&times;</a>
                </div>
                <h3>Customize histogram</h3>
                <table>
                    <tr>
                        <td>
                            <span id="no-alterations-control">
                                <input type="checkbox" id="histogram-remove-notaltered">
                                <label for="histogram-remove-notaltered">Hide studies with no alteration</label>
                            </span>
                        </td>
                        <td>
                            <span id="no-colors-control">
                                <input type="checkbox" id="histogram-show-colors" checked>
                                <label for="histogram-show-colors">Show alteration types</label>
                            </span>
                        </td>
                        <td>
                            <span id="sort-by-control">
                                Sort by:
                                <select id="histogram-sort-by">
                                    <option value="alteration">Alteration frequency</option>
                                    <option value="name">Cancer study name</option>
                                </select>
                            </span>
                        </td>
                    </tr>
                    <tr>
                        <td colspan="3">
                            <div id="show-hide-studies">
                                <span class="triangle ui-icon ui-icon-triangle-1-e cc-triangle"></span>
                                <span class="triangle ui-icon ui-icon-triangle-1-s cc-triangle cc-hide"></span>
                                <b id="show-hide-studies-toggle">Select studies</b>
                                <br/>
                            </div>
                            <div id="cancerbycancer-controls" class="cc-hide">
                                (Select <a href="#" id="cc-select-all">all</a> / <a href="#" id="cc-select-none">none</a>)
                                <br>
                                <br>
                            </div>
                        </td>
                    </tr>
                </table>
            </div>

            <div id="cchistogram">
                <img src="images/ajax-loader.gif"/>
            </div>

            <div id="studies-with-no-data">
            </div>
        </div>

        <div class="section" id="cc-mutations">
            <div id="mutation_details" class="mutation-details-content">
                <img src="images/ajax-loader.gif"/>
            </div>
        </div>
        <div class="section" id="cc-plots">
            <jsp:include page="cross_cancer_plots_tab.jsp" />
        </div>
        <div class="section" id="cc-download">
            <div class='copy_tables'>
                <br>
                <h4>Contents can be copied and pasted into Excel.</h4>
                <p>Frequency of Alteration Across Studies:<p/>
                <textarea rows="30" cols="40" id="cc-download-text">
                </textarea>
            </div>
        </div>

        <div class="section" id="cc-bookmark">
            <h4>Right click</b> on the link below to bookmark your results or send by email:</h4>
            <br/>
            <a  id="bookmark-link" href="#">
                <%=request.getAttribute(QueryBuilder.ATTRIBUTE_URL_BEFORE_FORWARDING)%>?...
            </a>
            <br/>
            <br/>

            If you would like to use a <b>shorter URL that will not break in email postings</b>, you can use the<br><a href='https://bitly.com/'>bitly.com</a> service below:<BR>
            <BR><button type="button" id="bitly-generator">Shorten URL</button>
            <div id='bitly'></div>
        </div>

    </div>
</script>

<script type="text/template" id="cc-remove-study-tmpl">
    <div class="cc-remove-single-study">
        <label>
            <input type="checkbox" data-studyID="{{studyId}}" data-altered="{{altered}}" id="histogram-remove-study-{{studyId}}" {{checked ? "checked" : ""}}>
            {{name}}
        </label>
    </div>
</script>

<script type="text/template" id="studies-with-no-data-item-tmpl">
    <li>{{name}}</li>
</script>

<script type="text/template" id="study-link-tmpl">
    <a href="index.do?tab_index=tab_visualize&cancer_study_id={{study.studyId}}&genetic_profile_ids_PROFILE_MUTATION_EXTENDED={{study.mutationProfile}}&genetic_profile_ids_PROFILE_COPY_NUMBER_ALTERATION={{study.cnaProfile}}&Z_SCORE_THRESHOLD=2.0&case_set_id={{study.caseSetId}}&case_ids=&gene_list={{genes}}&gene_set_choice=user-defined-list&Action=Submit" target="_blank">
        click to view details &raquo;
    </a>
</script>

<script type="text/template" id="study-tip-tmpl">
    <div>
        <div class="cc-study-tip">
            <b class="cc-tip-header">{{name}}</b><br>
            <p>
                Gene set altered in <b>{{allFrequency}}%</b> of {{caseSetLength}} cases.
                <br>
                ({{studyLink}})
            </p>
            <table class="cc-tip-table">
                <thead>
                <tr>
                    <th>Alteration</th>
                    <th>Frequency</th>
                </tr>
                </thead>
                <tbody>
                <tr class='{{ mutationCount > 0 ? "cc-mutation" : "cc-hide"}}'>
                    <td class="cc-alt-type">Mutation</td>
                    <td>{{mutationFrequency}}% ({{mutationCount}} cases)</td>
                </tr>
                <tr class='{{ lossCount > 0 ? "cc-loss" : "cc-hide"}}'>
                    <td class="cc-alt-type">Heterozygous loss</td>
                    <td>{{lossFrequency}}% ({{lossCount}} cases)</td>
                </tr>
                <tr class='{{ deletionCount > 0 ? "cc-del" : "cc-hide"}}'>
                    <td class="cc-alt-type">Deletion</td>
                    <td>{{deletionFrequency}}% ({{deletionCount}} cases)</td>
                </tr>
                <tr class='{{ gainCount > 0 ? "cc-gain" : "cc-hide"}}'>
                    <td class="cc-alt-type">Gain</td>
                    <td>{{gainFrequency}}% ({{gainCount}} cases)</td>
                </tr>
                <tr class='{{ amplificationCount > 0 ? "cc-amp" : "cc-hide"}}'>
                    <td class="cc-alt-type">Amplification</td>
                    <td>{{amplificationFrequency}}% ({{amplificationCount}} cases)</td>
                </tr>
                <tr class='{{ multipleCount > 0 ? "cc-mtpl" : "cc-hide"}}'>
                    <td class="cc-alt-type">Multiple alterations</td>
                    <td>{{multipleFrequency}}% ({{multipleCount}} cases)</td>
                </tr>
                </tbody>
            </table>

        </div>
    </div>
</script>

<script type="text/template" id="mutation_table_annotation_template">
    <span class='oncokb oncokb_alteration oncogenic' oncokbId='{{oncokbId}}'>
        <img class='oncokb oncogenic loader' width="13" height="13" class="loader" src="images/ajax-loader.gif"/>
    </span>
    <span class='oncokb oncokb_column' oncokbId='{{oncokbId}}'></span>
    <span class='mcg' alt='{{mcgAlt}}'>
        <img src='images/mcg_logo.png'>
    </span>
    <span class='chang_hotspot' alt='{{changHotspotAlt}}'>
        <img width='13' height='13' src='images/oncokb-flame.svg'>
    </span>
</script>

<script type="text/template" id="studies-with-no-data-tmpl">
    <div class="ui-state-highlight ui-corner-all">
        <p>
            <span class="ui-icon ui-icon-alert" style="float: left; margin-right: .3em; margin-left: .3em"></span>
            Since the data priority was set to '{{ priority == 1 ? "Only Mutation" : "Only CNA" }}', the following
            <b>{{hiddenStudies.length}} cancer studies</b>
            that do not have {{ priority == 1 ? "mutation" : "CNA" }} data were excluded from this view: <br>
        </p>
        <ul id="not-shown-studies">
        </ul>
        <p></p>
    </div>
</script>

<script type="text/template" id="crosscancer-title-tmpl">
    <b class="cctitle">
        Cross-cancer alteration summary for {{genes}} ({{numOfStudies}} studies / {{numOfGenes}} gene{{numOfGenes > 1 ? "s" : ""}})
    </b>
    <button id="histogram-download-pdf" class='diagram-to-pdf'>PDF</button>
    <button id="histogram-download-svg" class='diagram-to-svg'>SVG</button>
    <button id="histogram-customize">Customize histogram</button>
</script>

<!-- Mutation views -->
<jsp:include page="mutation_views.jsp" flush="true"/>
<!-- mutation views end -->

<script type="text/template" id="cross-cancer-main-empty-tmpl">
    <h1>Default cross-cancer view</h1>
</script>

<script>
    $(document).ready(function() {
        var _cc_plots_gene_list = "";
        var tmp = setInterval(function () {timer();}, 1000);
        function timer() {
            if (window.ccQueriedGenes !== undefined) {
                clearInterval(tmp);
                _cc_plots_gene_list = _cc_plots_gene_list;
                _.each(window.ccQueriedGenes, function (_gene) {
                    $("#cc_plots_gene_list").append(
                        "<option value='" + _gene + "'>" + _gene + "</option>");
                });
                ccPlots.init();
            }
        }
    });
</script>

</div>
</td>
</tr>
<tr>
    <td colspan="3">
        <jsp:include page="global/footer.jsp" flush="true"/>
    </td>
</tr>
</table>
</center>
</div>



<jsp:include page="global/xdebug.jsp" flush="true"/>


</body>
</html><|MERGE_RESOLUTION|>--- conflicted
+++ resolved
@@ -175,21 +175,6 @@
         $("#bitly-generator").click(function() {
             bitlyURL(window.location.href);
         });
-
-<<<<<<< HEAD
-=======
-        $("#modify_query_btn").click(function() {
-            var chosenElements = document.getElementsByClassName('jstree-clicked');
-            if(chosenElements.length > 0)
-            {
-                var treeDiv = document.getElementById('jstree');
-                var topPos = chosenElements[0].offsetTop;
-                var originalPos = treeDiv.offsetTop;
-                treeDiv.scrollTop = topPos - originalPos;
-            }
-
-        });
->>>>>>> 543b76d9
 
     });
 
