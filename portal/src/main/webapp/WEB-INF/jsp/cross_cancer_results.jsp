--- conflicted
+++ resolved
@@ -153,7 +153,6 @@
         $("#bitly-generator").click(function() {
              bitlyURL(window.location.href);
         });
-<<<<<<< HEAD
 
         $("#modify_query_btn").click(function() {
             var chosenElements = document.getElementsByClassName('jstree-clicked');
@@ -166,8 +165,6 @@
             }
         });
 
-=======
->>>>>>> 4fb388a1
     });
 
 
