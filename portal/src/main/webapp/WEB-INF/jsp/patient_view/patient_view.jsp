<%--
 - Copyright (c) 2015 Memorial Sloan-Kettering Cancer Center.
 -
 - This library is distributed in the hope that it will be useful, but WITHOUT
 - ANY WARRANTY, WITHOUT EVEN THE IMPLIED WARRANTY OF MERCHANTABILITY OR FITNESS
 - FOR A PARTICULAR PURPOSE. The software and documentation provided hereunder
 - is on an "as is" basis, and Memorial Sloan-Kettering Cancer Center has no
 - obligations to provide maintenance, support, updates, enhancements or
 - modifications. In no event shall Memorial Sloan-Kettering Cancer Center be
 - liable to any party for direct, indirect, special, incidental or
 - consequential damages, including lost profits, arising out of the use of this
 - software and its documentation, even if Memorial Sloan-Kettering Cancer
 - Center has been advised of the possibility of such damage.
 --%>

<%--
 - This file is part of cBioPortal.
 -
 - cBioPortal is free software: you can redistribute it and/or modify
 - it under the terms of the GNU Affero General Public License as
 - published by the Free Software Foundation, either version 3 of the
 - License.
 -
 - This program is distributed in the hope that it will be useful,
 - but WITHOUT ANY WARRANTY; without even the implied warranty of
 - MERCHANTABILITY or FITNESS FOR A PARTICULAR PURPOSE.  See the
 - GNU Affero General Public License for more details.
 -
 - You should have received a copy of the GNU Affero General Public License
 - along with this program.  If not, see <http://www.gnu.org/licenses/>.
--%>

<%@ page import="org.mskcc.cbio.portal.servlet.QueryBuilder" %>
<%@ page import="org.mskcc.cbio.portal.servlet.PatientView" %>
<%@ page import="org.mskcc.cbio.portal.servlet.DrugsJSON" %>
<%@ page import="org.mskcc.cbio.portal.servlet.ServletXssUtil" %>
<%@ page import="org.mskcc.cbio.portal.model.CancerStudy" %>
<%@ page import="org.mskcc.cbio.portal.model.GeneticProfile" %>
<%@ page import="org.mskcc.cbio.portal.util.GlobalProperties" %>
<%@ page import="org.mskcc.cbio.portal.util.CheckDarwinAccessMain.CheckDarwinAccess" %>
<%@ page import="java.util.HashMap" %>
<%@ page import="java.util.Map" %>
<%@ page import="java.util.Set" %>
<%@ page import= "java.net.URL" %>
<%@ page import="org.apache.commons.lang.StringUtils" %>
<%@ page import="org.codehaus.jackson.map.ObjectMapper" %>
<%@ page import="org.mskcc.cbio.portal.util.GlobalProperties" %>
<%@ page import="org.mskcc.cbio.portal.util.IGVLinking" %>


<%
ServletXssUtil xssUtil = ServletXssUtil.getInstance();
ObjectMapper jsonMapper = new ObjectMapper();
boolean print = "1".equals(request.getParameter("print"));
boolean isPatientView = "patient".equals(request.getAttribute(PatientView.VIEW_TYPE));
request.setAttribute("standard-js-css", true);
List<String> caseIds = (List<String>)request.getAttribute(PatientView.SAMPLE_ID);
String jsonCaseIds = jsonMapper.writeValueAsString(caseIds);
String caseIdStr = StringUtils.join(caseIds," ");
String patientViewError = (String)request.getAttribute(PatientView.ERROR);
CancerStudy cancerStudy = (CancerStudy)request.getAttribute(PatientView.CANCER_STUDY);


// check if any Bam files exist
boolean viewBam = false;
Map<String,Boolean> mapCaseBam = new HashMap<String,Boolean>(caseIds.size());
for (String caseId : caseIds) {
    boolean exist = IGVLinking.bamExists(cancerStudy.getCancerStudyStableId(), caseId);
    mapCaseBam.put(caseId, exist);
    if (exist) {
        viewBam = true;
    }
}
String jsonMapCaseBam = jsonMapper.writeValueAsString(mapCaseBam);

String jsonClinicalData = jsonMapper.writeValueAsString((Map<String,String>)request.getAttribute(PatientView.CLINICAL_DATA));

String tissueImageUrl = (String)request.getAttribute(PatientView.TISSUE_IMAGES);
boolean showTissueImages = tissueImageUrl!=null;

String patientID = (String)request.getAttribute(PatientView.PATIENT_ID);
int numTumors = (Integer)request.getAttribute("num_tumors");

String jsonPatientInfo = null;
String jsonClinicalAttributes = null;
jsonPatientInfo = jsonMapper.writeValueAsString((Map<String,String>)request.getAttribute(PatientView.PATIENT_INFO));
jsonClinicalAttributes = jsonMapper.writeValueAsString((Map<String,String>)request.getAttribute(PatientView.CLINICAL_ATTRIBUTES));


boolean showTimeline = (Boolean)request.getAttribute("has_timeline_data");

String pathReportUrl = (String)request.getAttribute(PatientView.PATH_REPORT_URL);

String oncokbUrl = (String)GlobalProperties.getOncoKBApiUrl();
String oncokbGeneStatus = (String)GlobalProperties.getOncoKBGeneStatus();

boolean showHotspot = (Boolean) GlobalProperties.showHotspot();

//String drugType = xssUtil.getCleanerInput(request, "drug_type");
String drugType = request.getParameter("drug_type");

GeneticProfile mutationProfile = (GeneticProfile)request.getAttribute(PatientView.MUTATION_PROFILE);
boolean showMutations = mutationProfile!=null;

GeneticProfile cnaProfile = (GeneticProfile)request.getAttribute(PatientView.CNA_PROFILE);
boolean showCNA = cnaProfile!=null;

GeneticProfile mrnaProfile = (GeneticProfile)request.getAttribute(PatientView.MRNA_PROFILE);

String isDemoMode = request.getParameter("demo");
boolean showPlaceHoder;
if (isDemoMode!=null) {
    showPlaceHoder = isDemoMode.equalsIgnoreCase("on");
} else {
    showPlaceHoder = GlobalProperties.showPlaceholderInPatientView();
}

boolean showPathways = showPlaceHoder & (showMutations | showCNA);
boolean showSimilarPatient = false;//showPlaceHoder & (showMutations | showCNA);

boolean hasCnaSegmentData = ((Boolean)request.getAttribute(PatientView.HAS_SEGMENT_DATA));
boolean hasAlleleFrequencyData = ((Boolean)request.getAttribute(PatientView.HAS_ALLELE_FREQUENCY_DATA));
boolean showGenomicOverview = showMutations | hasCnaSegmentData;
boolean showDrugs = GlobalProperties.showDrugsTab();
boolean showSamplesTable = isPatientView;
String userName = GlobalProperties.getAuthenticatedUserName();

String darwinAccessURL = CheckDarwinAccess.checkAccess(request);

double[] genomicOverviewCopyNumberCnaCutoff = GlobalProperties.getPatientViewGenomicOverviewCnaCutoff();

int numPatientInSameStudy = 0;
int numPatientInSameMutationProfile = 0;
int numPatientInSameCnaProfile = 0;

boolean noData = cnaProfile==null & mutationProfile==null;

String mutationProfileStableId = null;
String cnaProfileStableId = null;
String mrnaProfileStableId = null;
if (mutationProfile!=null) {
    mutationProfileStableId = mutationProfile.getStableId();
}
if (cnaProfile!=null) {
    cnaProfileStableId = cnaProfile.getStableId();
}
if (mrnaProfile!=null) {
    mrnaProfileStableId = mrnaProfile.getStableId();
}

if (patientViewError!=null) {
    out.print(caseIdStr);
    out.print(": ");
    out.println();
    out.print(patientViewError);
} else {
    numPatientInSameStudy = (Integer)request.getAttribute(PatientView.NUM_CASES_IN_SAME_STUDY);
    if (mutationProfile!=null) {
        numPatientInSameMutationProfile = (Integer)request.getAttribute(
                PatientView.NUM_CASES_IN_SAME_MUTATION_PROFILE);
    }
    if (cnaProfile!=null) {
        numPatientInSameCnaProfile = (Integer)request.getAttribute(
                PatientView.NUM_CASES_IN_SAME_CNA_PROFILE);
    }
%>

<jsp:include page="../global/header.jsp" flush="true" />

<%if(numTumors>1&&caseIds.size()==1) {%>
    <p style="background-color: lightyellow; margin-bottom: 5px;"> This patient has
        <a title="Go to multi-sample view" href="case.do?cancer_study_id=<%=cancerStudy.getCancerStudyStableId()%>&case_id=<%=patientID%>"><%=numTumors%> tumor samples</a>.
    </p>
<%}%>

<div id="nav_div">
</div>

<div id="clinical_div">
</div>

<div id="patient-tabs">
    <ul>

    <li><a id="link-summary" href='#tab_summary' class='patient-tab'>Summary</a></li>

    <%if(showMutations){%>
    <li><a id="link-mutations" href='#tab_mutations' class='patient-tab'>Mutations</a></li>
    <%}%>

    <%if(showCNA){%>
    <li><a id="link-cna" href='#tab_cna' class='patient-tab'>Copy Number Alterations</a></li>
    <%}%>

    <%if(showDrugs){%>
    <li><a id="link-drugs" href='#tab_drugs' class='patient-tab'>Drugs</a></li>
    <%}%>

    <%if(showTissueImages){%>
    <li><a id="link-tissue-images" href='#tab_images' class='patient-tab'>Tissue Images</a></li>
    <%}%>

    <%if(pathReportUrl!=null){%>
    <li><a id="link-path-report" href='#tab_path-report' class='patient-tab'>Pathology Report</a></li>
    <%}%>

    <%if(showPathways){%>
    <li><a id="link-pathways" href='#tab_pathways' class='patient-tab'>Network</a></li>
    <%}%>

    <%if(showSimilarPatient){%>
    <li><a id="link-tissue-similar-patients" href='#tab_similar-patients' class='patient-tab'>Similar Patients</a></li>
    <%}%>

    <%if(showSamplesTable){%>
    <li><a id="link-samples-table" href='#tab_samples-table' class='patient-tab'>Clinical Information</a></li>
    <%}%>

    </ul>

    <div class="patient-section" id="tab_summary">
        <%@ include file="summary.jsp" %>
    </div>

    <%if(showMutations){%>
    <div class="patient-section" id="tab_mutations">
        <%@ include file="mutations.jsp" %>
    </div>
    <%}%>

    <%if(showCNA){%>
    <div class="patient-section" id="tab_cna">
        <%@ include file="cna.jsp" %>
    </div>
    <%}%>

    <%if(showTissueImages){%>
    <div class="patient-section" id="tab_images">
        <%@ include file="tissue_images.jsp" %>
    </div>
    <%}%>

    <%if(pathReportUrl!=null){%>
    <div class="patient-section" id="tab_path-report">
        <%@ include file="path_report.jsp" %>
    </div>
    <%}%>

    <%if(showPathways){%>
    <div class="patient-section" id="tab_pathways">
        <%@ include file="pathways.jsp" %>
    </div>
    <%}%>

    <%if(showSimilarPatient){%>
    <div class="patient-section" id="tab_similar-patients">
        <%@ include file="similar_patients.jsp" %>
    </div>
    <%}%>

    <%if(showDrugs){%>
    <div class="patient-section" id="tab_drugs">
        <%@ include file="drugs.jsp" %>
    </div>
    <%}%>

    <%if(showSamplesTable){%>
        <div class="samples-table-section" id="tab_samples-table">
            <%@ include file="samples_table.jsp" %>
        </div>
    <%}%>

</div>
<%
}
%>
        </div>
    </td>
</tr>

<tr>
    <td colspan="3">
	<jsp:include page="../global/footer.jsp" flush="true" />
    </td>
</tr>

</table>
</center>
</div>
<jsp:include page="../global/xdebug.jsp" flush="true" />

<style type="text/css" title="currentStyle">
        @import "css/data_table_jui.css?<%=GlobalProperties.getAppVersion()%>";
        @import "css/data_table_ColVis.css?<%=GlobalProperties.getAppVersion()%>";
        @import "css/patient-view/main.css?<%=GlobalProperties.getAppVersion()%>";
        @import "css/patient-view/clinical-attributes.css?<%=GlobalProperties.getAppVersion()%>";
		/*
         Quickfix css issues when applying bootstrap.min.css last (white
         padding around all tables). Normally this is loaded first, but
         because we are loading it last through cbioportal-frontend repo some
         customizations are no longer applied. A better fix would be to prefix
         the bootstrap of cbioportal-frontend.
        */
		#header table:nth-child(2) {
			margin-top: 4px;
			margin-bottom: 4px;
		}
</style>

<link rel="stylesheet" type="text/css" href="css/oncokb.css" />

<script type="text/javascript" src="js/src/patient-view/genomic-event-observer.js?<%=GlobalProperties.getAppVersion()%>"></script>
<%@ include file="../oncokb/oncokb-card-template.html" %>
<script type="text/javascript" src="js/src/oncokb/OncoKBCard.js?<%=GlobalProperties.getAppVersion()%>"></script>
<script type="text/javascript" src="js/src/oncokb/OncoKBConnector.js?<%=GlobalProperties.getAppVersion()%>"></script>
<script type="text/javascript" src="js/src/patient-view/util/PatientViewUtil.js?<%=GlobalProperties.getAppVersion()%>"></script>
<script type="text/javascript" src="js/src/patient-view/util/ClinicalAttributesUtil.js?<%=GlobalProperties.getAppVersion()%>"></script>
<script src="js/lib/dataTables.tableTools.js?<%=GlobalProperties.getAppVersion()%>"></script>
<script type="text/javascript">

var print = <%=print%>;
var isPatientView = <%=isPatientView%>;
var placeHolder = <%=Boolean.toString(showPlaceHoder)%>;
var mutationProfileId = <%=mutationProfileStableId==null%>?null:'<%=mutationProfileStableId%>';
var cnaProfileId = <%=cnaProfileStableId==null%>?null:'<%=cnaProfileStableId%>';
var mrnaProfileId = <%=mrnaProfileStableId==null%>?null:'<%=mrnaProfileStableId%>';
var hasCnaSegmentData = <%=hasCnaSegmentData%>;
var hasAlleleFrequencyData = <%=hasAlleleFrequencyData%>;
var showGenomicOverview = <%=showGenomicOverview%>;
var caseIdsStr = '<%=caseIdStr%>';
var caseIds = <%=jsonCaseIds%>;
var patientId = '<%=patientID%>';
var cancerStudyName = "<%=cancerStudy.getName()%>";
var cancerType = "<%=cancerStudy.getTypeOfCancer()%>";
var cancerStudyId = '<%=cancerStudy.getCancerStudyStableId()%>';
var genomicEventObs =  new GenomicEventObserver(<%=showMutations%>,<%=showCNA%>, hasCnaSegmentData);
var drugType = drugType?'<%=drugType%>':null;
var clinicalDataMap = <%=jsonClinicalData%>;
var patientInfo = <%=jsonPatientInfo%>;
var clinicalAttributes = <%=jsonClinicalAttributes%>;
var viewBam = <%=viewBam%>;
var mapCaseBam = <%=jsonMapCaseBam%>;
var caseMetaData = {
    color : {}, label : {}, index : {}, tooltip : {}
};
var oncokbGeneStatus = <%=oncokbGeneStatus%>;
var showHotspot = <%=showHotspot%>;
var userName = '<%=userName%>';

var darwinAccessUrl = '<%=darwinAccessURL%>';

// TODO: hack for including mutation table indices in both cna.jsp and
// mutations.jsp
var mutTableIndices =
		["id","case_ids","gene","aa", "annotation", "chr","start","end","ref","_var","validation","type",
		 "tumor_freq","tumor_var_reads","tumor_ref_reads","norm_freq","norm_var_reads",
		 "norm_ref_reads","bam","cna","mrna","altrate","pancan_mutations", "cosmic","ma","drug"];
mutTableIndices = cbio.util.arrayToAssociatedArrayIndices(mutTableIndices);

$(document).ready(function(){
    OncoKB.setUrl('<%=oncokbUrl%>');
    if (print) $('#page_wrapper_table').css('width', '900px');
    tweaksStyles();
    outputClinicalData();
    setUpPatientTabs();
    initTabs();
    var openTab = /(tab_[^&]+)/.exec(window.location.hash);
    if (openTab) {
        switchToTab(openTab[1]);
    }
});

function tweaksStyles() {
    $("div#content").css("margin-top","0px");
    $("body").css("background-color", "#E0E0E0");
}

function setUpPatientTabs() {
    $('#patient-tabs').tabs();
    $('#patient-tabs').show();
    fixCytoscapeWebRedraw();
}

function initTabs() {
    var tabContainers = $('.patient-section');
    tabContainers.hide().filter(':first').show();

    $('.patient-tab').click(function () {
            tabContainers.hide();
            tabContainers.filter(this.hash).show();
            $('.patient-tab').removeClass('selected');
            $(this).addClass('selected');
            return false;
    }).filter(':first').click();
}

function fixCytoscapeWebRedraw() {
    // to initially hide the network tab
    $("#tab_pathways").attr('style', 'display: none !important; height: 0px; width: 0px; visibility: hidden;');

    // to fix problem of flash repainting
    $("a.patient-tab").click(function(){
        if($(this).attr("href")==="#tab_pathways") {
            $("#tab_pathways").removeAttr('style');
        } else {
            $("#tab_pathways").attr('style', 'display: block !important; height: 0px; width: 0px; visibility: hidden;');
        }
    });
}


function initOncoKB(instanceId, ids, mapData, type, indicatorCallback) {
    var instance;
    
    if(OncoKB.getAccess() && _.isArray(ids)) {
        var eventIdsLength = ids.length;

        var oncokbInstanceManager = new OncoKB.addInstanceManager();
        instance = oncokbInstanceManager.addInstance(instanceId);
        if(oncokbGeneStatus) {
            instance.setGeneStatus(oncokbGeneStatus);
        }
        instance.setTumorType(OncoKB.utils.getTumorTypeFromClinicalDataMap(clinicalDataMap));


        for (var i=0, nEvents= eventIdsLength; i<nEvents; i++) {
            var _id = ids[i];
            if(instance) {
                if(type === 'mutation') {
                    instance.addVariant(_id, mapData.getValue(_id, "entrez"), mapData.getValue(_id, "gene"),
                        mapData.getValue(_id, "aa"),
                        (_.isObject(patientInfo) ? (patientInfo.CANCER_TYPE_DETAILED || patientInfo.CANCER_TYPE) : '') || cancerType,
                        mapData.getValue(_id, "type") ? mapData.getValue(_id, "type") : 'any',
                        findCosmic(mapData.getValue(_id, "cosmic"), mapData.getValue(_id, "aa")),
                        mapData.getValue(_id, "is-hotspot"), mapData.getValue(_id, 'protein-start'),
                        mapData.getValue(_id, 'protein-end'));
                }else if(type === 'cna') {
                    var alter = '';
                    switch(mapData.getValue(_id, "alter")) {
                        case 2:
                            alter = 'amplification';
                            break;
                        case -2:
                            alter = 'deletion';
                            break;
                        default:
                            alter = null;
                    }
                    instance.addVariant(_id, mapData.getValue(_id, "entrez"), mapData.getValue(_id, "gene"), alter,
                        (_.isObject(patientInfo) ? (patientInfo.CANCER_TYPE_DETAILED || patientInfo.CANCER_TYPE) : '') || cancerType,
                        alter);
                }
            }
        }

        if(instance) {
            instance.getIndicator().then(function () {
                if(_.isFunction(indicatorCallback)) {
                    indicatorCallback(instance);
                }
            });
        }
    }
    return instance;
}

function switchToTab(toTab) {
    $('.patient-section').hide();
    $('.patient-section#'+toTab).show();
    $('#patient-tabs').tabs("option",
		"active",
		$('#patient-tabs ul a[href="#'+toTab+'"]').parent().index());
    if (toTab==='tab_images') {
        loadImages();
    }
}

function getEventString(eventTableData,dataCol,overviewCol) {
    var s = [];
    for (var i=0; i<eventTableData.length; i++) {
        if (overviewCol==null || eventTableData[i][overviewCol])
            s.push(eventTableData[i][dataCol]);
    }
    return s.join(",");
}

function getEventIndexMap(eventTableData,idCol) {
    var m = {};
    for (var i=0; i<eventTableData.length; i++) {
        m[eventTableData[i][idCol]] = i;
    }
    return m;
}

function addNoteTooltip(elem, content, position) {
    $(elem).qtip({
        content: (cbio.util.checkNullOrUndefined(content) ? {attr: 'alt'} : content),
	    show: {event: "mouseover"},
        hide: {fixed: true, delay: 100, event: "mouseout"},
        style: { classes: 'qtip-light qtip-rounded qtip-wide' },
        position: (cbio.util.checkNullOrUndefined(position) ? {my:'top left',at:'bottom center',viewport: $(window)} : position)
    });
}

function addMoreClinicalTooltip(elem) {
    $(elem).each(function( index ) {
        var thisElem = $(this);
        var caseId = thisElem.attr('alt');
        var table_text;
        var clinicalData;
        var dataTable;

        if (thisElem.attr('id') === "more-patient-info") {
            clinicalData = [];
            for (var key in patientInfo) {
                clinicalData.push([(key in clinicalAttributes && clinicalAttributes[key]["displayName"]) || key, patientInfo[key]]);
            }
            table_text = '<table id="more-patient-info-table-'+patientId+'"></table>';
            dataTable = {
                "dom": 'C<"clear">lfrtip',
                "sDom": 't',
                "bJQueryUI": true,
                "bDestroy": true,
                "aaData": clinicalData,
                "aoColumnDefs": [
                    {
                        "aTargets": [ 0 ],
                        "sClass": "left-align-td",
                        "mRender": function ( data, type, full ) {
                            return '<b>'+data+'</b>';
                        }
                    },
                    {
                        "aTargets": [ 1 ],
                        "sClass": "left-align-td",
                        "bSortable": false
                    }
                ],
                "aaSorting": [[0,'asc']],
                "oLanguage": {
                    "sInfo": "&nbsp;&nbsp;(_START_ to _END_ of _TOTAL_)&nbsp;&nbsp;",
                    "sInfoFiltered": "",
                    "sLengthMenu": "Show _MENU_ per page"
                },
                "iDisplayLength": -1,
                "headerCallback": function(nHead, aData, iStart, iEnd, aiDisplay) {
                    $(nHead).remove();
                }
            };
        } else {
            // check if sample has clinical data
            var caseId = $(this).attr('alt');
            if (!clinicalDataMap[caseId]) {
                var pos = {my:'top left',at:'bottom left'};
                thisElem.qtip({
                    content: {
                        text: "No clinical data"
                    },
                    show: {event: "mouseover"},
                    hide: {fixed: true, delay: 100, event: "mouseout"},
                    style: { classes: 'qtip-light qtip-rounded qtip-wide' },
                    position: pos,
                });
                return;
            }
            // if it does have clinical data, make datatable
            clinicalData = [];
            for (var key in clinicalDataMap[caseId]) {
                clinicalData.push([clinicalAttributes && clinicalAttributes[key]["displayName"] || key, clinicalDataMap[caseId][key]]);
            }
            table_text = "<table id='more-sample-info-table-"+caseId+"'></table>";
            dataTable = {
                "dom": 'C<"clear">lfrtip',
                "sDom": 't',
                "bJQueryUI": true,
                "bDestroy": true,
                "aaData": clinicalData,
                "aoColumnDefs": [
                    {
                        "aTargets": [ 0 ],
                        "sClass": "left-align-td",
                        "mRender": function ( data, type, full ) {
                            return '<b>'+data+'</b>';
                        }
                    },
                    {
                        "aTargets": [ 1 ],
                        "sClass": "left-align-td",
                        "bSortable": false
                    }
                ],
                "aaSorting": [[0,'asc']],
                "oLanguage": {
                    "sInfo": "&nbsp;&nbsp;(_START_ to _END_ of _TOTAL_)&nbsp;&nbsp;",
                    "sInfoFiltered": "",
                    "sLengthMenu": "Show _MENU_ per page"
                },
                "iDisplayLength": -1,
                "headerCallback": function(nHead, aData, iStart, iEnd, aiDisplay) {
                    $(nHead).remove();
                }
            };
        }
        if (clinicalData.length > 13) {
            dataTable["scrollY"] = "350px";
            dataTable["scrollCollapse"] = true;
        }

        if (clinicalData.length===0) {
            thisElem.remove();
        } else {
            var pos = {my:'top left',at:'bottom left'};
            thisElem.qtip({
                content: {
                    text: table_text
                },
                events: {
                    render: function(event, api) {
                        $(this).html("<table style='background-color: white;'></table>");
                        $(this).find("table").dataTable(dataTable);
                    }
                },
                    show: {event: "mouseover"},
                hide: {fixed: true, delay: 100, event: "mouseout"},
                style: { classes: 'qtip-light qtip-rounded qtip-wide' },
                position: pos,
            });
        }
    });
}

function addDrugsTooltip(elem, my, at) {
    $(elem).each(function(){
        $(this).qtip({
            content: {
                text: '<img src="images/ajax-loader.gif" alt="loading" />',
                ajax: {
                    url: 'drugs.json',
                    type: 'POST',
                    data: {<%=DrugsJSON.DRUG_IDS%>: $(this).attr('alt')},
                    success: function(drugs,status) {
                        var txt = [];
                        for (var i=0, n=drugs.length; i<n; i++) {
                            var drug = drugs[i];
                            var txtDrug = [];
                            if (drug[2]) {
                                txtDrug.push("Drug name:</b></td><td><b>"+drug[2]+"</b>");
                            }
                            if (drug[1]) {
                                txtDrug.push("Target:</b></td><td><b>"+drug[1]+"</b>");
                            }
                            if (drug[3]) {
                                txtDrug.push("Synonyms:</b></td><td>"+drug[3]);
                            }
                            if (drug[4]) {
                                txtDrug.push("FDA approved?</b></td><td>"+(drug[4]?"Yes":"No"));
                            }
//                            if (drug[5]) {
//                                txtDrug.push("Description:</b></td><td>"+drug[5]);
//                            }
//                            if (drug[7]) { // xref
//                                var xref = [];
//                                var nci = drug[7]['NCI_Drug'];
//                                if (nci) xref.push("<a href='http://www.cancer.gov/drugdictionary?CdrID="+nci+"'>NCI</a>");
//                                var pharmgkb = drug[7]['PharmGKB'];
//                                if (pharmgkb) xref.push("<a href='http://www.pharmgkb.org/views/index.jsp?objId="+pharmgkb+"'>PharmGKB</a>");
//                                var drugbank = drug[7]['DrugBank'];
//                                if (drugbank) xref.push("<a href='http://www.drugbank.ca/drugs/"+drugbank+"'>DrugBank</a>");
//                                var keggdrug = drug[7]['KEGG Drug'];
//                                if (keggdrug) xref.push("<a href='http://www.genome.jp/dbget-bin/www_bget?dr:"+keggdrug+"'>KEGG Drug</a>");
//                                
//                                if (xref.length) {
//                                    txtDrug.push("Data sources:</b></td><td>"+xref.join(",&nbsp;"));
//                                }
//                            }
                            if (drug[8]>0) {
                                var nci = drug[7]['NCI_Drug'];
                                if (nci) {
                                    txtDrug.push("Clinical Trials:</b></td><td><a href='http://www.cancer.gov/Search/ClinicalTrialsLink.aspx?idtype=1&id="+nci+"'>"+drug[8]+" clinical trial"+(drug[8]>1?"s":"")+"</a>");
                                }
                            }
                            txt.push("<table><tr valign='top'><td nowrap='nowrap'><b>"+txtDrug.join("</td></tr><tr valign='top'><td nowrap='nowrap'><b>")+"</td></tr></table>");
                        }
                        var html = txt.join('<hr><br/>');
                        this.set('content.text', html);
                    }
                }
            },
            show: {event: "mouseover"},
            hide: {fixed: true, delay: 100, event: "mouseout"},
            style: { classes: 'qtip-light qtip-rounded qtip-wide' },
            position: { my: my, at: at,viewport: $(window) }
        });
    });
}

/**
* modified from http://jsfiddle.net/H2SKt/1/
**/
function d3PieChart(svg, data, radius, colors) {
    var chart = svg
        .data([data])
        .append("g")
        .attr("transform", "translate(" + radius + "," + radius + ")");

    var arc = d3.svg.arc()
        .outerRadius(radius);

    var pie = d3.layout.pie()
        .value(function(d) { return d; })
        .sort(null);

    var arcs = chart.selectAll("g.slice")
        .data(pie)
        .enter()
        .append("g")
        .attr("class", "slice");

    arcs.append("path")
        .attr("fill", function(d, i) { return colors[i]; } )
        .attr("d", arc);

    return chart;
}

function d3AccBar(svg, data, width, colors) {
    var acc = [];
    var sum = 0;
    for (var i=0; i<data.length; i++) {
        acc.push(sum);
        sum += data[i];
    }

    var vd = [];
    for (var i=0; i<data.length; i++) {
        vd.push({
            start: width*acc[i]/sum,
            width: width*data[i]/sum,
            color: colors[i]
        });
    }

    var chart = svg.selectAll(".bar")
        .data(vd)
        .enter()
        .append("g")
        .attr("class", "bar")
        .attr("transform", function(d,i) { return "translate(" + d.start + "," + 3 + ")"; });

    chart.append("rect")
        .attr("width", function(d, i) { return d.width; })
        .attr("height", 8)
        .attr("fill", function(d, i) { return d.color; } );

    return chart;
}

function d3CircledChar(g,ch,circleColor,textColor) {
    g.append("circle")
        .attr("r",5)
        .attr("stroke",circleColor)
        .attr("fill","none");
    g.append("text")
        .attr("x",-3)
        .attr("y",3)
        .attr("font-size",7)
        .attr("fill",textColor)
        .text(ch);
}

function plotMrna(div,alts) {
    $(div).each(function() {
        if (!$(this).is(":empty")) return;
        var gene = $(this).attr("alt");
        var mrna = alts.getValue(gene, 'mrna');
        d3MrnaBar($(this)[0],mrna.perc);
        $(this).qtip({
            content: {text: "mRNA level of the gene in this tumor<br/><b>mRNA z-score</b>: "
                        +mrna.zscore.toFixed(2)+"<br/><b>Percentile</b>: "+mrna.perc+"%"},
	        show: {event: "mouseover"},
            hide: {fixed: true, delay: 10, event: "mouseout"},
            style: { classes: 'qtip-light qtip-rounded' },
            position: {my:'top left',at:'bottom center',viewport: $(window)}
        });
    });
}

function d3MrnaBar(div,mrnaPerc) {
    var textWidth = 30,
        graphWidth = 30,
        circleR = 3,
        width = graphWidth+textWidth+2*circleR,
        height = 12;

    var svg = d3.select(div).append('svg')
        .attr("width", width)
        .attr("height", height);

    svg.append("text")
        .attr("x", width)
        .attr('y',11)
        .attr("text-anchor", "end")
        .attr('font-size',10)
        .text(mrnaPerc+"%");

    var bar = svg.append("g")
                .attr("transform", "translate(" + circleR + "," + 0 + ")");

    bar.append("line")
        .attr("x1",-circleR)
        .attr("y1",height/2)
        .attr("x2",graphWidth+circleR)
        .attr("y2",height/2)
        .attr("style", "stroke:gray;stroke-width:2");

    bar.append("circle")
        .attr("cx", graphWidth * mrnaPerc/100)
        .attr("cy", height/2)
        .attr("r", circleR)
        .attr("fill", mrnaPerc>75 ? "red" : (mrnaPerc<25?"blue":"gray"));

}

function plotAlleleFreq(div,mutations,altReadCount,refReadCount) {
    $(div).each(function() {
        if (!$(this).is(":empty")) return;
        var gene = $(this).attr("alt");
        var refCount = mutations.getValue(gene, refReadCount);
        var altCount = mutations.getValue(gene, altReadCount);
        var allFreq = {};
        for (var caseId in refCount) {
            var ac = altCount[caseId];
            var rc = refCount[caseId];
            if (!cbio.util.checkNullOrUndefined(ac)&&!cbio.util.checkNullOrUndefined(rc)) allFreq[caseId] = (ac/(ac+rc)).toFixed(2);
        }
        d3AlleleFreqBar($(this)[0],allFreq);

        // tooltip
        var arr = [];
        caseIds.forEach(function(caseId){
            var ac = altCount[caseId];
            var rc = refCount[caseId];
            if (!cbio.util.checkNullOrUndefined(ac)&&!cbio.util.checkNullOrUndefined(rc)) arr.push("<svg width='12' height='12' class='case-label-tip' alt='"+caseId+"'></svg>&nbsp;<b>"
                    +(ac/(ac+rc)).toFixed(2)+"</b>&nbsp;("+ac+" variant reads out of "+(ac+rc)+" total)");
        });
        var tip = arr.join("<br/>");
        $(this).qtip({
            content: {text: tip},
            events: {
                render: function(event, api) {
                    plotCaseLabel('.case-label-tip', true, true);
                }
            },
	        show: {event: "mouseover"},
            hide: {fixed: true, delay: 10, event: "mouseout"},
            style: { classes: 'qtip-light qtip-rounded' },
            position: {my:'top left',at:'bottom center',viewport: $(window)}
        });
    });
}

function d3AlleleFreqBar(div,alleFreq) {
    var barWidth = 6,
        barMargin = 3,
        width = (barWidth+barMargin)*caseIds.length,
        height = 12;

    var y = d3.scale.linear()
        .domain([0, 1])
        .range([0, height]);

    var svg = d3.select(div).append('svg')
        .attr("width", width)
        .attr("height", height);

    var chart = svg.selectAll(".bar")
        .data(caseIds)
        .enter()
        .append("g")
        .attr("class", "bar")
        .attr("transform", function(caseId,i) { return "translate(" + ((barWidth+barMargin)*i)
            + "," + y(1-(alleFreq[caseId]?alleFreq[caseId]:0)) + ")"; });

    chart.append("rect")
        .attr("width", barWidth)
        .attr("height", function(caseId,i) { return y(alleFreq[caseId]?alleFreq[caseId]:0);})
        .attr("fill", function(caseId, i) { return caseMetaData.color[caseId]; } );

}

function trimHtml(html) {
    return html.replace(/<[^>]*>/g,"");
}

function idRegEx(ids) {
    return "(^"+ids.join("$)|(^")+"$)";
}

function outputClinicalData() {
    var n=caseIds.length;
    if (n>0) initCaseMetaData();

    initNav();

    // Add cancer attributes to patientInfo if they are the same for all samples
    var isOneType = function(group, map) {
        return Object.keys(group).length === 1 &&
               Object.keys(group)[0] !== "undefined" &&
               group[Object.keys(group)[0]].length === Object.keys(map).length;
    }
    _.map(["CANCER_TYPE", "CANCER_TYPE_DETAILED"], function(c) {
        var group = _.groupBy(clinicalDataMap, c);
        if (isOneType(group, clinicalDataMap)) {
            patientInfo[c] = Object.keys(group)[0];
        }
    });

    row = "<span id='more-patient-info'><b><a style='text-decoration: underline;' href='"+cbio.util.getLinkToPatientView(cancerStudyId,patientId)+"'>"+patientId+"</a></b><a>&nbsp;";
    row += ClinicalAttributesUtil.getSpans(patientInfo, cancerStudyId);
    row += "</a></span><span id='topbar-cancer-study' style='text-align: right; float: right;'><a id='cancer-study-name-link' title='"+cancerStudyName+"' href=\"study.do?cancer_study_id="+cancerStudyId+"\"><b>"+cancerStudyName+"</b></a></span>";
	if (darwinAccessUrl !== null && darwinAccessUrl !== '') {
        //add link to darwin
        row += "&nbsp;<a target='_blank' href='"+darwinAccessUrl+"'><img src='images/darwin_logo.png'/></a>";
    }
    $("#clinical_div").append(row + "<br />");
    $("#nav_div").appendTo($("#topbar-cancer-study"));

    var head_recs = "";
    var tail_recs = "";
    var sample_recs = "";
    var nr_in_head = 5;
    var is_expanded = false;
    for (var i=0; i<n; i++) {
        var caseId = caseIds[i];

        sample_recs += "<div class='sample-record-inline more-sample-info' alt='"+caseId+"'>";
        if (n>0) {
            sample_recs += "<svg width='12' height='12' class='case-label-header' alt='"+caseId+"'></svg>&nbsp;";
        }
        sample_recs += "<b><a style='color: #1974b8; text-decoration: underline;' href='"+cbio.util.getLinkToSampleView(cancerStudyId,caseId)+"'>"+caseId+"</a></b><a>&nbsp;";
        var info = [];
	 	// Only add attributes not in patientInfo for the sample
        sample_recs += ClinicalAttributesUtil.getSpans(_.omit(clinicalDataMap[caseId], Object.keys(patientInfo)), cancerStudyId);
        sample_recs += "</a><span class='sample-record-delimiter'>, </span></div>";

        if ((n > nr_in_head && i == nr_in_head-1) || (n <= nr_in_head && i == n-1)) {
            head_recs = sample_recs;
            sample_recs = "";
        }
    }
    var svg_corner = '<svg width="20" height="15" style="top: -10px;"><line x1="10" y1="0" x2="10" y2="10" stroke="gray" stroke-width="2"></line><line x1="10" y1="10" x2="50" y2="10" stroke="gray" stroke-width="2"></line></svg>';
    if (n > nr_in_head) {
        tail_recs = sample_recs;
        $("#clinical_div").append(svg_corner + head_recs + "<a id='sample-btn-topbar' style='font-weight: bold; cursor:pointer'>(Show "+(n-nr_in_head)+" more)</a>");
        $("#sample-btn-topbar").click(function() {
            if (!is_expanded) {
                $("<span id='sample-tail-records'>"+tail_recs+"</span>").insertBefore("#sample-btn-topbar");
                addMoreClinicalTooltip(".more-sample-info");
                plotCaseLabel('.case-label-header', false, true);
                $("#sample-btn-topbar").text("(Show less)");
                is_expanded = true;
            } else {
                $("#sample-tail-records").remove();
                $("#sample-btn-topbar").text("(Show "+(n-nr_in_head)+" more)");
                is_expanded = false;
            }
        });
    } else if (n > 0) {
        $("#clinical_div").append(svg_corner + head_recs.replace(/, <\/div>$/, "</div>"));
    }
    if (Object.keys(patientInfo).length > 0) {
        addMoreClinicalTooltip("#more-patient-info");
    }
    if (Object.keys(clinicalDataMap).length > 0) {
        addMoreClinicalTooltip(".more-sample-info");
    }
	ClinicalAttributesUtil.addFirstOrderClass();


    if (n>0) {
        plotCaseLabel('.case-label-header', false, true);
    }

    function initCaseMetaData() {
        var n=caseIds.length;
        // set caseMetaData.color
        for (var i=0; i<n; i++) {
            var caseId = caseIds[i];
            caseMetaData.color[caseId] = getCaseColor(
				ClinicalAttributesUtil.cleanAndDerive(clinicalDataMap[caseId]).DERIVED_NORMALIZED_CASE_TYPE
			);
        }
        caseMetaData.index = cbio.util.arrayToAssociatedArrayIndices(caseIds);

        // set labels all together
        for (var i=0; i<caseIds.length; i++) {
            caseMetaData.label[caseIds[i]] = i+1;
        }


        // set tooltips
        for (var i=0; i<n; i++) {
            var caseId = caseIds[i];
            var clinicalData = clinicalDataMap[caseId];

            var tip = "<tr><td><b><u>"+"<a href='"+cbio.util.getLinkToSampleView(cancerStudyId,caseId)+"'>"+caseId+"</a>"+"</b></u>";

			// Only add attributes not in patientInfo for the sample
            tip += PatientViewUtil.stringFormat("<div class='more-sample-info'>{0}</div>",
				                               ClinicalAttributesUtil.getSpans(_.omit(clinicalDataMap[caseId], Object.keys(patientInfo)), cancerStudyId));

            caseMetaData.tooltip[caseId] = tip;
        }
    }

    function formatNav() {
        if (!CaseNavigation.hasNavCaseIds()) return "";
        return "<ul class='pager' style='margin-top:0;margin-bottom:0px;'>"
                    + "<li id='case-navigate-first'><a "+(CaseNavigation.hasPrevious()?("href='"+CaseNavigation.first()+"'"):"")+">&lt;&lt;</a></li>&nbsp;"
                    + "<li id='case-navigate-previous'><a "+(CaseNavigation.hasPrevious()?("href='"+CaseNavigation.previous()+"'"):"")+">&nbsp;&lt;&nbsp;</a></li>&nbsp;"
                    + "<li id='case-navigate-next'><a "+(CaseNavigation.hasNext()?("href='"+CaseNavigation.next()+"'"):"")+">&nbsp;&gt;&nbsp;</a></li>&nbsp;"
                    + "<li id='case-navigate-last'><a "+(CaseNavigation.hasNext()?("href='"+CaseNavigation.last()+"'"):"")+">&gt;&gt;</a></li>"
                    + "&nbsp&nbsp;Viewing #"+(CaseNavigation.currPosition()+1)+" of "+CaseNavigation.numOfNavCases()+" cases"
                    + "</ul>";
    }

    function initNav() {
        if (!CaseNavigation.hasNavCaseIds()) return;

        $("#nav_div").append(formatNav());

        if (!CaseNavigation.hasPrevious()) {
            $("#case-navigate-first").addClass("disabled");
            $("#case-navigate-previous").addClass("disabled");
        } else {
            //$("#case-navigate-first").click(CaseNavigation.navToFirst);
            $("#case-navigate-previous").click(CaseNavigation.navToPrevious);
        }
        if (!CaseNavigation.hasNext()) {
            $("#case-navigate-last").addClass("disabled");
            $("#case-navigate-next").addClass("disabled");
        } else {
            $("#case-navigate-last").click(CaseNavigation.navToLast);
            $("#case-navigate-next").click(CaseNavigation.navToNext);
        }
    }

    function getCaseColor(caseTypeNorm) {
        if (!caseTypeNorm) return "black";
        if (caseTypeNorm==="primary") return "black";
        if (caseTypeNorm==="metastasis") return "red";
        if (caseTypeNorm==="progressed") return "orange";
        if (caseTypeNorm==="recurrence") return "orange";
        return "black";
    }

}

function plotCaseLabel(svgEl,onlyIfEmpty, noTip) {
    $(svgEl).each(function() {
        if (onlyIfEmpty && !$(this).is(":empty")) return;
        var caseId = $(this).attr('alt');

        var svg = d3.select($(this)[0]);

        if (caseId) {
            plotCaselabelInSVG(svg, caseId);
            if (!noTip) addNoteTooltip($(this), caseMetaData.tooltip[caseId], {my:'middle left',at:'middle right',viewport: $(window)});
        }
    });
}

function plotCaselabelInSVG(svg, caseId) {
    if(!svg) return;
    var circle = svg.append("g")
        .attr("transform", "translate(6,6)");
    circle.append("circle")
        .attr("r",6);
    fillColorAndLabelForCase(circle, caseId);
}

function fillColorAndLabelForCase(circle, caseId) {
    var label = caseMetaData.label[caseId];
    var color = caseMetaData.color[caseId];
    circle.select("circle").attr("fill",color);
    circle.append("text")
        .attr("y",4)
        .attr("text-anchor","middle")
        .attr("font-size",10)
        .attr("fill","white")
        .text(label);
}

var CaseNavigation = (function(currCaseId){
    var navCaseIds = (function(){
        var idStr = /nav_case_ids=(.+)/.exec(location.hash);
        if (!idStr) return [];
        return idStr[1].split(/[ ,]+/);
    })();

    var currPosition = (function(){
        return $.inArray(currCaseId, navCaseIds);
    })();

    function hasNavCaseIds() {
        return navCaseIds.length>0;
    }

    function hasPrevious() {
        return hasNavCaseIds() && currPosition>0;
    }

    function previousCaseId() {
        return hasPrevious() ? navCaseIds[currPosition-1] : null;
    }

    function getUrlTo(id) {
        return window.location.href.replace("="+currCaseId, "="+id);
    }

    function navTo(id) {
        window.location.replace(getUrlTo(id));
    }

    function hasNext() {
        return hasNavCaseIds() && (currPosition<navCaseIds.length-1);
    }

    function nextCaseId() {
        return hasNext ? navCaseIds[currPosition+1] : null;
    }

    return {
        currPosition: function() {return currPosition;},
        numOfNavCases: function() {return navCaseIds.length;},
        hasNavCaseIds : hasNavCaseIds,
        hasPrevious : hasPrevious,
        hasNext : hasNext,
        first: function() {
            return getUrlTo(navCaseIds[0]);
        },
        previous: function() {
            return getUrlTo(previousCaseId());
        },
        next: function() {
            return getUrlTo(nextCaseId());
        },
        last: function() {
            return getUrlTo(navCaseIds[navCaseIds.length-1]);
        },
        navToFirst: function() {
                navTo(navCaseIds[0]);
            },
        navToPrevious : function() {
                navTo(previousCaseId());
            },
        navToNext : function() {
                navTo(nextCaseId());
            },
        navToLast: function() {
                navTo(navCaseIds[navCaseIds.length-1]);
            }
    };
})(isPatientView?patientId:caseIds[0]);

window["<%=PatientView.CANCER_STUDY_META_DATA_KEY_STRING%>"]
        = <%=jsonMapper.writeValueAsString(request.getAttribute(PatientView.CANCER_STUDY_META_DATA_KEY_STRING))%>;

</script>
<!-- Add script and style files for cbioportal-frontend -->
<script>
<<<<<<< HEAD
// Set frontend route to /patient
window.defaultRoute = "/patient";

// Set API root variable for cbioportal-frontend repo
<%
String url = request.getRequestURL().toString();
String baseURL = url.substring(0, url.length() - request.getRequestURI().length()) + request.getContextPath() + "/";
baseURL = baseURL.replace("https://", "").replace("http://", "");
%>
__API_ROOT__ = '<%=baseURL%>' + '/api';
    
if (localStorage.getItem('localdev') === "true") {
    // Use cbioportal-frontend localhost:3000 for dev
    document.write('<script src="http://localhost:3000/reactapp/js/common.bundle.js"></scr'+'ipt>');
    document.write('<script src="http://localhost:3000/reactapp/js/main.app.js"></scr'+'ipt>');
    // Show alert
    document.write('<div style="position: fixed; top: 0; left: 0; width: 100%;">'+
                       '<div class="alert alert-warning">' +
                            '<button type="button" class="close" data-dismiss="alert">&times;</button>' +
                            'cbioportal-frontend dev mode, using localhost:3000' +
                       '</div>' +
                   '</div>');
} else if (localStorage.getItem('heroku')) {
    var herokuInstance = 'https://' + localStorage.getItem('heroku') + '.herokuapp.com';
    document.write('<link rel="stylesheet" type="text/css" href="' + herokuInstance + '/reactapp/css/bootstrap.min.css" />');
    document.write('<link rel="stylesheet" type="text/css" href="' + herokuInstance + '/reactapp/css/styles.css" />');
    document.write('<script src="' + herokuInstance + '/reactapp/js/common.bundle.js"></scr'+'ipt>');
    document.write('<script src="' + herokuInstance + '/reactapp/js/main.app.js"></scr'+'ipt>');
    // Show alert
    document.write('<div style="position: fixed; top: 0; left: 0; width: 100%;">'+
                       '<div class="alert alert-warning">' +
                            '<button type="button" class="close" data-dismiss="alert">&times;</button>' +
                            'cbioportal-frontend dev mode, using ' + herokuInstance +
                       '</div>' +
                   '</div>');
} else {
    // Use deployed sources
    document.write('<link rel="stylesheet" type="text/css" href="reactapp/css/bootstrap.min.css" />');
    document.write('<link rel="stylesheet" type="text/css" href="/reactapp/css/styles.css" />');
    document.write('<script src="/reactapp/js/common.bundle.js"></scr' + 'ipt>');
    document.write('<script src="/reactapp/js/main.app.js"></scr'+'ipt>');
}


</script>
=======


    
window.loadReactApp({ defaultRoute: 'patient' });
    
window.onReactAppReady(function(){
    
    <%--var genomicOverviewDiv = document.getElementById('genomics-overview');--%>
    <%--if (genomicOverviewDiv) {--%>
        <%--window.renderGenomicOverview(genomicOverviewDiv);--%>
    <%--}--%>
 
});

    
    </script>
>>>>>>> 94f0cf05
</body>
</html><|MERGE_RESOLUTION|>--- conflicted
+++ resolved
@@ -1169,53 +1169,6 @@
 </script>
 <!-- Add script and style files for cbioportal-frontend -->
 <script>
-<<<<<<< HEAD
-// Set frontend route to /patient
-window.defaultRoute = "/patient";
-
-// Set API root variable for cbioportal-frontend repo
-<%
-String url = request.getRequestURL().toString();
-String baseURL = url.substring(0, url.length() - request.getRequestURI().length()) + request.getContextPath() + "/";
-baseURL = baseURL.replace("https://", "").replace("http://", "");
-%>
-__API_ROOT__ = '<%=baseURL%>' + '/api';
-    
-if (localStorage.getItem('localdev') === "true") {
-    // Use cbioportal-frontend localhost:3000 for dev
-    document.write('<script src="http://localhost:3000/reactapp/js/common.bundle.js"></scr'+'ipt>');
-    document.write('<script src="http://localhost:3000/reactapp/js/main.app.js"></scr'+'ipt>');
-    // Show alert
-    document.write('<div style="position: fixed; top: 0; left: 0; width: 100%;">'+
-                       '<div class="alert alert-warning">' +
-                            '<button type="button" class="close" data-dismiss="alert">&times;</button>' +
-                            'cbioportal-frontend dev mode, using localhost:3000' +
-                       '</div>' +
-                   '</div>');
-} else if (localStorage.getItem('heroku')) {
-    var herokuInstance = 'https://' + localStorage.getItem('heroku') + '.herokuapp.com';
-    document.write('<link rel="stylesheet" type="text/css" href="' + herokuInstance + '/reactapp/css/bootstrap.min.css" />');
-    document.write('<link rel="stylesheet" type="text/css" href="' + herokuInstance + '/reactapp/css/styles.css" />');
-    document.write('<script src="' + herokuInstance + '/reactapp/js/common.bundle.js"></scr'+'ipt>');
-    document.write('<script src="' + herokuInstance + '/reactapp/js/main.app.js"></scr'+'ipt>');
-    // Show alert
-    document.write('<div style="position: fixed; top: 0; left: 0; width: 100%;">'+
-                       '<div class="alert alert-warning">' +
-                            '<button type="button" class="close" data-dismiss="alert">&times;</button>' +
-                            'cbioportal-frontend dev mode, using ' + herokuInstance +
-                       '</div>' +
-                   '</div>');
-} else {
-    // Use deployed sources
-    document.write('<link rel="stylesheet" type="text/css" href="reactapp/css/bootstrap.min.css" />');
-    document.write('<link rel="stylesheet" type="text/css" href="/reactapp/css/styles.css" />');
-    document.write('<script src="/reactapp/js/common.bundle.js"></scr' + 'ipt>');
-    document.write('<script src="/reactapp/js/main.app.js"></scr'+'ipt>');
-}
-
-
-</script>
-=======
 
 
     
@@ -1232,6 +1185,5 @@
 
     
     </script>
->>>>>>> 94f0cf05
 </body>
 </html>