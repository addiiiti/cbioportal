--- conflicted
+++ resolved
@@ -38,48 +38,48 @@
 <%@ page import="java.util.List" %>
 
 <%
-request.setAttribute("standard-js-css", true);
-String isDemoMode = request.getParameter("demo");
-boolean showPlaceHoder;
-if (isDemoMode!=null) {
-    showPlaceHoder = isDemoMode.equalsIgnoreCase("on");
-} else {
-    showPlaceHoder = GlobalProperties.showPlaceholderInPatientView();
-}
-
-CancerStudy cancerStudy = (CancerStudy)request.getAttribute(CancerStudyView.CANCER_STUDY);
-String cancerStudyViewError = (String)request.getAttribute(CancerStudyView.ERROR);
-
-String caseSetId = (String)request.getAttribute(QueryBuilder.CASE_SET_ID);
-List<String> caseIds = (List<String>)request.getAttribute(QueryBuilder.CASE_IDS);
-String jsonCaseIds = JSONValue.toJSONString(caseIds);
-
-GeneticProfile mutationProfile = (GeneticProfile)request.getAttribute(CancerStudyView.MUTATION_PROFILE);
-boolean hasMutation = mutationProfile!=null;
-
-boolean hasMutSig = cancerStudy!=null && cancerStudy.hasMutSigData();
-boolean showMutationsTab = hasMutation;
-
-GeneticProfile cnaProfile = (GeneticProfile)request.getAttribute(CancerStudyView.CNA_PROFILE);
-boolean hasCNA = cnaProfile!=null;
-
-boolean hasGistic = cancerStudy!=null && cancerStudy.hasGisticData();
-boolean showCNATab = hasGistic;
-
-String mutationProfileStableId = null;
-String cnaProfileStableId = null;
-if (mutationProfile!=null) {
-    mutationProfileStableId = mutationProfile.getStableId();
-}
-if (cnaProfile!=null) {
-    cnaProfileStableId = cnaProfile.getStableId();
-}
-
-boolean hasCnaSegmentData = cancerStudy!=null && cancerStudy.hasCnaSegmentData();
-
-if (cancerStudyViewError!=null) {
-    out.print(cancerStudyViewError);
-} else {
+    request.setAttribute("standard-js-css", true);
+    String isDemoMode = request.getParameter("demo");
+    boolean showPlaceHoder;
+    if (isDemoMode!=null) {
+        showPlaceHoder = isDemoMode.equalsIgnoreCase("on");
+    } else {
+        showPlaceHoder = GlobalProperties.showPlaceholderInPatientView();
+    }
+
+    CancerStudy cancerStudy = (CancerStudy)request.getAttribute(CancerStudyView.CANCER_STUDY);
+    String cancerStudyViewError = (String)request.getAttribute(CancerStudyView.ERROR);
+
+    String caseSetId = (String)request.getAttribute(QueryBuilder.CASE_SET_ID);
+    List<String> caseIds = (List<String>)request.getAttribute(QueryBuilder.CASE_IDS);
+    String jsonCaseIds = JSONValue.toJSONString(caseIds);
+
+    GeneticProfile mutationProfile = (GeneticProfile)request.getAttribute(CancerStudyView.MUTATION_PROFILE);
+    boolean hasMutation = mutationProfile!=null;
+
+    boolean hasMutSig = cancerStudy!=null && cancerStudy.hasMutSigData();
+    boolean showMutationsTab = hasMutation;
+
+    GeneticProfile cnaProfile = (GeneticProfile)request.getAttribute(CancerStudyView.CNA_PROFILE);
+    boolean hasCNA = cnaProfile!=null;
+
+    boolean hasGistic = cancerStudy!=null && cancerStudy.hasGisticData();
+    boolean showCNATab = hasGistic;
+
+    String mutationProfileStableId = null;
+    String cnaProfileStableId = null;
+    if (mutationProfile!=null) {
+        mutationProfileStableId = mutationProfile.getStableId();
+    }
+    if (cnaProfile!=null) {
+        cnaProfileStableId = cnaProfile.getStableId();
+    }
+
+    boolean hasCnaSegmentData = cancerStudy!=null && cancerStudy.hasCnaSegmentData();
+
+    if (cancerStudyViewError!=null) {
+        out.print(cancerStudyViewError);
+    } else {
 %>
 
 <jsp:include page="../global/header.jsp" flush="true" />
@@ -113,29 +113,29 @@
 
 <div id="study-tabs">
     <ul>
-        
-    <li id="li-1"><a href='#summary' id='study-tab-summary-a' class='study-tab' title='Study Summary'>Study Summary</a></li>
-    <!--<li><a href='#clinical-plots' class='study-tab' title='DC Plots'>Study Summary</a></li>-->
-    <li><a href='#clinical' id='study-tab-clinical-a' class='study-tab' title='Clinical Data'>Clinical Data</a></li>
-    
-    <%if(showMutationsTab){%>
-    <li><a href='#mutations' id='study-tab-mutations-a' class='study-tab' title='Mutations'>Mutated Genes</a></li>
-    <%}%>
-    
-    <%if(showCNATab){%>
-    <li><a href='#cna' id='study-tab-cna-a' class='study-tab' title='Copy Number Alterations'>Copy Number Alterations</a></li>
-    <%}%>
-    
+
+        <li id="li-1"><a href='#summary' id='study-tab-summary-a' class='study-tab' title='Study Summary'>Study Summary</a></li>
+        <!--<li><a href='#clinical-plots' class='study-tab' title='DC Plots'>Study Summary</a></li>-->
+        <li><a href='#clinical' id='study-tab-clinical-a' class='study-tab' title='Clinical Data'>Clinical Data</a></li>
+
+        <%if(showMutationsTab){%>
+        <li><a href='#mutations' id='study-tab-mutations-a' class='study-tab' title='Mutations'>Mutated Genes</a></li>
+        <%}%>
+
+        <%if(showCNATab){%>
+        <li><a href='#cna' id='study-tab-cna-a' class='study-tab' title='Copy Number Alterations'>Copy Number Alterations</a></li>
+        <%}%>
+
     </ul>
-    
+
     <div class="study-section" id="summary">
         <%@ include file="dcplots.jsp" %>
     </div>
-    
+
     <div class="study-section" id="clinical">
         <%@ include file="clinical.jsp" %>
     </div>
-    
+
     <%if(showMutationsTab){%>
     <div class="study-section" id="mutations">
         <%@ include file="mutations.jsp" %>
@@ -149,16 +149,16 @@
     <%}%>
 
 </div>
-<%  
-}
+<%
+    }
 %>
-        </div>
-    </td>
+</div>
+</td>
 </tr>
 
 <tr>
     <td colspan="3">
-	<jsp:include page="../global/footer.jsp" flush="true" />
+        <jsp:include page="../global/footer.jsp" flush="true" />
     </td>
 </tr>
 
@@ -182,42 +182,42 @@
     var appVersion = '<%=GlobalProperties.getAppVersion()%>';
     var hasMutation = <%=hasMutation%>;
     var hasCNA = <%=hasCNA%>;
-    
+
     $("#study-tabs").tabs({disabled: true});
     $("#study-tabs-loading-wait").css('display', 'inline-block');
-    
+
 </script>
 
 <style type="text/css">
-        @import "css/data_table_jui.css?<%=GlobalProperties.getAppVersion()%>";
-        @import "css/data_table_ColVis.css?<%=GlobalProperties.getAppVersion()%>";
-        @import "css/bootstrap-chzn.css?<%=GlobalProperties.getAppVersion()%>";
-        .ColVis {
-                float: left;
-                margin-bottom: 0
-        }
-        .dataTables_length {
-                width: auto;
-                float: right;
-        }
-        .dataTables_info {
-                clear: none;
-                width: auto;
-                float: right;
-        }
-        .dataTables_filter {
-                width: 40%;
-        }
-        .div.datatable-paging {
-                width: auto;
-                float: right;
-        }
-        .data-table-name {
-                float: left;
-                font-weight: bold;
-                font-size: 120%;
-                vertical-align: middle;
-        }
+    @import "css/data_table_jui.css?<%=GlobalProperties.getAppVersion()%>";
+    @import "css/data_table_ColVis.css?<%=GlobalProperties.getAppVersion()%>";
+    @import "css/bootstrap-chzn.css?<%=GlobalProperties.getAppVersion()%>";
+    .ColVis {
+        float: left;
+        margin-bottom: 0
+    }
+    .dataTables_length {
+        width: auto;
+        float: right;
+    }
+    .dataTables_info {
+        clear: none;
+        width: auto;
+        float: right;
+    }
+    .dataTables_filter {
+        width: 40%;
+    }
+    .div.datatable-paging {
+        width: auto;
+        float: right;
+    }
+    .data-table-name {
+        float: left;
+        font-weight: bold;
+        font-size: 120%;
+        vertical-align: middle;
+    }
     .study-view-header-first-row-td>* {
         float: left;
         margin-right: 5px;
@@ -260,184 +260,179 @@
 <script src="js/src/dashboard/view/StudyViewInitMutationsTab.js?<%=GlobalProperties.getAppVersion()%>"></script>
 <script src="js/src/dashboard/view/StudyViewInitCNATab.js?<%=GlobalProperties.getAppVersion()%>"></script>
 <script src="js/src/dashboard/iviz.js?<%=GlobalProperties.getAppVersion()%>"></script>
-<<<<<<< HEAD
-<script type="text/javascript" src="js/src/cbio-util.js?<%=GlobalProperties.getAppVersion()%>"></script>
-<script type="text/javascript" src="js/src/cbio-stat.js?<%=GlobalProperties.getAppVersion()%>"></script>
-=======
 <script src="js/src/cbio-util.js?<%=GlobalProperties.getAppVersion()%>"></script>
 <script src="js/src/download-util.js?<%=GlobalProperties.getAppVersion()%>"></script>
->>>>>>> f39ad563
 
 <script type="text/javascript">
 
-$('#study-tab-summary-a').click(function () {
-    if (!$(this).parent().hasClass('ui-state-disabled') && !$(this).hasClass("tab-clicked")) {
-        $("#study-tabs-loading-wait").css('display', 'none');
-        if(_.isUndefined(window.iviz.datamanager)) {
-            window.iviz.datamanager = new DataManagerForIviz.init(window.cbioURL, studyCasesMap);
-            $.when(
-                window.iviz.datamanager.initialSetup(),
-                window.iviz.datamanager.getStyleVars()
-            ).then(function(_data, styles) {
-                var opts = {};
-
-                if(_.isObject(styles)) {
-                    opts.styles = styles;
-                }
-                initdcplots(_data, opts);
-            });
-        }else {
-            $.when(window.iviz.datamanager.getStyleVars()).then(function(styles){
-                var opts = {};
-
-                if(_.isObject(styles)) {
-                    opts.styles = styles;
-                }
-                initdcplots(window.iviz.datamanager.initialSetupResult, opts);
-            });
-        }
-        $('#study-tab-summary-a').addClass("tab-clicked");
-    }
-    window.location.hash = '#summary';
-});
-
-$('#study-tab-clinical-a').click(function(){
-    if (!$(this).parent().hasClass('ui-state-disabled') && !$(this).hasClass("tab-clicked")) {
-        //First time: adjust the width of data table;
-        $("#clinical-data-table-loading-wait").css('display', 'inline-block');
-        $("#clinical-data-table-div").css('display','none');
-
-        if(_.isUndefined(window.iviz.datamanager)) {
-            window.iviz.datamanager = new DataManagerForIviz.init(window.cbioURL, studyCasesMap);
-            $.when(window.iviz.datamanager.initialSetup()).then(function(_data){
+    $('#study-tab-summary-a').click(function () {
+        if (!$(this).parent().hasClass('ui-state-disabled') && !$(this).hasClass("tab-clicked")) {
+            $("#study-tabs-loading-wait").css('display', 'none');
+            if(_.isUndefined(window.iviz.datamanager)) {
+                window.iviz.datamanager = new DataManagerForIviz.init(window.cbioURL, studyCasesMap);
+                $.when(
+                    window.iviz.datamanager.initialSetup(),
+                    window.iviz.datamanager.getStyleVars()
+                ).then(function(_data, styles) {
+                    var opts = {};
+
+                    if(_.isObject(styles)) {
+                        opts.styles = styles;
+                    }
+                    initdcplots(_data, opts);
+                });
+            }else {
+                $.when(window.iviz.datamanager.getStyleVars()).then(function(styles){
+                    var opts = {};
+
+                    if(_.isObject(styles)) {
+                        opts.styles = styles;
+                    }
+                    initdcplots(window.iviz.datamanager.initialSetupResult, opts);
+                });
+            }
+            $('#study-tab-summary-a').addClass("tab-clicked");
+        }
+        window.location.hash = '#summary';
+    });
+
+    $('#study-tab-clinical-a').click(function(){
+        if (!$(this).parent().hasClass('ui-state-disabled') && !$(this).hasClass("tab-clicked")) {
+            //First time: adjust the width of data table;
+            $("#clinical-data-table-loading-wait").css('display', 'inline-block');
+            $("#clinical-data-table-div").css('display','none');
+
+            if(_.isUndefined(window.iviz.datamanager)) {
+                window.iviz.datamanager = new DataManagerForIviz.init(window.cbioURL, studyCasesMap);
+                $.when(window.iviz.datamanager.initialSetup()).then(function(_data){
+                    StudyViewClinicalTabController.init(function() {
+                        $("#clinical-data-table-div").css('display','inline-block');
+                        $("#clinical-data-table-loading-wait").css('display', 'none');
+                        $('#study-tab-clinical-a').addClass("tab-clicked");
+                    });
+                });
+            }else {
                 StudyViewClinicalTabController.init(function() {
                     $("#clinical-data-table-div").css('display','inline-block');
                     $("#clinical-data-table-loading-wait").css('display', 'none');
                     $('#study-tab-clinical-a').addClass("tab-clicked");
                 });
+            }
+        }
+        window.location.hash = '#clinical';
+    });
+
+    $('#study-tab-mutations-a').click(function(){
+        if (!$(this).parent().hasClass('ui-state-disabled') && !$(this).hasClass("tab-clicked")) {
+            StudyViewMutationsTabController.init(function() {
+                $(this).addClass("tab-clicked");
+                StudyViewMutationsTabController.getDataTable().fnAdjustColumnSizing();
             });
-        }else {
-            StudyViewClinicalTabController.init(function() {
-                $("#clinical-data-table-div").css('display','inline-block');
-                $("#clinical-data-table-loading-wait").css('display', 'none');
-                $('#study-tab-clinical-a').addClass("tab-clicked");
+        }
+        window.location.hash = '#mutations';
+    });
+
+    $('#study-tab-cna-a').click(function(){
+        if (!$(this).parent().hasClass('ui-state-disabled') && !$(this).hasClass("tab-clicked")) {
+            StudyViewCNATabController.init(function() {
+                $(this).addClass("tab-clicked");
+                StudyViewCNATabController.getDataTable().fnAdjustColumnSizing();
             });
         }
-    }
-    window.location.hash = '#clinical';
-});
-
-$('#study-tab-mutations-a').click(function(){
-    if (!$(this).parent().hasClass('ui-state-disabled') && !$(this).hasClass("tab-clicked")) {
-        StudyViewMutationsTabController.init(function() {
-            $(this).addClass("tab-clicked");
-            StudyViewMutationsTabController.getDataTable().fnAdjustColumnSizing();
-        });
-    }
-    window.location.hash = '#mutations';
-});
-
-$('#study-tab-cna-a').click(function(){
-    if (!$(this).parent().hasClass('ui-state-disabled') && !$(this).hasClass("tab-clicked")) {
-        StudyViewCNATabController.init(function() {
-            $(this).addClass("tab-clicked");
-            StudyViewCNATabController.getDataTable().fnAdjustColumnSizing();
-        });
-    }
-    window.location.hash = '#cna';
-});
-
-$(document).ready(function () {
-    // All temporory fixes, need to do the refacotoring with new iViz code
-    StudyViewParams.params = {
-        studyId: cancerStudyId,
-        caseIds: caseIds,
-        cnaProfileId: cnaProfileId,
-        mutationProfileId: mutationProfileId,
-        caseSetId: caseSetId,
-        hasMutSig: hasMutSig
-    };
-    StudyViewProxy.ivizLoad();
-    
-    iViz.vue.manage.init();
-
-    // This is used to indicate how to disable two buttons. By default, they are set to true.
-    iViz.vue.manage.getInstance().showManageButton = false;
-    iViz.vue.manage.getInstance().showSaveButton = false;
-    
-    //this is for testing, once done this should be commented/deleted
-    window.cbioURL = '';
-    window.cbioResourceURL = 'js/src/dashboard/resources/';
-    //commented for thesing
-    //window.cbioURL = window.location.origin + window.location.pathname.substring(0, window.location.pathname.indexOf("/",2));
-    window.mutationProfileId = window.mutationProfileId;
-    window.cnaProfileId = window.cnaProfileId;
-    window.case_set_id = window.caseSetId;
-    window.studyCasesMap = {};
-    window.studyCasesMap[window.cancerStudyId]={};
-    window.iviz = {};
-    
-    var urlHash = window.location.hash;
-    for (var i = 0, tabsL = $('#study-tabs').find('li').length; i < tabsL; i++) {
-        $('#study-tabs').tabs('enable', i);
-    }
-
-    if (!_.isUndefined(urlHash)) {
-        switch (urlHash) {
-            case '#cna':
-                if ($('#study-tab-cna-a').length == 0) {
+        window.location.hash = '#cna';
+    });
+
+    $(document).ready(function () {
+        // All temporory fixes, need to do the refacotoring with new iViz code
+        StudyViewParams.params = {
+            studyId: cancerStudyId,
+            caseIds: caseIds,
+            cnaProfileId: cnaProfileId,
+            mutationProfileId: mutationProfileId,
+            caseSetId: caseSetId,
+            hasMutSig: hasMutSig
+        };
+        StudyViewProxy.ivizLoad();
+
+        iViz.vue.manage.init();
+
+        // This is used to indicate how to disable two buttons. By default, they are set to true.
+        iViz.vue.manage.getInstance().showManageButton = false;
+        iViz.vue.manage.getInstance().showSaveButton = false;
+
+        //this is for testing, once done this should be commented/deleted
+        window.cbioURL = '';
+        window.cbioResourceURL = 'js/src/dashboard/resources/';
+        //commented for thesing
+        //window.cbioURL = window.location.origin + window.location.pathname.substring(0, window.location.pathname.indexOf("/",2));
+        window.mutationProfileId = window.mutationProfileId;
+        window.cnaProfileId = window.cnaProfileId;
+        window.case_set_id = window.caseSetId;
+        window.studyCasesMap = {};
+        window.studyCasesMap[window.cancerStudyId]={};
+        window.iviz = {};
+
+        var urlHash = window.location.hash;
+        for (var i = 0, tabsL = $('#study-tabs').find('li').length; i < tabsL; i++) {
+            $('#study-tabs').tabs('enable', i);
+        }
+
+        if (!_.isUndefined(urlHash)) {
+            switch (urlHash) {
+                case '#cna':
+                    if ($('#study-tab-cna-a').length == 0) {
+                        $('#study-tab-summary-a').click();
+                    } else {
+                        $('#study-tab-cna-a').click();
+                    }
+                    break;
+                case '#mutations':
+                    if ($('#study-tab-mutations-a').length == 0) {
+                        $('#study-tab-summary-a').click();
+                    } else {
+                        $('#study-tab-mutations-a').click();
+                    }
+                    break;
+                case '#clinical':
+                    if ($('#study-tab-clinical-a').length == 0) {
+                        $('#study-tab-summary-a').click();
+                    } else {
+                        $('#study-tab-clinical-a').click();
+                    }
+                    break;
+                case '#summary':
                     $('#study-tab-summary-a').click();
-                } else {
-                    $('#study-tab-cna-a').click();
+                    break;
+                default:
+                    $('#study-tab-summary-a').click();
+                    break;
+
+            }
+        } else {
+            $('#study-tab-summary-a').click();
+        }
+
+        window.cbio.util.getDatahubStudiesList()
+            .then(function(data) {
+                if(_.isObject(data) && data.hasOwnProperty(cancerStudyId)) {
+                    $('#study-view-header-download-all-data').attr('action', data[cancerStudyId].htmlURL);
+                    $('#study-view-header-download-all-data').css('display', 'block');
+                    $('#study-view-header-download-all-data>button').qtip({
+                        content: {text: 'Download all genomic and clinical data files of this study.'},
+                        style: {classes: 'qtip-light qtip-rounded qtip-shadow'},
+                        show: {event: 'mouseover'},
+                        hide: {fixed: true, delay: 100, event: 'mouseout'},
+                        position: {
+                            my: 'bottom center',
+                            at: 'top center',
+                            viewport: $(window)
+                        }
+                    });
                 }
-                break;
-            case '#mutations':
-                if ($('#study-tab-mutations-a').length == 0) {
-                    $('#study-tab-summary-a').click();
-                } else {
-                    $('#study-tab-mutations-a').click();
-                }
-                break;
-            case '#clinical':
-                if ($('#study-tab-clinical-a').length == 0) {
-                    $('#study-tab-summary-a').click();
-                } else {
-                    $('#study-tab-clinical-a').click();
-                }
-                break;
-            case '#summary':
-                $('#study-tab-summary-a').click();
-                break;
-            default:
-                $('#study-tab-summary-a').click();
-                break;
-
-        }
-    } else {
-        $('#study-tab-summary-a').click();
-    }
-    
-    window.cbio.util.getDatahubStudiesList()
-        .then(function(data) {
-            if(_.isObject(data) && data.hasOwnProperty(cancerStudyId)) {
-                $('#study-view-header-download-all-data').attr('action', data[cancerStudyId].htmlURL);
-                $('#study-view-header-download-all-data').css('display', 'block');
-                $('#study-view-header-download-all-data>button').qtip({
-                    content: {text: 'Download all genomic and clinical data files of this study.'},
-                    style: {classes: 'qtip-light qtip-rounded qtip-shadow'},
-                    show: {event: 'mouseover'},
-                    hide: {fixed: true, delay: 100, event: 'mouseout'},
-                    position: {
-                        my: 'bottom center',
-                        at: 'top center',
-                        viewport: $(window)
-                    }
-                });
-            }
-        }).fail(function(error) {
+            }).fail(function(error) {
             console.log(error);
         });
-});
+    });
 </script>
 
 </body>
