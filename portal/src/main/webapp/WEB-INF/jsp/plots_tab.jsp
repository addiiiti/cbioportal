--- conflicted
+++ resolved
@@ -91,25 +91,8 @@
                     <div id='loading-image'>
                         <img style='padding:200px;' src='images/ajax-loader.gif'>
                     </div>
-<<<<<<< HEAD
                     <b><div id='view_title' style="display:inline-block;padding-left:100px;"></div></b>
-=======
-                    <div id='img_center'>
-                        <div id="img_center_text" style="display:inline-block; padding-left:100px;"></div></b>
-                        <form style="display:inline-block" action='svgtopdf.do' method='post' onsubmit="this.elements['svgelement'].value=loadSVG();">
-                            <input type='hidden' name='svgelement'>
-                            <input type='hidden' name='filetype' value='pdf'>
-                            <input type='hidden' name='filename' value='plots.pdf'>
-                            <input type='submit' value='PDF'>
-                        </form>
-                        <form style="display:inline-block" action='svgtopdf.do' method='post' onsubmit="this.elements['svgelement'].value=loadSVG();">
-                            <input type='hidden' name='svgelement'>
-                            <input type='hidden' name='filetype' value='svg'>
-                            <input type='hidden' name='filename' value='plots.svg'>
-                            <input type='submit' value='SVG'>
-                        </form>
-                    </div>
->>>>>>> ab82adff
+
                     <div id="plots_box"></div>
                 </td>
             </tr>
