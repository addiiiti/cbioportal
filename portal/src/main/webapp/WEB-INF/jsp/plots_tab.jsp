--- conflicted
+++ resolved
@@ -145,7 +145,6 @@
 </div>
 
 <script>
-<<<<<<< HEAD
 
     if (gene_list.length !== 1) {
         $("#plots-menus").tabs();
@@ -153,9 +152,6 @@
         $("#plots-menus").tabs();
         $("#plots-menus").tabs("disable", 1);
     }
-=======
-    $("#plots-menus").tabs();
->>>>>>> cc82328d
     window.onload = Plots.init();
 
     // Takes the content in the plots svg element
