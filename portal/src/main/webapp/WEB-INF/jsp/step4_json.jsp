<%@ page import="org.mskcc.cbio.portal.servlet.QueryBuilder" %>
<%
    String step4ErrorMsg = (String) request.getAttribute(QueryBuilder.STEP4_ERROR_MSG);
%>

<div class="query_step_section">
    <span class="step_header">Enter Gene Set:</span>

    <script language="javascript" type="text/javascript">

    function popitup(url) {
        newwindow=window.open(url,'OncoSpecLangInstructions','height=1000,width=1000,left=400,top=0,scrollbars=yes');
        if (window.focus) {newwindow.focus()}
        return false;
    }
    </script>
    <span style="font-size:120%; color:black">&nbsp;&nbsp;&nbsp;&nbsp;&nbsp;&nbsp;<a href="onco_query_lang_desc.jsp" onclick="return popitup('onco_query_lang_desc.jsp')">Advanced:  Onco Query Language (OQL)</a></span>
    
    <div style='padding-top:10px;'>
        <select id="select_gene_set" name="<%= QueryBuilder.GENE_SET_CHOICE %>"></select>
        <button id="toggle_mutsig_dialog" onclick="promptMutsigTable(); return false;" style="font-size: 1em;">Select From Recurrently Mutated Genes (MutSig)</button>
        <button id="toggle_gistic_dialog_button" onclick="Gistic.UI.open_dialog(); return false;" style="font-size: 1em; display: none;">Select Genes from Recurrent CNAs (Gistic)</button>
    </div>

    <script type="text/javascript">
<<<<<<< HEAD
        function validateGenes() {
            $("#gene_list").val($("#gene_list").val().replace("  ", " "));
            $("#genestatus").html("<img src='images/ajax-loader2.gif'> <small>Validating gene symbols...</small>");
            $("#main_submit").attr("disabled", "disabled");

            var genes = [];
            var genesStr = $("#gene_list").val();
            $.get(
                  'CheckGeneSymbol.json',
                  { 'genes': genesStr },
                  function(symbolResults) {
                          $("#genestatus").html("");
                          var stateList = $("<ul>").addClass("ui-widget icon-collection validation-list");
                          var allValid = true;

                          for(var j=0; j < symbolResults.length; j++) {
                              var aResult = symbolResults[j];
                              var multiple = false;
                              var foundSynonym = false;
                              var valid = true;
                              var symbols = [];
                              var gene = aResult.name;

                              if( aResult.symbols.length == 1 ) {
                                  multiple = false;
                                  if(aResult.symbols[0].toUpperCase() != aResult.name.toUpperCase()) {
                                      foundSynonym = true;
                                  } else {
                                      continue;
                                  }
                              } else if( aResult.symbols.length > 1 ) {
                                  multiple = true;
                                  symbols = aResult.symbols;
                              } else {
                                  allValid = false;
                              }

                              if(foundSynonym || multiple)
                                  allValid = false;

                              if(multiple) {
                                   var state = $("<li>").addClass("ui-state-default ui-corner-all");
                                   var stateSpan = $("<span>").addClass("ui-icon ui-icon-help");
                                   var stateText = $("<span>").addClass("text");

                                   stateText.html(gene + ": ");
                                   var nameSelect = $("<select>").addClass("geneSelectBox").attr("name", gene);
                                   $("<option>").attr("value", "")
                                        .html("select a symbol")
                                        .appendTo(nameSelect);
                                   for(var k=0; k < symbols.length; k++) {
                                        var aSymbol = symbols[k];
                                        var anOption = $("<option>").attr("value", aSymbol).html(aSymbol);
                                        anOption.appendTo(nameSelect);
                                   }
                                   nameSelect.appendTo(stateText);
                                   nameSelect.change(function() {
                                         var trueSymbol = $(this).attr('value');
                                         var geneName = $(this).attr("name");
                                         $("#gene_list").val($("#gene_list").val().replace(geneName, trueSymbol));
                                         setTimeout(validateGenes, 500);
                                   });

                                   stateSpan.appendTo(state);
                                   stateText.insertAfter(stateSpan);
                                   state.attr("title",
                                         "Ambiguous gene symbol. Click on one of the alternatives to replace it."
                                   );
                                   state.attr("name", gene);
                                   state.appendTo(stateList);
                              } else if( foundSynonym ) {
                                     var state = $("<li>").addClass("ui-state-default ui-corner-all");
                                     var trueSymbol = aResult.symbols[0];

                                     state.click(function(){
                                          $(this).toggleClass('ui-state-active');
                                          var names = $(this).attr("name").split(":");
                                          var geneName = names[0];
                                          var symbol = names[1];
                                          $("#gene_list").val($("#gene_list").val().replace(geneName, symbol));
                                          setTimeout(validateGenes, 500);
                                     });

                                     var stateSpan = $("<span>").addClass("ui-icon ui-icon-help");
                                     var stateText = $("<span>").addClass("text");
                                     stateText.html("<b>" + gene + "</b>: " + trueSymbol);
                                     stateSpan.appendTo(state);
                                     stateText.insertAfter(stateSpan);
                                     state.attr("title",
                                            "'" + gene + "' is a synonym for '" + trueSymbol + "'. "
                                                + "Click here to replace it with the official symbol."
                                     );
                                     state.attr("name", gene + ":" + trueSymbol);
                                     state.appendTo(stateList);
                              } else {
                                     var state = $("<li>").addClass("ui-state-default ui-corner-all");
                                     state.click(function(){
                                          $(this).toggleClass('ui-state-active');
                                          geneName = $(this).attr("name");
                                          $("#gene_list").val($("#gene_list").val().replace(" " + geneName, ""));
                                          $("#gene_list").val($("#gene_list").val().replace(geneName + " ", ""));
                                          $("#gene_list").val($("#gene_list").val().replace(geneName + "\n", ""));
                                          $("#gene_list").val($("#gene_list").val().replace(geneName, ""));
                                          setTimeout(validateGenes, 500);
                                     });
                                     var stateSpan = $("<span>").addClass("ui-icon ui-icon-circle-close");
                                     var stateText = $("<span>").addClass("text");
                                     stateText.html(gene);
                                     stateSpan.appendTo(state);
                                     stateText.insertAfter(stateSpan);
                                     state.attr("title",
                                        "Could not find gene symbol. Click to remove it from the gene list."
                                     );
                                     state.attr("name", gene);
                                     state.appendTo(stateList);
                              }
                          }

                          stateList.appendTo("#genestatus");

                          $('.ui-state-default').hover(
                              function(){ $(this).addClass('ui-state-hover'); },
                              function(){ $(this).removeClass('ui-state-hover'); }
                          );

                          //$('.ui-state-default').tipTip();

                          if( allValid ) {
                                $("#main_submit").removeAttr("disabled").removeAttr("title")

                                if( symbolResults.length > 0
                                    && !(symbolResults[0].name == "" && symbolResults[0].symbols.length == 0) ) {

                                    var validState = $("<li>").addClass("ui-state-default ui-corner-all");
                                    var validSpan = $("<span>")
                                      .addClass("ui-icon ui-icon-circle-check");
                                    var validText = $("<span>").addClass("text");
                                    validText.html("All gene symbols are valid.");

                                    validSpan.appendTo(validState);
                                    validText.insertAfter(validSpan);
                                    validState.addClass("ui-state-active");
                                    validState.appendTo(stateList);
                                    validState.attr("title", "You can now submit the list").tipTip();
                                    $("<br>").appendTo(stateList);
                                    $("<br>").appendTo(stateList);
                                }

                          } else {
                                var invalidState = $("<li>").addClass("ui-state-default ui-corner-all");
                                var invalidSpan = $("<span>")
                                  .addClass("ui-icon ui-icon-notice");
                                var invalidText = $("<span>").addClass("text");
                                invalidText.html("<b>Invalid gene symbols.</b>");

                                invalidState.attr("title", "Please edit the gene symbols").tipTip();

                                invalidSpan.appendTo(invalidState);
                                invalidText.insertAfter(invalidSpan);
                                invalidState.addClass("ui-state-active");
                                invalidState.prependTo(stateList);

                                /*
                                $("#main_submit")
                                    .attr("title", "Gene symbols are not valid. Please edit the gene list.")
                                    .tipTip();
                                */

                                $("<br>").appendTo(stateList);
                                $("<br>").appendTo(stateList);
                          }
                  },
                  'json'
            );
        }

=======
>>>>>>> 10560e3e
        $(document).ready(function() {
            GeneSymbolValidator.initialize();
        });

    </script>

<textarea rows='5' cols='80' id='gene_list' placeholder="Enter HUGO Gene Symbols or Gene Aliases" required
name='<%= QueryBuilder.GENE_LIST %>'><%
    if (localGeneList != null && localGeneList.length() > 0) {
        out.print(org.mskcc.cbio.portal.oncoPrintSpecLanguage.Utilities.appendSemis(localGeneList));
    }
%></textarea>

<p id="genestatus"></p>

</div>
<script type='text/javascript'>
$('#toggle_gistic_dialog_button').button();
</script><|MERGE_RESOLUTION|>--- conflicted
+++ resolved
@@ -23,189 +23,9 @@
     </div>
 
     <script type="text/javascript">
-<<<<<<< HEAD
-        function validateGenes() {
-            $("#gene_list").val($("#gene_list").val().replace("  ", " "));
-            $("#genestatus").html("<img src='images/ajax-loader2.gif'> <small>Validating gene symbols...</small>");
-            $("#main_submit").attr("disabled", "disabled");
-
-            var genes = [];
-            var genesStr = $("#gene_list").val();
-            $.get(
-                  'CheckGeneSymbol.json',
-                  { 'genes': genesStr },
-                  function(symbolResults) {
-                          $("#genestatus").html("");
-                          var stateList = $("<ul>").addClass("ui-widget icon-collection validation-list");
-                          var allValid = true;
-
-                          for(var j=0; j < symbolResults.length; j++) {
-                              var aResult = symbolResults[j];
-                              var multiple = false;
-                              var foundSynonym = false;
-                              var valid = true;
-                              var symbols = [];
-                              var gene = aResult.name;
-
-                              if( aResult.symbols.length == 1 ) {
-                                  multiple = false;
-                                  if(aResult.symbols[0].toUpperCase() != aResult.name.toUpperCase()) {
-                                      foundSynonym = true;
-                                  } else {
-                                      continue;
-                                  }
-                              } else if( aResult.symbols.length > 1 ) {
-                                  multiple = true;
-                                  symbols = aResult.symbols;
-                              } else {
-                                  allValid = false;
-                              }
-
-                              if(foundSynonym || multiple)
-                                  allValid = false;
-
-                              if(multiple) {
-                                   var state = $("<li>").addClass("ui-state-default ui-corner-all");
-                                   var stateSpan = $("<span>").addClass("ui-icon ui-icon-help");
-                                   var stateText = $("<span>").addClass("text");
-
-                                   stateText.html(gene + ": ");
-                                   var nameSelect = $("<select>").addClass("geneSelectBox").attr("name", gene);
-                                   $("<option>").attr("value", "")
-                                        .html("select a symbol")
-                                        .appendTo(nameSelect);
-                                   for(var k=0; k < symbols.length; k++) {
-                                        var aSymbol = symbols[k];
-                                        var anOption = $("<option>").attr("value", aSymbol).html(aSymbol);
-                                        anOption.appendTo(nameSelect);
-                                   }
-                                   nameSelect.appendTo(stateText);
-                                   nameSelect.change(function() {
-                                         var trueSymbol = $(this).attr('value');
-                                         var geneName = $(this).attr("name");
-                                         $("#gene_list").val($("#gene_list").val().replace(geneName, trueSymbol));
-                                         setTimeout(validateGenes, 500);
-                                   });
-
-                                   stateSpan.appendTo(state);
-                                   stateText.insertAfter(stateSpan);
-                                   state.attr("title",
-                                         "Ambiguous gene symbol. Click on one of the alternatives to replace it."
-                                   );
-                                   state.attr("name", gene);
-                                   state.appendTo(stateList);
-                              } else if( foundSynonym ) {
-                                     var state = $("<li>").addClass("ui-state-default ui-corner-all");
-                                     var trueSymbol = aResult.symbols[0];
-
-                                     state.click(function(){
-                                          $(this).toggleClass('ui-state-active');
-                                          var names = $(this).attr("name").split(":");
-                                          var geneName = names[0];
-                                          var symbol = names[1];
-                                          $("#gene_list").val($("#gene_list").val().replace(geneName, symbol));
-                                          setTimeout(validateGenes, 500);
-                                     });
-
-                                     var stateSpan = $("<span>").addClass("ui-icon ui-icon-help");
-                                     var stateText = $("<span>").addClass("text");
-                                     stateText.html("<b>" + gene + "</b>: " + trueSymbol);
-                                     stateSpan.appendTo(state);
-                                     stateText.insertAfter(stateSpan);
-                                     state.attr("title",
-                                            "'" + gene + "' is a synonym for '" + trueSymbol + "'. "
-                                                + "Click here to replace it with the official symbol."
-                                     );
-                                     state.attr("name", gene + ":" + trueSymbol);
-                                     state.appendTo(stateList);
-                              } else {
-                                     var state = $("<li>").addClass("ui-state-default ui-corner-all");
-                                     state.click(function(){
-                                          $(this).toggleClass('ui-state-active');
-                                          geneName = $(this).attr("name");
-                                          $("#gene_list").val($("#gene_list").val().replace(" " + geneName, ""));
-                                          $("#gene_list").val($("#gene_list").val().replace(geneName + " ", ""));
-                                          $("#gene_list").val($("#gene_list").val().replace(geneName + "\n", ""));
-                                          $("#gene_list").val($("#gene_list").val().replace(geneName, ""));
-                                          setTimeout(validateGenes, 500);
-                                     });
-                                     var stateSpan = $("<span>").addClass("ui-icon ui-icon-circle-close");
-                                     var stateText = $("<span>").addClass("text");
-                                     stateText.html(gene);
-                                     stateSpan.appendTo(state);
-                                     stateText.insertAfter(stateSpan);
-                                     state.attr("title",
-                                        "Could not find gene symbol. Click to remove it from the gene list."
-                                     );
-                                     state.attr("name", gene);
-                                     state.appendTo(stateList);
-                              }
-                          }
-
-                          stateList.appendTo("#genestatus");
-
-                          $('.ui-state-default').hover(
-                              function(){ $(this).addClass('ui-state-hover'); },
-                              function(){ $(this).removeClass('ui-state-hover'); }
-                          );
-
-                          //$('.ui-state-default').tipTip();
-
-                          if( allValid ) {
-                                $("#main_submit").removeAttr("disabled").removeAttr("title")
-
-                                if( symbolResults.length > 0
-                                    && !(symbolResults[0].name == "" && symbolResults[0].symbols.length == 0) ) {
-
-                                    var validState = $("<li>").addClass("ui-state-default ui-corner-all");
-                                    var validSpan = $("<span>")
-                                      .addClass("ui-icon ui-icon-circle-check");
-                                    var validText = $("<span>").addClass("text");
-                                    validText.html("All gene symbols are valid.");
-
-                                    validSpan.appendTo(validState);
-                                    validText.insertAfter(validSpan);
-                                    validState.addClass("ui-state-active");
-                                    validState.appendTo(stateList);
-                                    validState.attr("title", "You can now submit the list").tipTip();
-                                    $("<br>").appendTo(stateList);
-                                    $("<br>").appendTo(stateList);
-                                }
-
-                          } else {
-                                var invalidState = $("<li>").addClass("ui-state-default ui-corner-all");
-                                var invalidSpan = $("<span>")
-                                  .addClass("ui-icon ui-icon-notice");
-                                var invalidText = $("<span>").addClass("text");
-                                invalidText.html("<b>Invalid gene symbols.</b>");
-
-                                invalidState.attr("title", "Please edit the gene symbols").tipTip();
-
-                                invalidSpan.appendTo(invalidState);
-                                invalidText.insertAfter(invalidSpan);
-                                invalidState.addClass("ui-state-active");
-                                invalidState.prependTo(stateList);
-
-                                /*
-                                $("#main_submit")
-                                    .attr("title", "Gene symbols are not valid. Please edit the gene list.")
-                                    .tipTip();
-                                */
-
-                                $("<br>").appendTo(stateList);
-                                $("<br>").appendTo(stateList);
-                          }
-                  },
-                  'json'
-            );
-        }
-
-=======
->>>>>>> 10560e3e
         $(document).ready(function() {
             GeneSymbolValidator.initialize();
         });
-
     </script>
 
 <textarea rows='5' cols='80' id='gene_list' placeholder="Enter HUGO Gene Symbols or Gene Aliases" required
