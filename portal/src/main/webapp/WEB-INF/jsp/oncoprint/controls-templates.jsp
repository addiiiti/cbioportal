<script type="text/template" id="main-controls-template">
    <style>
        .onco-customize {
        color:#2153AA; font-weight: bold; cursor: pointer;
        }
        .onco-customize:hover { text-decoration: underline; }
    </style>
    <%--
    <p onclick="$('#oncoprint_controls #main').toggle(); $('#oncoprint_controls .triangle').toggle();"
    style="margin-bottom: 0px;">
    <span class="triangle ui-icon ui-icon-triangle-1-e" style="float: left; display: block;"></span>
        <span class="triangle ui-icon ui-icon-triangle-1-s" style="float: left; display: none;"></span>
        <span class='onco-customize'>Customize</span>
    </p>
    --%>

    <div id="main" style="display:inline;">
<<<<<<< HEAD
    <%--
    <table style="padding-left:13px; padding-top:5px">
=======
    <table style="padding-left:13px; padding-top:5px">
    <%--
>>>>>>> 6d548636
            <tr>
                <td style="padding-right: 15px;"><span>Zoom</span><div id="zoom" style="display: inline-table;"></div></td>
                <td><label><input id='toggle_unaltered_cases' type='checkbox'>Remove Unaltered Cases</label></td>
                <td><label><input id='toggle_whitespace' type='checkbox'><label>Remove Whitespace</label></td>
            </tr>
<<<<<<< HEAD
        
=======
    --%>
>>>>>>> 6d548636
            <tr>
                <td>
                    <div id="disable_select_clinical_attributes" style="display: none; z-index: 1000; opacity: 0.7; background-color: grey; width: 22.5%; height: 6%; position: absolute;"></div>
                    <select data-placeholder="Add a clinical attribute track" id="select_clinical_attributes" class="select_clinical_attributes_from" style="width: 360px;">
<<<<<<< HEAD
                    <option value=""></option>
=======
    <option value=""></option>
>>>>>>> 6d548636
                    </select>
                </td>
                <td>
                    <span>Sort by: </span>
                    <select id="sort_by" style="width: 200px;">
    <option value="genes">gene data first</option>
                        <option value="clinical" disabled>clinical data first</option>
                        <option value="alphabetical">alphabetically by case id</option>
                        <option value="custom">user-defined case list / default</option>
                    </select>
<<<<<<< HEAD
                </td>  
                <td style="padding-right: 15px;"><span>Zoom</span><div id="zoom" style="display: inline-table;"></div></td>
                <td><label><input id='toggle_unaltered_cases' type='checkbox'>Remove Unaltered Cases</label></td>
                <td><label><input id='toggle_whitespace' type='checkbox'><label>Remove Whitespace</label></td>
=======
                </td>
    <%--    
                <td style="padding-right: 15px;"><span>Zoom</span><div id="zoom" style="display: inline-table;"></div></td>
                <td><label><input id='toggle_unaltered_cases' type='checkbox'>Remove Unaltered Cases</label></td>
                <td><label><input id='toggle_whitespace' type='checkbox'><label>Remove Whitespace</label></td>
    --%>
>>>>>>> 6d548636
            </tr>
    
        </table>
    --%>
    </div>
</script>

<script type="text/template" id="custom-controls-template">                
    <style>
        .onco-customize {
        color:#2153AA; font-weight: bold; cursor: pointer;
    }
    .onco-customize:hover { text-decoration: underline; }
    </style>
    <%--
    <p onclick="$('#oncoprint_controls #main').toggle(); $('#oncoprint_controls .triangle').toggle();"
       style="margin-bottom: 0px;">
        <span class="triangle ui-icon ui-icon-triangle-1-e" style="float: left; display: block;"></span>
        <span class="triangle ui-icon ui-icon-triangle-1-s" style="float: left; display: none;"></span>
        
            <span class='onco-customize'>Customize</span>
        
    </p>
    --%>
    <%--
    <div id="main" style="display:none;">
        <table style="padding-left:13px; padding-top:5px">
        
            <tr>
                <td style="padding-right: 15px;"><span>Zoom&nbsp;</span><div id="zoom" style="display: inline-table;"></div></td>
            </tr>
     
            <tr>
                <td><label><input id='toggle_unaltered_cases' type='checkbox'>&nbsp;Remove Unaltered Cases</label></td>
            </tr>
            <tr>
                <td><label><input id='toggle_whitespace' type='checkbox'>&nbsp;Remove Whitespace</label></td>
            </tr>
    --%>     
    
            <%--<tr>
                <td><label><input id='all_cna_levels' type='checkbox' >Show All CNA levels</label></td>
            </tr>--%>
            <%--<td>--%>
            <%--<span>Sort by: </span>--%>
            <%--<select id="sort_by" style="width: 200px;">--%>
            <%--<option value="genes">gene data</option>--%>
            <%--<option value="alphabetical">alphabetically by case id</option>--%>
            <%--<option value="custom">user-defined case list / default</option>--%>
            <%--</select>--%>
            <%--</td>--%>
    <%--
        </table>
    </div>  
<<<<<<< HEAD
     --%>    
    <div class="btn-group btn-group-sm" id="oncoprinter-diagram-toolbar-buttons" style="float:right;margin-right:45px;display: inline;height:33px">
        <div class="btn-group btn-group-sm">
           <button type="button" class="btn btn-default dropdown-toggle" id="oncoprinter_sortbyfirst_dropdonw" data-toggle="dropdown" style="background-color:#efefef">
             <span data-bind="label">Sort by</span>&nbsp;<span class="caret"></span>
           </button>
           <ul class="dropdown-menu">
             <li style="list-style-type:none;cursor:pointer"><a id="genesfirst">Genes first</a></li>
             <li style="list-style-type:none;cursor:pointer"><a id="clinicalfirst">Clinical first</a></li>
             <li style="list-style-type:none;cursor:pointer"><a id="alphabetical">alphabetically by case id</a></li>
             <li style="list-style-type:none;cursor:pointer"><a id="custom">user-defined case list / default</a></li>
           </ul>
        </div>
        <%--
        <button type="button" class="btn btn-default" style="background-color:#efefef"><img id="oncoprinter_sortfirst_icon" class="oncoprinter_sortfirst_icon" checked="0" src="images/cool.svg" alt="icon" width="16" height="16" /></button>
        --%>
        <button type="button" class="btn btn-default" style="background-color:#efefef"><img id="oncoprinter_diagram_showmutationcolor_icon" class="oncoprinter_diagram_showmutationcolor_icon" checked="0" src="images/uncolormutations.svg" alt="icon" width="16" height="16" /></button>
        <button type="button" class="btn btn-default" style="background-color:#efefef"><img id="oncoprinter-diagram-showlegend-icon" class="oncoprinter-diagram-showlegend-icon" checked="0" src="images/showlegend.svg" alt="icon" width="16" height="16" /></button>
        <button type="button" class="btn btn-default" style="background-color:#efefef"><img id="oncoprinter-diagram-removeUCases-icon" class="oncoprinter-diagram-removeUCases-icon" checked="0" src="images/removeUCases.svg" alt="icon" width="16" height="16" /></button>
        <button type="button" class="btn btn-default" style="background-color:#efefef"><img id="oncoprinter-diagram-removeWhitespace-icon" class="oncoprinter-diagram-removeWhitespace-icon" checked="0" src="images/removeWhitespace.svg" alt="icon" width="16" height="16" /></button>
        <button type="button" class="btn btn-default" style="background-color:#efefef"><img id="oncoprinter-diagram-downloads-icon" class="oncoprinter-diagram-downloads-icon" src="images/in.svg" alt="icon" width="16" height="16" /></button>      
        <div class="btn-group btn-group-sm">
            <button type="button" id="oncoprinter_zoomout" class="btn btn-default" style="background-color:#efefef"><img src="images/zoom-out.svg" alt="icon" width="16" height="16" /></button>
            <span class="btn btn-default" id="oncoprint_diagram_slider_icon" style="background-color:#efefef;width: 80px; height: 20px"></span>
            <%--
            <span class="btn" style="background-color:#efefef;width: 85px">
            <input type="range" value="1" step = "0.05" min="0.1" max="1.0">
            </span>
            --%>
            
            <button type="button" id="oncoprinter_zoomin" class="btn btn-default" style="background-color:#efefef"><img src="images/zoom-in.svg" alt="icon" width="16" height="16" /></button>
        </div>
=======
     --%>  
         
    <div class="btn-group btn-group-sm" style="float:right;margin-right:45px;display: inline;height:18px">
        <button type="button" class="btn btn-default" style="background-color:#f1f1f1"><img src="images/cool.svg" alt="icon" width="16" height="16" /></button>
        <button type="button" class="btn btn-default" style="background-color:#efefef"><img src="images/uncolormutations.svg" alt="icon" width="16" height="16" /></button>
        <button type="button" class="btn btn-default" style="background-color:#efefef"><img src="images/showlegend.svg" alt="icon" width="16" height="16" /></button>
        <button type="button" class="btn btn-default" style="background-color:#efefef"><img src="images/removeUCases.svg" alt="icon" width="16" height="16" /></button>
        <button type="button" class="btn btn-default" style="background-color:#efefef"><img src="images/removeWhitespace.svg" alt="icon" width="16" height="16" /></button>
        <button type="button" class="btn btn-default" style="background-color:#efefef"><img src="images/in.svg" alt="icon" width="16" height="16" /></button>      
        <div class="btn-group">
            <button type="button" class="btn btn-default" style="background-color:#efefef">+</button>
            <span class="btn" style="background-color:#efefef"><input type="range" step = "0.05" min="0.0" max="1.0"></span>
            <button type="button" class="btn btn-default" style="background-color:#efefef">-</button>
        </div>
    </div>

    
    <div id="oncoprinter_control_panel" style="height:18px"><p>
        <span  class='oncoprinter-diagram-toolbar-buttons' style="float:right;margin-right:50px;display: inline;">
        <img id="oncoprinter_sortfirst_icon" checked="0" style="width: 16px; height: 16px" class="oncoprinter_sortfirst_icon" src="images/cool.svg">
        <img id="oncoprinter_diagram_showmutationcolor_icon" checked="0" style="width: 16px; height: 16px" class="oncoprinter_diagram_showmutationcolor_icon" src="images/uncolormutations.svg">
        <img id="oncoprinter-diagram-showlegend-icon" checked="0" style="width: 16px; height: 16px" class="oncoprinter-diagram-showlegend-icon" src="images/showlegend.svg">
        <img id="oncoprinter-diagram-removeUCases-icon" checked="0" style="width: 16px; height: 16px" class="oncoprinter-diagram-removeUCases-icon" src="images/removeUCases.svg">
        <img id="oncoprinter-diagram-removeWhitespace-icon" checked="0" style="width: 20px; height: 16px" class="oncoprinter-diagram-removeWhitespace-icon" src="images/removeWhitespace.svg">
        <img id="oncoprinter-diagram-downloads-icon" style="width: 16px; height: 16px" class="oncoprinter-diagram-downloads-icon" src="images/in.svg">
        
        <span class='oncoprint_diagram_slider_icon' style="width: 80px; height: 16px"></span>
        
        
        </span>
    </p>
>>>>>>> 6d548636
    </div>
    <%--
    <div id="oncoprinter_control_panel" style="height:18px"><p>
        <span  class='oncoprinter-diagram-toolbar-buttons' style="float:right;margin-right:50px;display: inline;">
        <img id="oncoprinter_sortfirst_icon" checked="0" style="width: 16px; height: 16px" class="oncoprinter_sortfirst_icon" src="images/cool.svg">
        <img id="oncoprinter_diagram_showmutationcolor_icon" checked="0" style="width: 16px; height: 16px" class="oncoprinter_diagram_showmutationcolor_icon" src="images/uncolormutations.svg">
        <img id="oncoprinter-diagram-showlegend-icon" checked="0" style="width: 16px; height: 16px" class="oncoprinter-diagram-showlegend-icon" src="images/showlegend.svg">
        <img id="oncoprinter-diagram-removeUCases-icon" checked="0" style="width: 16px; height: 16px" class="oncoprinter-diagram-removeUCases-icon" src="images/removeUCases.svg">
        <img id="oncoprinter-diagram-removeWhitespace-icon" checked="0" style="width: 20px; height: 16px" class="oncoprinter-diagram-removeWhitespace-icon" src="images/removeWhitespace.svg">
        <img id="oncoprinter-diagram-downloads-icon" style="width: 16px; height: 16px" class="oncoprinter-diagram-downloads-icon" src="images/in.svg">
        
        <span class='oncoprint_diagram_slider_icon' style="width: 80px; height: 16px"></span>
        
        
        </span>
    </p>
    </div>
    --%>
</script>

<script type="text/javascript">
    $( document.body ).on( 'click', '.dropdown-menu li', function( event ) {

      var $target = $( event.currentTarget );

      $target.closest( '.btn-group' )
         .find( '[data-bind="label"]' ).text( $target.text() )
            .end()
         .children( '.dropdown-toggle' ).dropdown( 'toggle' );

      return false;

   });   
</script><|MERGE_RESOLUTION|>--- conflicted
+++ resolved
@@ -15,32 +15,18 @@
     --%>
 
     <div id="main" style="display:inline;">
-<<<<<<< HEAD
     <%--
     <table style="padding-left:13px; padding-top:5px">
-=======
-    <table style="padding-left:13px; padding-top:5px">
-    <%--
->>>>>>> 6d548636
             <tr>
                 <td style="padding-right: 15px;"><span>Zoom</span><div id="zoom" style="display: inline-table;"></div></td>
                 <td><label><input id='toggle_unaltered_cases' type='checkbox'>Remove Unaltered Cases</label></td>
                 <td><label><input id='toggle_whitespace' type='checkbox'><label>Remove Whitespace</label></td>
             </tr>
-<<<<<<< HEAD
-        
-=======
-    --%>
->>>>>>> 6d548636
             <tr>
                 <td>
                     <div id="disable_select_clinical_attributes" style="display: none; z-index: 1000; opacity: 0.7; background-color: grey; width: 22.5%; height: 6%; position: absolute;"></div>
                     <select data-placeholder="Add a clinical attribute track" id="select_clinical_attributes" class="select_clinical_attributes_from" style="width: 360px;">
-<<<<<<< HEAD
                     <option value=""></option>
-=======
-    <option value=""></option>
->>>>>>> 6d548636
                     </select>
                 </td>
                 <td>
@@ -51,19 +37,10 @@
                         <option value="alphabetical">alphabetically by case id</option>
                         <option value="custom">user-defined case list / default</option>
                     </select>
-<<<<<<< HEAD
                 </td>  
                 <td style="padding-right: 15px;"><span>Zoom</span><div id="zoom" style="display: inline-table;"></div></td>
                 <td><label><input id='toggle_unaltered_cases' type='checkbox'>Remove Unaltered Cases</label></td>
                 <td><label><input id='toggle_whitespace' type='checkbox'><label>Remove Whitespace</label></td>
-=======
-                </td>
-    <%--    
-                <td style="padding-right: 15px;"><span>Zoom</span><div id="zoom" style="display: inline-table;"></div></td>
-                <td><label><input id='toggle_unaltered_cases' type='checkbox'>Remove Unaltered Cases</label></td>
-                <td><label><input id='toggle_whitespace' type='checkbox'><label>Remove Whitespace</label></td>
-    --%>
->>>>>>> 6d548636
             </tr>
     
         </table>
@@ -118,7 +95,6 @@
     <%--
         </table>
     </div>  
-<<<<<<< HEAD
      --%>    
     <div class="btn-group btn-group-sm" id="oncoprinter-diagram-toolbar-buttons" style="float:right;margin-right:45px;display: inline;height:33px">
         <div class="btn-group btn-group-sm">
@@ -132,6 +108,7 @@
              <li style="list-style-type:none;cursor:pointer"><a id="custom">user-defined case list / default</a></li>
            </ul>
         </div>
+
         <%--
         <button type="button" class="btn btn-default" style="background-color:#efefef"><img id="oncoprinter_sortfirst_icon" class="oncoprinter_sortfirst_icon" checked="0" src="images/cool.svg" alt="icon" width="16" height="16" /></button>
         --%>
@@ -151,39 +128,6 @@
             
             <button type="button" id="oncoprinter_zoomin" class="btn btn-default" style="background-color:#efefef"><img src="images/zoom-in.svg" alt="icon" width="16" height="16" /></button>
         </div>
-=======
-     --%>  
-         
-    <div class="btn-group btn-group-sm" style="float:right;margin-right:45px;display: inline;height:18px">
-        <button type="button" class="btn btn-default" style="background-color:#f1f1f1"><img src="images/cool.svg" alt="icon" width="16" height="16" /></button>
-        <button type="button" class="btn btn-default" style="background-color:#efefef"><img src="images/uncolormutations.svg" alt="icon" width="16" height="16" /></button>
-        <button type="button" class="btn btn-default" style="background-color:#efefef"><img src="images/showlegend.svg" alt="icon" width="16" height="16" /></button>
-        <button type="button" class="btn btn-default" style="background-color:#efefef"><img src="images/removeUCases.svg" alt="icon" width="16" height="16" /></button>
-        <button type="button" class="btn btn-default" style="background-color:#efefef"><img src="images/removeWhitespace.svg" alt="icon" width="16" height="16" /></button>
-        <button type="button" class="btn btn-default" style="background-color:#efefef"><img src="images/in.svg" alt="icon" width="16" height="16" /></button>      
-        <div class="btn-group">
-            <button type="button" class="btn btn-default" style="background-color:#efefef">+</button>
-            <span class="btn" style="background-color:#efefef"><input type="range" step = "0.05" min="0.0" max="1.0"></span>
-            <button type="button" class="btn btn-default" style="background-color:#efefef">-</button>
-        </div>
-    </div>
-
-    
-    <div id="oncoprinter_control_panel" style="height:18px"><p>
-        <span  class='oncoprinter-diagram-toolbar-buttons' style="float:right;margin-right:50px;display: inline;">
-        <img id="oncoprinter_sortfirst_icon" checked="0" style="width: 16px; height: 16px" class="oncoprinter_sortfirst_icon" src="images/cool.svg">
-        <img id="oncoprinter_diagram_showmutationcolor_icon" checked="0" style="width: 16px; height: 16px" class="oncoprinter_diagram_showmutationcolor_icon" src="images/uncolormutations.svg">
-        <img id="oncoprinter-diagram-showlegend-icon" checked="0" style="width: 16px; height: 16px" class="oncoprinter-diagram-showlegend-icon" src="images/showlegend.svg">
-        <img id="oncoprinter-diagram-removeUCases-icon" checked="0" style="width: 16px; height: 16px" class="oncoprinter-diagram-removeUCases-icon" src="images/removeUCases.svg">
-        <img id="oncoprinter-diagram-removeWhitespace-icon" checked="0" style="width: 20px; height: 16px" class="oncoprinter-diagram-removeWhitespace-icon" src="images/removeWhitespace.svg">
-        <img id="oncoprinter-diagram-downloads-icon" style="width: 16px; height: 16px" class="oncoprinter-diagram-downloads-icon" src="images/in.svg">
-        
-        <span class='oncoprint_diagram_slider_icon' style="width: 80px; height: 16px"></span>
-        
-        
-        </span>
-    </p>
->>>>>>> 6d548636
     </div>
     <%--
     <div id="oncoprinter_control_panel" style="height:18px"><p>
