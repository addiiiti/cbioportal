<%--
 - Copyright (c) 2015 Memorial Sloan-Kettering Cancer Center.
 -
 - This library is distributed in the hope that it will be useful, but WITHOUT
 - ANY WARRANTY, WITHOUT EVEN THE IMPLIED WARRANTY OF MERCHANTABILITY OR FITNESS
 - FOR A PARTICULAR PURPOSE. The software and documentation provided hereunder
 - is on an "as is" basis, and Memorial Sloan-Kettering Cancer Center has no
 - obligations to provide maintenance, support, updates, enhancements or
 - modifications. In no event shall Memorial Sloan-Kettering Cancer Center be
 - liable to any party for direct, indirect, special, incidental or
 - consequential damages, including lost profits, arising out of the use of this
 - software and its documentation, even if Memorial Sloan-Kettering Cancer
 - Center has been advised of the possibility of such damage.
 --%>

<%--
 - This file is part of cBioPortal.
 -
 - cBioPortal is free software: you can redistribute it and/or modify
 - it under the terms of the GNU Affero General Public License as
 - published by the Free Software Foundation, either version 3 of the
 - License.
 -
 - This program is distributed in the hope that it will be useful,
 - but WITHOUT ANY WARRANTY; without even the implied warranty of
 - MERCHANTABILITY or FITNESS FOR A PARTICULAR PURPOSE.  See the
 - GNU Affero General Public License for more details.
 -
 - You should have received a copy of the GNU Affero General Public License
 - along with this program.  If not, see <http://www.gnu.org/licenses/>.
--%>

        
<div id="oncoprint" style="padding-top:10px; padding-bottom:10px; padding-left:10px; border: 1px solid #CCC;">
    <p id="oncoprint_progress_indicator"></p>
    <div style="display:none;" id="everything">
        <div id="oncoprint_controls" style="margin-top:10px; margin-bottom:20px;"></div>
        <%@ include file="controls-templates.jsp" %>

        <div id="oncoprint-statment" style="margin-left:3; margin-top: 10px">
            <p><span id='oncoprint_sample_set_description'></span></span>
                <span><button id="switchPatientSample" type="button" valuetype="patients" class="btn btn-primary btn-xs jstree-node" style="display: none; cursor:pointer;  padding: 0px 5px; font-weight: normal;font-style: normal;color:white; background-color:#2986e2; font:small-caption;">Show samples in OncoPrint</button></span></p>
        </div>
        
        <div id="oncoprint_whole_body">

            <span id="altered_value" style="float:left; margin-top:12px"></span><br><br>
        <div class="btn-group btn-group-sm" id="oncoprint-diagram-toolbar-buttons" style="float:right;margin-right:15px;display: none;height:33px">           
            <div class="btn-group btn-group-sm" id="oncoprint_addclinical_attributes">
                <button type="button" class="btn btn-default dropdown-toggle" id="oncoprint_diagram_showmorefeatures_icon" data-toggle="dropdown" style="background-color:#efefef;margin:0px">
                 <span>Clinical Tracks</span>&nbsp;<span class="caret"></span>
               </button>
                <ul class="dropdown-menu" id="clinical_dropdown" style="height: 0px;background-color:rgba(255,255,255,.0)">
                <li style="list-style-type:none;cursor:pointer;font-weight: bold;">
                    <select data-placeholder="Add a clinical attribute track" id="select_clinical_attributes" class="select_clinical_attributes_from chosen-select" title="Add a clinical attribute track" style="float:left;width: 360px;height:30px;background-color:rgba(255,255,255,.8);margin:0px">
                    <option value=""></option>
                    </select>
                </li>
                </ul>
            </div>
            
            <div class="btn-group btn-group-sm"   id="oncoprint_diagram_heatmap_menu">
               <button type="button" class="btn btn-default dropdown-toggle" id="oncoprint_diagram_heatmap_dropdown" data-toggle="dropdown" style="background-color:#efefef;margin:0px">
                 <span>Heatmap</span>&nbsp;<span class="caret"></span>
               </button>
               <div class="dropdown-menu" style="padding: 10px 5px; width: 270px;min-width: 270px;">
                   <form action="" style="margin-bottom: 0;">
                       <select id="oncoprint_diagram_heatmap_profiles" style="width:100%">
<<<<<<< HEAD
                           <option id="placeholder" value="" disabled selected hidden>Select genetic profile</option>
=======
>>>>>>> 94f0cf05
                       </select>
                       <textarea id="add_genes_input" rows="5" cols="100" wordwrap="true" placeholder="Type space- or comma-separated genes here, then click 'Add Genes to Heatmap'"></textarea><br>
                       <button id="add_genes_btn" style='font-size:13px; cursor:pointer'>Add Genes to Heatmap</button> <br/>
                       <button id="remove_heatmaps_btn" style='font-size:13px; cursor:pointer'>Remove Heatmap</button> <br/>
                   </form>
               </div>
            </div>
            
            <div class="btn-group btn-group-sm"   id="oncoprint_diagram_sortby_group">
               <button type="button" class="btn btn-default dropdown-toggle" id="oncoprint_sortbyfirst_dropdown" data-toggle="dropdown" style="background-color:#efefef;margin:0px">
                 <span id="oncoprint_diagram_sortby_label" data-bind="label">Sort</span>&nbsp;<span class="caret"></span>
               </button>
                <div class="dropdown-menu" style="padding: 10px; width: 250px;">
                   <form action="" style="margin-bottom: 0;">
                       <div class="radio"><label><input type="radio" name="sortby" value="data" /> Sort by data</label></div>
                       <div style="margin-left: 10px;">
                          <div class="checkbox"><label><input type="checkbox" name="type" value="type" /> Mutation Type</label></div>
                          <div class="checkbox"><label><input type="checkbox" name="recurrence" value="recurrence" /> Driver/Passenger</label></div>
                       </div>
                       <div class="radio"><label><input type="radio" name="sortby" value="id" /> Sort by case id (alphabetical)</label></div>
                       <div class="radio"><label><input type="radio" name="sortby" value="custom" /> Sort by user-defined order / default</label></div>
                   </form>
               </div>
            </div>
            <div class="btn-group btn-group-sm"   id="oncoprint_diagram_mutation_color">
               <button type="button" class="btn btn-default dropdown-toggle" id="oncoprint_diagram_mutation_color_dropdown" data-toggle="dropdown" style="background-color:#efefef;margin:0px">
                 <span>Mutation Color</span>&nbsp;<span class="caret"></span>
               </button>
               <div class="dropdown-menu" style="padding: 10px 5px; width: 250px;min-width: 250px;">
                   <form action="" style="margin-bottom: 0;">
                       <div class="checkbox"><label><input type="checkbox" name="type" value="type"/> Type</label></div>
                       <div class="checkbox"><label><input type="checkbox" name="recurrence" value="recurrence"> Putative drivers based on:</label><i class="fa fa-md fa-info-circle" style="cursor:pointer; padding-top:0.2em;" id="putative_driver_info_icon"></i></div>
                       <div style="margin-left: 20px;">
                           <div class="checkbox"><label><input type="checkbox" name="hotspots" value="hotspots"> Hotspots <img id="colorby_hotspot_info" src="images/cancer-hotspots.svg" style="height:15px; width:15px; cursor:pointer;"/></label></div>
                           <div class="checkbox"><label><input type="checkbox" name="cbioportal" value="cbioportal"/> cBioPortal  >= <input type="text" id="cbioportal_threshold" style="width:35px;"/></label></div>
                           <div class="checkbox"><label><input type="checkbox" name="cosmic" value="cosmic"> COSMIC  >= <input type="text" id="cosmic_threshold" style="width:35px;"/></label></div>
                           <div class="checkbox"><label><input type="checkbox" name="oncokb" value="oncokb"> <img id="colorby_oncokb_info" src="images/oncokb.png" style="max-height:12px; cursor:pointer;"/> driver annotation</label></div>
                           <div class="checkbox"><label><input type="checkbox" name="hide_unknown" value="hide_unknown"> Hide putative passenger mutations</label></div>
                       </div>
                   </form>
               </div>
            </div>
            <div class="btn-group btn-group-sm"   id="oncoprint_diagram_view_menu">
               <button type="button" class="btn btn-default dropdown-toggle" id="oncoprint_diagram_mutation_color_dropdown" data-toggle="dropdown" style="background-color:#efefef;margin:0px">
                 <span>View</span>&nbsp;<span class="caret"></span>
               </button>
               <div class="dropdown-menu" style="padding: 10px 5px; width: 270px;min-width: 270px;">
                   <form action="" style="margin-bottom: 0;">
                       <fieldset style="border: 0; padding-bottom: 0;">
                           <legend style="margin-bottom: 0; font-size: 18px;">Data type:</legend>
                           <div class="radio"><label><input type="radio" name="datatype"  value="sample"> Events per sample</label></div>
                           <div class="radio"><label><input type="radio" name="datatype"  value="patient"> Events per patient</label></div>
                       </fieldset>
                       <div class="checkbox"><label><input type="checkbox" name="show_unaltered" value="show_unaltered"> Show unaltered columns</label></div>
                       <div class="checkbox"><label><input type="checkbox" name="show_whitespace" value="show_whitespace"> Show whitespace between columns</label></div>
                       <div class="checkbox"><label><input type="checkbox" name="show_clinical_legends" value="show_clinical_legends"> Show legends for clinical tracks</label></div>
                   </form>
               </div>
            </div>
            
            <div class="btn-group btn-group-sm"   id="oncoprint_diagram_download_menu">
               <button type="button" class="btn btn-default dropdown-toggle" id="oncoprint_diagram_mutation_color_dropdown" data-toggle="dropdown" style="background-color:#efefef;margin:0px">
                 <span>Download</span>&nbsp;<span class="caret"></span>
               </button>
               <div class="dropdown-menu" style="padding: 10px 5px; width: 70px;min-width: 70px;">
                    <button class='oncoprint-diagram-download' type='pdf' style='font-size:13px; cursor:pointer;width:50px;'>PDF</button> <br/>
                    <button class='oncoprint-diagram-download' type='png' style='font-size:13px; cursor:pointer;width:50px;'>PNG</button> <br/>
                    <button class='oncoprint-diagram-download' type='svg' style='font-size:13px; cursor:pointer;width:50px;'>SVG</button> <br/>
                    <button class='oncoprint-sample-download'  type='txt' style='font-size:13px; cursor:pointer;width:50px;'>Sample order</button>
               </div>
            </div>
            
            <div class="btn-group btn-group-sm">
                <button type="button" id="oncoprint_show_minimap" class="btn btn-default" style="width:20px; height:18px; background-color:#efefef;margin:0px;border-right: 0;"><img src="images/zoom-in.svg"/></button>
                <!--<button type="button" id="oncoprint_zoomout" class="btn btn-default" style="background-color:#efefef;margin:0px;border-right: 0;"><img src="images/zoom-out.svg" alt="icon" width="18" height="18" /></button>
                <span class="btn btn-default" id="oncoprint_diagram_slider_icon" style="background-color:#efefef;width: 100px;display:inline;border-left: 0;border-right: 0;padding-left: 0;padding-right: 0;"></span>
                <input type="text" id="oncoprint_zoom_scale_input" class="form-control" style="border-radius: 0;float: left;width: 35px;height: 18px;padding: 5px 10px;padding-left:0px; padding-right:0px;border-left: 0;border-right: 0;" title="Zoom scale">
                <span type="button" id="oncoprint_zoom_scale_input_tail" class="btn btn-default" style="margin: 0px;background-color: rgb(239, 239, 239);border-left: 0;border-right: 0;padding-left:2px;">%</span>
                <button type="button" id="oncoprint_zoomin" class="btn btn-default" style="background-color:#efefef;margin:0px;border-left: 0;"><img src="images/zoom-in.svg" alt="icon" width="18" height="18" /></button>
                <button type="button" id="oncoprint_zoomtofit" class="btn btn-default" style="background-color:#efefef;margin:0px;border-left: 0;"><img src="images/fitalteredcases.svg" alt="icon" width="18" height="18" preserveAspectRatio="none"/></button>-->
            </div>
        </div>
        <br><br>
        <div id="oncoprint_body"></div>
        </div>
        <div id="oncoprint_legend" style="display: inline;"></div>
        <%@ include file="legend-template.jsp" %>   
        <script type="text/javascript">
//            $( document.body ).on( 'click', '.dropdown-menu li', function( event ) {
            $('#oncoprint_diagram_sortby_group' ).on( 'click', '.dropdown-menu li', function( event ) {
                $('#oncoprint_diagram_sortby_label').text($(event.currentTarget).text());
                $('#oncoprint_diagram_sortby_group').children('.dropdown-toggle').dropdown('toggle');
                return false;
              /*var $target = $( event.currentTarget );

              $target.closest( '.btn-group' )
                 .find( '[data-bind="label"]' ).text( $target.text() )
                    .end()
                 .children( '.dropdown-toggle' ).dropdown( 'toggle' );

              return false;*/

            });
//           $('.dropdown-menu #select_clinical_attributes').click(function(){$('#clinical_dropdown').dropdown('toggle');});
        </script>

        <!--<script type="text/javascript" charset="utf-8" src="js/src/oncoprint/new/events.js?<%=GlobalProperties.getAppVersion()%>"></script>
        <script type="text/javascript" charset="utf-8" src="js/src/oncoprint/new/utils.js?<%=GlobalProperties.getAppVersion()%>"></script>
        <script type="text/javascript" charset="utf-8" src="js/src/oncoprint/new/defaults.js?<%=GlobalProperties.getAppVersion()%>"></script>
        <script type="text/javascript" charset="utf-8" src="js/src/oncoprint/new/RuleSet.js?<%=GlobalProperties.getAppVersion()%>"></script>
        <script type="text/javascript" charset="utf-8" src="js/src/oncoprint/new/OncoprintRenderer.js?<%=GlobalProperties.getAppVersion()%>"></script>
        <script type="text/javascript" charset="utf-8" src="js/src/oncoprint/new/OncoprintSVGRenderer.js?<%=GlobalProperties.getAppVersion()%>"></script>
        <script type="text/javascript" charset="utf-8" src="js/src/oncoprint/new/oncoprint.js?<%=GlobalProperties.getAppVersion()%>"></script>-->
        <script type="text/javascript" charset="utf-8" src="js/src/oncoprint/OncoprintUtils.js?<%=GlobalProperties.getAppVersion()%>"></script>
        <script type="text/javascript" charset="utf-8" src="js/src/oncoprint/webgl/oncoprint-bundle.js?<%=GlobalProperties.getAppVersion()%>"></script>
        <!--<script type="text/javascript" charset="utf-8" src="js/src/oncoprint/setup-oncoprint-improved.js?<%=GlobalProperties.getAppVersion()%>"></script>-->
        <!--<script type="text/javascript" charset="utf-8" src="js/src/oncoprint/new/ruleset2.js"?<%=GlobalProperties.getAppVersion()%>"></script>-->
        <!--<script type="text/javascript" charset="utf-8" src="js/src/oncoprint/oncoprint-analysis-setup.js?<%=GlobalProperties.getAppVersion()%>"></script>-->
        <script type="text/javascript" charset="utf-8" src="js/src/oncoprint/webgl/geneticrules.js?<%=GlobalProperties.getAppVersion()%>"></script>
        <script type="text/javascript" charset="utf-8" src="js/lib/canvas-toBlob.js?<%=GlobalProperties.getAppVersion()%>"></script>
        <script type="text/javascript" charset="utf-8" src="js/lib/zlib.js?<%=GlobalProperties.getAppVersion()%>"></script>
        <script type="text/javascript" charset="utf-8" src="js/lib/png.js?<%=GlobalProperties.getAppVersion()%>"></script>
        <script type="text/javascript" charset="utf-8" src="js/lib/jspdf.min.js?<%=GlobalProperties.getAppVersion()%>"></script>
        <script type="text/javascript" charset="utf-8" src="js/lib/jspdf.plugin.addimage.js?<%=GlobalProperties.getAppVersion()%>"></script>
        <script type="text/javascript" charset="utf-8" src="js/lib/jspdf.plugin.png_support.js?<%=GlobalProperties.getAppVersion()%>"></script>
        <script type="text/javascript" charset="utf-8" src="js/src/oncoprint/webgl/setup.js?<%=GlobalProperties.getAppVersion()%>"></script>
        <script type="text/javascript" charset="utf-8" src="js/src/oncoprint/webgl/setup-main.js?<%=GlobalProperties.getAppVersion()%>"></script>
        <!--<script data-main="js/src/oncoprint/main-boilerplate.js?<%=GlobalProperties.getAppVersion()%>" type="text/javascript" src="js/require.js?<%=GlobalProperties.getAppVersion()%>"></script>-->
    </div>
</div><|MERGE_RESOLUTION|>--- conflicted
+++ resolved
@@ -66,10 +66,6 @@
                <div class="dropdown-menu" style="padding: 10px 5px; width: 270px;min-width: 270px;">
                    <form action="" style="margin-bottom: 0;">
                        <select id="oncoprint_diagram_heatmap_profiles" style="width:100%">
-<<<<<<< HEAD
-                           <option id="placeholder" value="" disabled selected hidden>Select genetic profile</option>
-=======
->>>>>>> 94f0cf05
                        </select>
                        <textarea id="add_genes_input" rows="5" cols="100" wordwrap="true" placeholder="Type space- or comma-separated genes here, then click 'Add Genes to Heatmap'"></textarea><br>
                        <button id="add_genes_btn" style='font-size:13px; cursor:pointer'>Add Genes to Heatmap</button> <br/>
