<%--
 - Copyright (c) 2015 Memorial Sloan-Kettering Cancer Center.
 -
 - This library is distributed in the hope that it will be useful, but WITHOUT
 - ANY WARRANTY, WITHOUT EVEN THE IMPLIED WARRANTY OF MERCHANTABILITY OR FITNESS
 - FOR A PARTICULAR PURPOSE. The software and documentation provided hereunder
 - is on an "as is" basis, and Memorial Sloan-Kettering Cancer Center has no
 - obligations to provide maintenance, support, updates, enhancements or
 - modifications. In no event shall Memorial Sloan-Kettering Cancer Center be
 - liable to any party for direct, indirect, special, incidental or
 - consequential damages, including lost profits, arising out of the use of this
 - software and its documentation, even if Memorial Sloan-Kettering Cancer
 - Center has been advised of the possibility of such damage.
 --%>

<%--
 - This file is part of cBioPortal.
 -
 - cBioPortal is free software: you can redistribute it and/or modify
 - it under the terms of the GNU Affero General Public License as
 - published by the Free Software Foundation, either version 3 of the
 - License.
 -
 - This program is distributed in the hope that it will be useful,
 - but WITHOUT ANY WARRANTY; without even the implied warranty of
 - MERCHANTABILITY or FITNESS FOR A PARTICULAR PURPOSE.  See the
 - GNU Affero General Public License for more details.
 -
 - You should have received a copy of the GNU Affero General Public License
 - along with this program.  If not, see <http://www.gnu.org/licenses/>.
--%>

<style>
    #cc-plots-sidebar {
        height: 45px;
        width: 1160px;
    }
    #cc-plots-sidebar h5 {
        margin-left: 20px;
        padding-left: 5px;
        padding-right: 5px;
        display: inline-block;
        margin-bottom: 10px;
        font-weight: bold;
        color: grey;
    }
    #cc_plots_box {
        border: 1px solid #aaaaaa;
        border-radius: 4px;
        margin: 15px;
        width: 1160px;
        height: 840px;
    }
</style>

<table>
    <tr>
        <div id="cc-plots-sidebar">
            <h5>Gene</h5>
            <span id="cc_plots_gene_list_select" onchange="ccPlots.update_gene();">
                <select id="cc_plots_gene_list"></select>
            </span>
<<<<<<< HEAD
            <h5>Sort By</h5>
            <input type="radio" name="cc_plots_study_order_opt" onchange="ccPlots.update_study_order()" value="alphabetic" checked/> Cancer Study
            <input type="radio" name="cc_plots_study_order_opt" onchange="ccPlots.update_study_order()" value="median"/> Median
            <h5>Log Scale</h5>
            <input type="checkbox" id="cc_plots_log_scale" onchange="ccPlots.toggle_log_scale()" checked/>
=======
            <h5>Download</h5>
            <button id='cc_plots_svg_download'>SVG</button>
            <button id='cc_plots_pdf_download'>PDF</button>
            <button id='cc_plots_data_download'>Data</button>
            <h5>Sort By</h5>
            <input type="radio" name="cc_plots_profile_order_opt" onchange="ccPlots.update_profile_order()" value="alphabetic" checked/> Cancer Study
            <input type="radio" name="cc_plots_profile_order_opt" onchange="ccPlots.update_profile_order()" value="median"/> Median
            <br>
            <h5>Log Scale</h5>
            <input type="checkbox" id="cc_plots_log_scale" onchange="ccPlots.toggle_log_scale()" checked/>
            <h5>Show Mutations</h5>
            <input type="checkbox" id="cc_plots_show_mut" onchange="ccPlots.toggle_show_mut()" checked/>
            <h5>Show Sequenced Samples Only</h5>
            <input type="checkbox" id="cc_plots_show_sequenced_only" onchange="ccPlots.toggle_show_sequenced()"/>
>>>>>>> 39eda72c
        </div>
    </tr>
    <tr>
        <div id="cc_plots_box"><img style='padding:300px;' src='images/ajax-loader.gif'></div>
    </tr>
</table>




<|MERGE_RESOLUTION|>--- conflicted
+++ resolved
@@ -60,28 +60,11 @@
             <span id="cc_plots_gene_list_select" onchange="ccPlots.update_gene();">
                 <select id="cc_plots_gene_list"></select>
             </span>
-<<<<<<< HEAD
             <h5>Sort By</h5>
             <input type="radio" name="cc_plots_study_order_opt" onchange="ccPlots.update_study_order()" value="alphabetic" checked/> Cancer Study
             <input type="radio" name="cc_plots_study_order_opt" onchange="ccPlots.update_study_order()" value="median"/> Median
             <h5>Log Scale</h5>
             <input type="checkbox" id="cc_plots_log_scale" onchange="ccPlots.toggle_log_scale()" checked/>
-=======
-            <h5>Download</h5>
-            <button id='cc_plots_svg_download'>SVG</button>
-            <button id='cc_plots_pdf_download'>PDF</button>
-            <button id='cc_plots_data_download'>Data</button>
-            <h5>Sort By</h5>
-            <input type="radio" name="cc_plots_profile_order_opt" onchange="ccPlots.update_profile_order()" value="alphabetic" checked/> Cancer Study
-            <input type="radio" name="cc_plots_profile_order_opt" onchange="ccPlots.update_profile_order()" value="median"/> Median
-            <br>
-            <h5>Log Scale</h5>
-            <input type="checkbox" id="cc_plots_log_scale" onchange="ccPlots.toggle_log_scale()" checked/>
-            <h5>Show Mutations</h5>
-            <input type="checkbox" id="cc_plots_show_mut" onchange="ccPlots.toggle_show_mut()" checked/>
-            <h5>Show Sequenced Samples Only</h5>
-            <input type="checkbox" id="cc_plots_show_sequenced_only" onchange="ccPlots.toggle_show_sequenced()"/>
->>>>>>> 39eda72c
         </div>
     </tr>
     <tr>
