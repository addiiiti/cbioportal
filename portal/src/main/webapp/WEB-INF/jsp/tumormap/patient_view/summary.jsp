--- conflicted
+++ resolved
@@ -180,10 +180,8 @@
     }
 </script>
 
-<<<<<<< HEAD
-=======
+
 <%if(showTimeline){%>
->>>>>>> 24b0026c
 <jsp:include page="clinical_timeline.jsp" flush="true" />
 <%}%>
 
