--- conflicted
+++ resolved
@@ -137,11 +137,8 @@
                                     ret = "<span class='"+table_id+"-tip oncokb oncokb_gene' gene='"+gene+"' oncokbId='"+source[0]+"'>"+ret+"</span>";
                                 }else if(OncoKB.getAccess()){
                                     ret += "<img width='12' height='12' class='loader' src='images/ajax-loader.gif'/>";
-<<<<<<< HEAD
-=======
                                 }else {
                                     ret = "<span class='"+table_id+"-tip' alt='"+tip+"'>"+ret+"</span>";
->>>>>>> cf3f4eff
                                 }
                                 return ret;
                             } else {
