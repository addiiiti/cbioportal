--- conflicted
+++ resolved
@@ -1299,7 +1299,22 @@
 #ppy2 {
     z-index: 9999999;
 }
-<<<<<<< HEAD
+
+/* right menu d3 map */
+#rightmenu-stats-box {
+    padding-left: 15px;
+}
+
+#rightmenu-stats-box rect {
+    fill: none;
+    pointer-events: all;
+}
+
+#rightmenu-stats-box line {
+    stroke: #000;
+    stroke-width: 1.5px;
+}
+
 /* Gene validation */
 #genestatus ul.validation-list {margin: 0; padding: 0;}
 #genestatus * li.ui-state-default {
@@ -1318,20 +1333,3 @@
 ul.ui-autocomplete li.ui-menu-item { font-size: 0.6em; text-align: left; }
 #genestatus { clear: both; }
 #example_gene_set { clear: both; }
-=======
-
-/* right menu d3 map */
-#rightmenu-stats-box {
-    padding-left: 15px;
-}
-
-#rightmenu-stats-box rect {
-    fill: none;
-    pointer-events: all;
-}
-
-#rightmenu-stats-box line {
-    stroke: #000;
-    stroke-width: 1.5px;
-}
->>>>>>> 6b0dddb2
