/*
 * Copyright (c) 2013 Memorial Sloan-Kettering Cancer Center.
 * This library is free software; you can redistribute it and/or modify it
 * under the terms of the GNU Lesser General Public License as published
 * by the Free Software Foundation; either version 2.1 of the License, or
 * any later version.
 *
 * This library is distributed in the hope that it will be useful, but
 * WITHOUT ANY WARRANTY, WITHOUT EVEN THE IMPLIED WARRANTY OF
 * MERCHANTABILITY OR FITNESS FOR A PARTICULAR PURPOSE.  The software and
 * documentation provided hereunder is on an "as is" basis, and
 * Memorial Sloan-Kettering Cancer Center
 * has no obligations to provide maintenance, support,
 * updates, enhancements or modifications.  In no event shall
 * Memorial Sloan-Kettering Cancer Center
 * be liable to any party for direct, indirect, special,
 * incidental or consequential damages, including lost profits, arising
 * out of the use of this software and its documentation, even if
 * Memorial Sloan-Kettering Cancer Center
 * has been advised of the possibility of such damage.  See
 * the GNU Lesser General Public License for more details.
 *
 * You should have received a copy of the GNU Lesser General Public License
 * along with this library; if not, write to the Free Software Foundation,
 * Inc., 59 Temple Place, Suite 330, Boston, MA 02111-1307 USA.
 */

#mutation_details .ColVis {
	float: left;
	padding-right:25%;
	margin-bottom: 0;
}
#mutation_details .unknown {
	background: #E0E0E0;
	color:black;
	padding-left:5px;
	padding-right:5px;
}
#mutation_details .protein_change {
	font-weight: bold;
	font-style: italic;
}
#mutation_details .best_effect_transcript {
	color: red;
}
#mutation_details .mutation_details_table {
	font-size: 90%;
	color: black;
}
#mutation_details .mutation_details_table td {
	font-size: 100%;
}
/*
th.mutation-details-qtip-style {
    font-size: 115%;
}
*/
#mutation_details .mutation_table_cosmic {
	/*cursor: pointer;*/
	color: #1974B8;
}
#mutation_details .dataTables_filter {
	width: 200px;
}
#mutation_details .dataTables_filter input {
	width: 120px;
}
#mutation_details .dataTables_info {
	width: 300px;
}
#mutation_details .msa-img, #mutation_details .pdb-img {
	vertical-align: bottom;
	margin-left: 3px;
}
.diagram-lollipop-tip, .diagram-region-tip, .pdb-chain-tip {
	font-size: 12px;
}
.mutation-details-tooltip {
	font-size: 11px !important;
}
.mutation_datatables_filter {
	float: right;
	padding-top:3px;
}
.mutation_datatables_info {
	float: left;
	padding-top:5px;
	font-size:90%;
}
.missense_mutation {
	color: green;
	font-weight: bold;
}
.trunc_mutation {
	color: red;
	font-weight: bold;
}
.inframe_mutation {
	color: black;
	font-weight: bold;
}
.other_mutation {
	color: gray;
	font-weight: bold;
}
<<<<<<< HEAD
.uniform_mutation {
	color: #8A2BE2;
	font-weight: bold;
}
=======
.cna-homdel {
	color:blue;
	font-weight: bold;
}
.cna-hetloss {
	color:blue;
	font-weight: bold;
	font-size:smaller;
}
.cna-diploid {
	color:black;
	font-size:xx-small;
}
.cna-gain {
	color:red;
	font-weight: bold;
	font-size:smaller;
}
.cna-amp {
	color:red;
	font-weight: bold;
}
.cna-unknown {
	color:gray;
	font-size:xx-small;
}
>>>>>>> b86c94f1
.diagram_toolbar {
	padding-top: 10px;
	padding-left: 10px;
}
.mutation-diagram-customize {
	margin-top: 5px;
	padding: 5px;
	background-color: #eeeeee;
	border: 1px solid #d3d3d3;
}
.mutation-diagram-customize table {
	width: 100%;
}
.diagram-customize-close {
	float: right;
}
.diagram-customize {
	margin-left: 25px;
}
.diagram-y-axis-slider-area {
	width: 230px;
}
.diagram-y-axis-slider-area .diagram-slider-min-label {
	float: left;
	text-align: right;
	font-size: 90%;
}
.diagram-y-axis-slider-area .diagram-slider-max-label {
	float: right;
	text-align: left;
	font-size: 90%;
}
.diagram-y-axis-slider-area .diagram-slider-title {
	text-align: center;
	font-weight: bold;
	margin-bottom: 5px;
}
.diagram-y-axis-limit-input {
	margin-left: 8px;
}
.mutation-details-filter-info {
	font-size: 14px;
	font-family: verdana,arial,sans-serif;
	color: red;
	margin-bottom: 10px;
}
.mutation-details-filter-reset {
	color: #1974B8 !important;
	cursor: pointer;
}
.mutation-details-tabs-ref {
	font-size: 11px !important;
}
.mutation-table-highlight {
	background-color: #E9E900 !important;
}
.mutation-table-container {
	margin-bottom: 40px;
}
.mutation-table-header {
	font-weight: bold !important;
}

/**
 * 3D visualizer panel
 */
.mutation-3d-container {
	position: fixed;
	float: right;
	right: 0;
	top: 0;
	z-index: 100;
	border-style: outset;
	border-color: #BABDB6;
	border-radius: 15px;
	background-color: #FFFFFF;
	padding: 5px 10px 10px;
	-moz-border-radius: 15px;
	-webkit-border-radius: 15px;
}
.mutation-3d-vis-header {
	padding-bottom: 5px;
}
.mutation-3d-vis-container {
	position: relative;
	z-index: 2;
	overflow: hidden;
}
.mutation-3d-vis-loader {
	text-align: center;
}
.mutation-3d-vis-help-init {
	text-align: right;
}
.mutation-3d-vis-help-close {
	float: right;
}
.mutation-3d-vis-help-content {
	width: 386px;
	padding: 5px;
	background-color: #eeeeee;
	border: 1px solid #d3d3d3;
}
.mutation-3d-residue-warning,
.mutation-3d-nomap-warning {
	text-align: center;
	color: red;
	font-weight: bold;
}
.mutation-3d-alpha-helix {
	font-weight: bold;
	color: #FFA500;
}
.mutation-3d-beta-sheet {
	font-weight: bold;
	color: #0000FF;
}
.mutation-3d-loop {
	font-weight: bold;
	color: #888888;
}
.mutation-3d-tied {
	color: #800080;
	font-weight: bold;
}
.mutation-3d-highlighted {
	color: #FFDD00;
	font-weight: bold;
}
.mutation-3d-info {
	font-size: 13px;
	width: 400px;
}
.mutation-3d-info-title {
	border-bottom: 1px solid #888888;
	margin-bottom: 5px;
}
.mutation-3d-minimize,
.mutation-3d-maximize,
.mutation-3d-close {
	float: right;
	cursor: pointer;
	opacity: 0.6;
}
.mutation-3d-button {
	padding-bottom: 4px;
	padding-top: 4px;
}
.mutation-3d-buttons {
	padding-right: 10px;
	width: 250px; /* TODO not a good solution to align right */
}
.mutation-3d-pdb-id,
.mutation-3d-chain-id {
	font-weight: bold;
	font-style: italic;
}
.mutation-3d-spin {
	margin-left: 12px;
}
.mutation-3d-zoom-label {
	text-align: right;
}
.mutation-3d-zoom-slider {
	margin-left: 2px;
	width: 80px;
}
.mutation-3d-protein-style-menu {
	border-right: 1px solid #AAAAAA;
}
.mutation-3d-style-header {
	text-align: center;
	font-weight: bold;
}
.mutation-3d-vis img {
	width: 24px;
	height: 24px;
}
.mutation-3d-mutation-style-menu input,
.mutation-3d-protein-style-menu input,
{
	margin: 0;
}


.cosmic-details-tip-info {
	padding-bottom: 5px;
}
.cosmic-details-table {
	font-size: 11px !important;
}
.igv-link {
	cursor: pointer;
}
.left-align-td {
	text-align: left;
}
/* This is to fix ui.tabs.paging plugin style,
  we may need to remove this after updating jQuery */
.ui-tabs-paging-prev, .ui-tabs-paging-next {
	background: none !important;
	border: none !important;
	line-height: 95%;
}
.ui-tabs-paging-next {
	padding-right: 0 !important;
}
.ui-tabs-paging-disabled {
	/* do not show button if no cycle */
	display: none;
}
/* This is also to fix ui.tabs.paging behavior */
.mutation-details-content {
	min-width: 480px;
}<|MERGE_RESOLUTION|>--- conflicted
+++ resolved
@@ -103,12 +103,10 @@
 	color: gray;
 	font-weight: bold;
 }
-<<<<<<< HEAD
 .uniform_mutation {
 	color: #8A2BE2;
 	font-weight: bold;
 }
-=======
 .cna-homdel {
 	color:blue;
 	font-weight: bold;
@@ -135,7 +133,6 @@
 	color:gray;
 	font-size:xx-small;
 }
->>>>>>> b86c94f1
 .diagram_toolbar {
 	padding-top: 10px;
 	padding-left: 10px;
