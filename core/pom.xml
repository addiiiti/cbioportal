--- conflicted
+++ resolved
@@ -194,9 +194,6 @@
 	  <artifactId>Rserve</artifactId>
 	  <version>0.6-1</version>
 	</dependency>
-<<<<<<< HEAD
-=======
-
     <!--svg to PDF Converter-->
     <dependency>
       <groupId>org.apache.commons</groupId>
@@ -228,7 +225,6 @@
       <artifactId>xercesImpl</artifactId>
       <version>2.11.0</version>
     </dependency>
->>>>>>> 1cd548da
   </dependencies>
 
 	<!-- plugins -->
