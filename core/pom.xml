--- conflicted
+++ resolved
@@ -5,11 +5,7 @@
   <parent>
 	<artifactId>master</artifactId>
 	<groupId>org.mskcc.cbio</groupId>
-<<<<<<< HEAD
-	<version>0.2.0-SNAPSHOT</version>
-=======
-	<version>0.1.2</version>
->>>>>>> d68330df
+        <version>1.0.0-SNAPSHOT</version>
   </parent>
   <modelVersion>4.0.0</modelVersion>
   <artifactId>core</artifactId>
