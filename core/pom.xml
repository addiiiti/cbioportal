<?xml version="1.0" encoding="UTF-8"?>
<project xmlns="http://maven.apache.org/POM/4.0.0" xmlns:xsi="http://www.w3.org/2001/XMLSchema-instance" xsi:schemaLocation="http://maven.apache.org/POM/4.0.0 http://maven.apache.org/xsd/maven-4.0.0.xsd">

  <!-- module meta data -->
  <parent>
	<artifactId>master</artifactId>
	<groupId>org.mskcc.cbio</groupId>
<<<<<<< HEAD
	<version>0.2.0-SNAPSHOT</version>
=======
        <version>1.0.0-SNAPSHOT</version>
>>>>>>> 0c37ad40
  </parent>
  <modelVersion>4.0.0</modelVersion>
  <artifactId>core</artifactId>
  <name>Portal Core</name>
  <description>Core libraries shared among other modules</description>
    <repositories>
        <repository>
		<id>biojava-maven-repo</id>
		<name>BioJava repository</name>
		<url>http://www.biojava.org/download/maven/</url>
		<releases>
			<enabled>true</enabled>
		</releases>
	</repository>
    </repositories>


  <!-- dependencies -->
  <dependencies>

	<dependency>
	  <groupId>org.mskcc.cbio</groupId>
	  <artifactId>business</artifactId>
	  <version>${project.version}</version>
	</dependency>

    <!-- antisamy -->
	<dependency>
	  <groupId>org.owasp</groupId>
	  <artifactId>antisamy</artifactId>
	  <version>1.4</version>
	</dependency>

	<!-- antlr -->
	<dependency>
	  <groupId>org.antlr</groupId>
	  <artifactId>antlr-runtime</artifactId>
	  <version>3.2</version>
	</dependency>

	<!-- apache commons -->
	<dependency>
	  <groupId>commons-collections</groupId>
	  <artifactId>commons-collections</artifactId>
	  <version>3.2.1</version>
	</dependency>
	<dependency>
	  <groupId>org.apache.geronimo.bundles</groupId>
	  <artifactId>commons-discovery</artifactId>
	  <version>0.4_1</version>
	  <scope>runtime</scope>
	</dependency>
	<dependency>
		<groupId>commons-dbcp</groupId>
		<artifactId>commons-dbcp</artifactId>
		<version>1.2.2</version>
	</dependency>
	<dependency>
	  <groupId>commons-fileupload</groupId>
	  <artifactId>commons-fileupload</artifactId>
	  <version>1.2.2</version>
	</dependency>
	<dependency>
	  <groupId>org.apache.axis</groupId>
	  <artifactId>axis</artifactId>
	  <version>1.4</version>
	  <scope>runtime</scope>
	</dependency>
	<dependency>
	  <groupId>org.apache.axis</groupId>
	  <artifactId>axis-jaxrpc</artifactId>
	  <version>1.4</version>
	  <scope>runtime</scope>
	</dependency>
	<dependency>
	  <groupId>commons-io</groupId>
	  <artifactId>commons-io</artifactId>
	  <version>2.4</version>
	</dependency>
	<dependency>
	  <groupId>commons-httpclient</groupId>
	  <artifactId>commons-httpclient</artifactId>
	  <version>3.1</version>
	</dependency>
	<dependency>
	  <groupId>org.apache.httpcomponents</groupId>
	  <artifactId>httpcore</artifactId>
	  <version>4.1</version>
	</dependency>
	<dependency>
	  <groupId>commons-lang</groupId>
	  <artifactId>commons-lang</artifactId>
	  <version>2.4</version>
	</dependency>
	<dependency>
      <groupId>org.apache.commons</groupId>
      <artifactId>commons-math</artifactId>
      <version>2.2</version>
    </dependency>
    <dependency>
      <groupId>org.apache.commons</groupId>
      <artifactId>commons-math3</artifactId>
      <version>3.2</version>
    </dependency>

	<!-- guava -->
	<dependency>
	  <groupId>com.google.guava</groupId>
	  <artifactId>guava</artifactId>
	  <version>14.0.1</version>
	</dependency>

	<!-- jackson -->
	<dependency>
	  <groupId>org.codehaus.jackson</groupId>
	  <artifactId>jackson-core-asl</artifactId>
	  <version>1.9.3</version>
	</dependency>
	<dependency>
	  <groupId>org.codehaus.jackson</groupId>
	  <artifactId>jackson-mapper-asl</artifactId>
	  <version>1.9.3</version>
	</dependency>

	<!-- javax servlet -->
	<dependency>
	  <groupId>javax.servlet</groupId>
	  <artifactId>servlet-api</artifactId>
	  <version>2.3</version>
	  <scope>provided</scope>
	</dependency>

	<!-- jopt -->
	<dependency>
	  <groupId>net.sf.jopt-simple</groupId>
	  <artifactId>jopt-simple</artifactId>
	  <version>3.0-rc2</version>
	</dependency>

	<!-- json simple  -->
	<dependency>
	  <groupId>com.googlecode.json-simple</groupId>
	  <artifactId>json-simple</artifactId>
	  <version>1.1</version>
	</dependency>

	<!-- jung -->
	<dependency>
	  <groupId>net.sf.jung</groupId>
	  <artifactId>jung-api</artifactId>
	  <version>2.0.1</version>
	</dependency>
	<dependency>
	  <groupId>net.sf.jung</groupId>
	  <artifactId>jung-graph-impl</artifactId>
	  <version>2.0.1</version>
	</dependency>

	<!-- opencsv -->
	<dependency>
	  <groupId>net.sf.opencsv</groupId>
	  <artifactId>opencsv</artifactId>
	  <version>2.3</version>
	</dependency>

    <!-- BioJava3 -->
    <dependency>
        <groupId>org.biojava</groupId>
        <artifactId>biojava3-core</artifactId>
        <version>3.0.7</version>
    </dependency>
    <dependency>
        <groupId>org.biojava</groupId>
        <artifactId>biojava3-structure</artifactId>
        <version>3.0.7</version>
    </dependency>

    <!-- Mockito -->
    <dependency>
        <groupId>org.mockito</groupId>
        <artifactId>mockito-all</artifactId>
        <version>1.9.5</version>
        <scope>test</scope>
    </dependency>

    <dependency>
      <groupId>org.apache.commons</groupId>
      <artifactId>commons-io</artifactId>
      <version>1.3.2</version>
    </dependency>

    <dependency>
      <groupId>commons-codec</groupId>
      <artifactId>commons-codec</artifactId>
      <version>1.10</version>
    </dependency>

	<!--svg to PDF Converter-->
    <dependency>
      <groupId>batik</groupId>
      <artifactId>batik</artifactId>
      <version>1.5</version>
    </dependency>
    <dependency>
      <groupId>batik</groupId>
      <artifactId>batik-rasterizer</artifactId>
      <version>1.5</version>
    </dependency>
    <dependency>
      <groupId>org.apache.xmlgraphics</groupId>
      <artifactId>fop</artifactId>
      <version>1.0</version>
    </dependency>
    <dependency>
      <groupId>xerces</groupId>
      <artifactId>xercesImpl</artifactId>
      <version>2.11.0</version>
    </dependency>

    <!--xml parser-->
    <dependency>
      <groupId>dom4j</groupId>
      <artifactId>dom4j</artifactId>
      <version>1.6.1</version>
    </dependency>

    <dependency>
      <groupId>jaxen</groupId>
      <artifactId>jaxen</artifactId>
      <version>1.1.6</version>
    </dependency>

    <dependency>
      <groupId>org.springframework</groupId>
      <artifactId>spring-tx</artifactId>
      <version>${spring.version}</version>
    </dependency>

    <dependency>
      <groupId>org.springframework</groupId>
      <artifactId>spring-test</artifactId>
      <version>${spring.version}</version>
      <scope>test</scope>
    </dependency>
    <dependency>
		<groupId>org.easymock</groupId>
		<artifactId>easymock</artifactId>
		<version>3.2</version>
		<scope>test</scope>
		<exclusions>
			<exclusion>
				<groupId>cglib</groupId>
				<artifactId>cglib-nodep</artifactId>
			</exclusion>
		</exclusions>
	</dependency>

  </dependencies>

	<!-- plugins -->
	<build>

	  <plugins>

		<!-- java 1.7 support -->
		<plugin>
		  <groupId>org.apache.maven.plugins</groupId>
		  <artifactId>maven-compiler-plugin</artifactId>
		  <version>2.0.2</version>
		  <configuration>
			<source>1.7</source>
			<target>1.7</target>
		  </configuration>
		</plugin>

		<plugin>
         <groupId>org.apache.maven.plugins</groupId>
         <artifactId>maven-shade-plugin</artifactId>
         <version>2.3</version>
         <executions>
             <execution>
                 <phase>package</phase>
                 <goals>
                     <goal>shade</goal>
                 </goals>
                 <configuration>
						<artifactSet>
              		<excludes>
                			<exclude>org.bouncycastle:bcprov-jdk15</exclude>
              		</excludes>
            			</artifactSet>
                     <transformers>
                         <transformer implementation="org.apache.maven.plugins.shade.resource.AppendingTransformer">
                             <resource>META-INF/spring.handlers</resource>
                         </transformer>
                         <transformer implementation="org.apache.maven.plugins.shade.resource.AppendingTransformer">
                             <resource>META-INF/spring.schemas</resource>
                         </transformer>
                     </transformers>
                 </configuration>
             </execution>
         </executions>
     	</plugin>

		<!-- surefire (test) config -->
		<plugin>
		  <groupId>org.apache.maven.plugins</groupId>
		  <artifactId>maven-surefire-plugin</artifactId>
		  <version>2.16</version>
		  <configuration>
			<forkMode>always</forkMode>
			<filtering>true</filtering>
			<testFailureIgnore>true</testFailureIgnore>
			<systemProperties>
			  <property>
				<name>log4j.configuration</name>
				<value>file:${PORTAL_HOME}/src/main/resources/log4j.properties</value>
			  </property>
			</systemProperties>
			<additionalClasspathElements>
			  <additionalClasspathElement>${PORTAL_HOME}/src/main/resources/</additionalClasspathElement>
			</additionalClasspathElements>
		  </configuration>
		</plugin>

		<!-- sql plugin - for tests -->
		<plugin>
		  <groupId>org.codehaus.mojo</groupId>
		  <artifactId>sql-maven-plugin</artifactId>
		  <version>1.5</version>
		  <dependencies>
			<dependency>
			  <groupId>mysql</groupId>
			  <artifactId>mysql-connector-java</artifactId>
			  <version>5.0.3</version>
			</dependency>
		  </dependencies>
		  <executions>
			<execution>
			  <phase>test-compile</phase>
			  <goals>
				<goal>execute</goal>
			  </goals>
			  <configuration>
				<!-- username & password gets put in .m2/settings.xml -->
				<settingsKey>settingsKey</settingsKey>
				<driver>com.mysql.jdbc.Driver</driver>
				<url>jdbc:mysql://localhost:3306/cgds_test</url>
				<sqlCommand>SET storage_engine=INNODB</sqlCommand>
				<sqlCommand>SET SESSION sql_mode = 'ANSI_QUOTES'</sqlCommand>
				<srcFiles>
				  <srcFile>src/main/resources/db/cgds.sql</srcFile>
				  <srcFile>src/test/resources/seed_mini.sql</srcFile>
				</srcFiles>
				<!-- added encoding to prevent Unknown initial character set index '192' received from server error -->
				<encoding>UTF-8</encoding>
				<driverProperties>characterEncoding=utf8, connectionCollation=utf8_general_ci</driverProperties>
			  </configuration>
			</execution>
		  </executions>
		</plugin>

	  </plugins>

	  <!-- prevent some resources from getting into jar -->
	  <resources>
		<resource>
		  <directory>src/main/resources</directory>
		  <excludes>
			<exclude>db/**</exclude>
			<exclude>sample_data/**</exclude>
		  </excludes>
		</resource>
	  </resources>

	</build>

</project><|MERGE_RESOLUTION|>--- conflicted
+++ resolved
@@ -5,11 +5,7 @@
   <parent>
 	<artifactId>master</artifactId>
 	<groupId>org.mskcc.cbio</groupId>
-<<<<<<< HEAD
-	<version>0.2.0-SNAPSHOT</version>
-=======
         <version>1.0.0-SNAPSHOT</version>
->>>>>>> 0c37ad40
   </parent>
   <modelVersion>4.0.0</modelVersion>
   <artifactId>core</artifactId>
