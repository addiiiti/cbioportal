--- conflicted
+++ resolved
@@ -5,11 +5,7 @@
   <parent>
 	<artifactId>master</artifactId>
 	<groupId>org.mskcc.cbio</groupId>
-<<<<<<< HEAD
-        <version>1.1.0-SNAPSHOT</version>
-=======
-        <version>1.0.3-SNAPSHOT</version>
->>>>>>> f24994e6
+	<version>1.1.0-SNAPSHOT</version>
   </parent>
   <modelVersion>4.0.0</modelVersion>
   <artifactId>core</artifactId>
