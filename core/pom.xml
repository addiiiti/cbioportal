--- conflicted
+++ resolved
@@ -1,7 +1,6 @@
 <?xml version="1.0" encoding="UTF-8"?>
 <project xmlns="http://maven.apache.org/POM/4.0.0" xmlns:xsi="http://www.w3.org/2001/XMLSchema-instance" xsi:schemaLocation="http://maven.apache.org/POM/4.0.0 http://maven.apache.org/xsd/maven-4.0.0.xsd">
-
-  <!-- module meta data -->
+  <!-- meta data -->
   <parent>
     <artifactId>master</artifactId>
     <groupId>org.mskcc.cbio</groupId>
@@ -12,22 +11,6 @@
   <name>Portal Core</name>
   <description>Core libraries shared among other modules</description>
 
-<<<<<<< HEAD
-  <repositories>
-    <repository>
-      <id>biojava-maven-repo</id>
-      <name>BioJava repository</name>
-      <url>http://www.biojava.org/download/maven/</url>
-      <releases>
-        <enabled>true</enabled>
-      </releases>
-    </repository>
-  </repositories>
-
-
-  <!-- dependencies -->
-=======
->>>>>>> 7e5592ca
   <dependencies>
     <dependency>
       <groupId>org.mskcc.cbio</groupId>
@@ -287,8 +270,6 @@
     </profile>
   </profiles>
 
-
-	<!-- plugins -->
   <build>
     <plugins>
       <!-- java 1.7 support -->
