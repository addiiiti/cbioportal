/*
 * Copyright (c) 2015 Memorial Sloan-Kettering Cancer Center.
 *
 * This library is distributed in the hope that it will be useful, but WITHOUT
 * ANY WARRANTY, WITHOUT EVEN THE IMPLIED WARRANTY OF MERCHANTABILITY OR FITNESS
 * FOR A PARTICULAR PURPOSE. The software and documentation provided hereunder
 * is on an "as is" basis, and Memorial Sloan-Kettering Cancer Center has no
 * obligations to provide maintenance, support, updates, enhancements or
 * modifications. In no event shall Memorial Sloan-Kettering Cancer Center be
 * liable to any party for direct, indirect, special, incidental or
 * consequential damages, including lost profits, arising out of the use of this
 * software and its documentation, even if Memorial Sloan-Kettering Cancer
 * Center has been advised of the possibility of such damage.
 */

/*
 * This file is part of cBioPortal.
 *
 * cBioPortal is free software: you can redistribute it and/or modify
 * it under the terms of the GNU Affero General Public License as
 * published by the Free Software Foundation, either version 3 of the
 * License.
 *
 * This program is distributed in the hope that it will be useful,
 * but WITHOUT ANY WARRANTY; without even the implied warranty of
 * MERCHANTABILITY or FITNESS FOR A PARTICULAR PURPOSE.  See the
 * GNU Affero General Public License for more details.
 *
 * You should have received a copy of the GNU Affero General Public License
 * along with this program.  If not, see <http://www.gnu.org/licenses/>.
*/

package org.mskcc.cbio.portal.scripts;

import org.junit.Before;
import org.junit.Test;
import org.junit.runner.RunWith;
import org.mskcc.cbio.portal.dao.*;
import org.mskcc.cbio.portal.model.*;
import org.mskcc.cbio.portal.util.*;
import org.springframework.test.context.ContextConfiguration;
import org.springframework.test.context.junit4.SpringJUnit4ClassRunner;
import org.springframework.test.context.transaction.TransactionConfiguration;
import org.springframework.transaction.annotation.Transactional;

import static org.junit.Assert.*;

import java.io.*;
import java.util.ArrayList;

/**
 * @author Arthur Goldberg goldberg@cbio.mskcc.org
 */
@RunWith(SpringJUnit4ClassRunner.class)
@ContextConfiguration(locations = { "classpath:/applicationContext-dao.xml" })
@TransactionConfiguration(transactionManager = "transactionManager", defaultRollback = true)
@Transactional
public class TestImportExtendedMutationData {

	int studyId;
	int geneticProfileId;
	@Before
	public void setUp() throws DaoException {
		studyId = DaoCancerStudy.getCancerStudyByStableId("study_tcga_pub").getInternalId();
		
		DaoGeneticProfile.reCache();
		DaoSample.reCache();
		DaoPatient.reCache();
		GeneticProfile geneticProfile = new GeneticProfile();
		geneticProfile.setCancerStudyId(studyId);
		geneticProfile.setProfileName("test profile");
		geneticProfile.setStableId("test");
		geneticProfile.setGeneticAlterationType(GeneticAlterationType.MUTATION_EXTENDED);
		geneticProfile.setDatatype("test");
		DaoGeneticProfile.addGeneticProfile(geneticProfile);
		geneticProfileId = DaoGeneticProfile.getGeneticProfileByStableId("test").getGeneticProfileId();

        ProgressMonitor.setConsoleMode(false);

        loadGenes();
    }

<<<<<<< HEAD
=======
        new ImportExtendedMutationData(file, geneticProfileId, null);
	}
	
>>>>>>> 8b380b56
	@Test
    public void testImportExtendedMutationDataExtended() throws IOException, DaoException {
		
        MySQLbulkLoader.bulkLoadOn();
        
		// TBD: change this to use getResourceAsStream()
<<<<<<< HEAD
        File file = new File("src/test/resources/data_mutations_extended.txt");
        ImportExtendedMutationData parser = new ImportExtendedMutationData(file, geneticProfileId);
=======
        File file = new File("target/test-classes/data_mutations_extended.txt");
        ImportExtendedMutationData parser = new ImportExtendedMutationData(file, geneticProfileId, null);
>>>>>>> 8b380b56
        parser.importData();
        MySQLbulkLoader.flushAll();
        ConsoleUtil.showMessages();
        
        int sampleId = DaoSample.getSampleByCancerStudyAndSampleId(studyId, "TCGA-AA-3664-01").getInternalId();
        
        checkBasicFilteringRules();
        
        // accept everything else
        validateMutationAminoAcid(geneticProfileId, sampleId, 51806, "P113L");   // valid Unknown
        validateMutationAminoAcid(geneticProfileId, sampleId, 89, "S116R"); // Unknown  Somatic
    }

    /**
     * Tests import of data files with names in the SWISSPROT column.
     *
     * @throws IOException  if something goes wrong reading from the data file
     * @throws DaoException  if something goes wrong talking to the database
     */
    @Test
    public void testImportExtendedMutationDataSwissprotName() throws IOException, DaoException {
        loadStudyContext1();
        MySQLbulkLoader.bulkLoadOn();

        File file = new File("src/test/resources/data_mutations_swissprotname.maf");
        ImportExtendedMutationData parser = new ImportExtendedMutationData(file, geneticProfileId);
        parser.importData();
        MySQLbulkLoader.flushAll();

        checkSwissprotLoaded();
        // unknown accessions are only loaded if the column lists accessions
        int sampleId = DaoSample.getSampleByCancerStudyAndSampleId(studyId, "TCGA-A2-A0CR-01").getInternalId();
        ExtendedMutation m = DaoMutation.getMutations(
                geneticProfileId, sampleId, 64581).get(0);
        assertNull(m.getOncotatorUniprotAccession());
    }

    /**
     * Tests import of data files with accessions in the SWISSPROT column.
     *
     * @throws IOException  if something goes wrong reading from the data file
     * @throws DaoException  if something goes wrong talking to the database
     */
    @Test
    public void testImportExtendedMutationDataSwissprotAccession() throws IOException, DaoException {
        loadStudyContext1();
        MySQLbulkLoader.bulkLoadOn();

        File file = new File("src/test/resources/data_mutations_swissprotaccession.maf");
        ImportExtendedMutationData parser = new ImportExtendedMutationData(file, geneticProfileId);
        parser.setSwissprotIsAccession(true);
        parser.importData();
        MySQLbulkLoader.flushAll();

        checkSwissprotLoaded();
        // unknown accessions are only loaded if the column lists accessions
        int sampleId = DaoSample.getSampleByCancerStudyAndSampleId(studyId, "TCGA-A2-A0CR-01").getInternalId();
        ExtendedMutation m = DaoMutation.getMutations(
                geneticProfileId, sampleId, 64581).get(0);
        assertEquals("Z9ZZZ9ZZZ9", m.getOncotatorUniprotAccession());
    }

    /**
     * Performs common assertions for the tests about the SWISSPROT column.
     *
     * @throws DaoException  on errors reading from the database
     */
    private void checkSwissprotLoaded() throws DaoException {

        int sampleId;
        ExtendedMutation m;

        sampleId = DaoSample.getSampleByCancerStudyAndSampleId(studyId, "TCGA-A2-A0CR-01").getInternalId();
        validateMutationAminoAcid(geneticProfileId, sampleId, 64581, "K145Q");

        sampleId = DaoSample.getSampleByCancerStudyAndSampleId(studyId, "TCGA-A2-A0T5-01").getInternalId();
        validateMutationAminoAcid(geneticProfileId, sampleId, 3339, "X4137?");
        m = DaoMutation.getMutations(
                geneticProfileId, sampleId, 3339).get(0);
        assertEquals("P98160", m.getOncotatorUniprotAccession());
        validateMutationAminoAcid(geneticProfileId, sampleId, 54407, "T32P");
        m = DaoMutation.getMutations(
                geneticProfileId, sampleId, 54407).get(0);
        assertEquals("Q96QD8", m.getOncotatorUniprotAccession());

    }

	/**
	 * Check that import of oncotated data works
	 * @throws IOException
	 * @throws DaoException
	 */
	@Test
    public void testImportExtendedMutationDataOncotated() throws IOException, DaoException {
<<<<<<< HEAD
        File file = new File("src/test/resources/data_mutations_oncotated.txt");
        ImportExtendedMutationData parser = new ImportExtendedMutationData(file, geneticProfileId);
=======
        File file = new File("target/test-classes/data_mutations_oncotated.txt");
        ImportExtendedMutationData parser = new ImportExtendedMutationData(file, geneticProfileId, null);
>>>>>>> 8b380b56
        parser.importData();
        MySQLbulkLoader.flushAll();
        
		ArrayList<ExtendedMutation> mutationList = DaoMutation.getAllMutations(geneticProfileId);

		// assert table size; 3 silent mutations should be rejected
		assertEquals(17, mutationList.size());

		// assert data for oncotator columns
		//assertEquals("FAM90A1", mutationList.get(0).getGeneSymbol());
		//assertEquals("Missense_Mutation", mutationList.get(1).getOncotatorVariantClassification());
		//assertEquals("p.R131H", mutationList.get(4).getOncotatorProteinChange());
		//assertEquals("rs76360727;rs33980232", mutationList.get(9).getOncotatorDbSnpRs());
//		assertEquals("p.E366_Q409del(13)|p.Q367R(1)|p.E366_K477del(1)",
//		             mutationList.get(15).getOncotatorCosmicOverlapping());
}

    private void checkBasicFilteringRules() throws DaoException {
        rejectSilentLOHIntronWildtype();
        acceptValidSomaticMutations();
    }

    private void validateMutationAminoAcid (int geneticProfileId, Integer sampleId, long entrezGeneId,
            String expectedAminoAcidChange) throws DaoException {
        ArrayList<ExtendedMutation> mutationList = DaoMutation.getMutations
                (geneticProfileId, sampleId, entrezGeneId);
        assertEquals(1, mutationList.size());
        assertEquals(expectedAminoAcidChange, mutationList.get(0).getProteinChange());
    }
    
    private void acceptValidSomaticMutations() throws DaoException {
        int sampleId = DaoSample.getSampleByCancerStudyAndSampleId(studyId, "TCGA-AA-3664-01").getInternalId();

        // valid Somatic
        validateMutationAminoAcid (geneticProfileId, sampleId, 282770, "R113C");

        // valid Somatic
        validateMutationAminoAcid (geneticProfileId, sampleId, 51259, "G61G");
    }

    private void rejectSilentLOHIntronWildtype() throws DaoException {
        int sampleId = DaoSample.getSampleByCancerStudyAndSampleId(studyId, "TCGA-AA-3664-01").getInternalId();

        assertEquals(0, DaoMutation.getMutations(geneticProfileId, sampleId, 114548).size()); // silent
        assertEquals(0, DaoMutation.getMutations(geneticProfileId, sampleId, 343035).size()); // LOH
        assertEquals(0, DaoMutation.getMutations(geneticProfileId, sampleId, 80114).size()); // Wildtype
        assertEquals(0, DaoMutation.getMutations(geneticProfileId, sampleId, 219736).size()); // Wildtype
        assertEquals(0, DaoMutation.getMutations(geneticProfileId, sampleId, 6609).size()); // Intron
    }


    private void checkGermlineMutations() throws DaoException {
        int sampleId = DaoSample.getSampleByCancerStudyAndSampleId(studyId, "TCGA-AA-3664-01").getInternalId();

        assertEquals(1, DaoMutation.getMutations(geneticProfileId, sampleId, 64581).size());
        // missense, Germline mutation on germline whitelist

        // Germline mutation on germline whitelist
        validateMutationAminoAcid (geneticProfileId, sampleId, 2842, "L113P");
        assertEquals(1, DaoMutation.getMutations(geneticProfileId, sampleId, 50839).size());
        // Germline mutations NOT on germline whitelist
    }

    private void loadGenes() throws DaoException {
        DaoGeneOptimized daoGene = DaoGeneOptimized.getInstance();

	    // genes for "data_mutations_extended.txt"
        daoGene.addGene(new CanonicalGene(114548L, "NLRP3"));
        daoGene.addGene(new CanonicalGene(3339L, "HSPG2"));
        daoGene.addGene(new CanonicalGene(282770L, "OR10AG1"));
        daoGene.addGene(new CanonicalGene(51806L, "CALML5"));
        daoGene.addGene(new CanonicalGene(343035L, "RD3"));
        daoGene.addGene(new CanonicalGene(80114L, "BICC1"));
        daoGene.addGene(new CanonicalGene(219736L, "STOX1"));
        daoGene.addGene(new CanonicalGene(6609L, "SMPD1"));
        daoGene.addGene(new CanonicalGene(51259L, "TMEM216"));
        daoGene.addGene(new CanonicalGene(89L, "ACTN3"));
        daoGene.addGene(new CanonicalGene(64581L, "CLEC7A"));
        daoGene.addGene(new CanonicalGene(50839L, "TAS2R10"));
        daoGene.addGene(new CanonicalGene(54407L, "SLC38A2"));
        daoGene.addGene(new CanonicalGene(6667L, "SP1"));
        daoGene.addGene(new CanonicalGene(2842L, "GPR19"));

        boolean origBulkLoad = MySQLbulkLoader.isBulkLoad();
        try {
            MySQLbulkLoader.bulkLoadOn();
            DaoUniProtIdMapping.addUniProtIdMapping("Q08043", "ACTN3_HUMAN", 89);
            DaoUniProtIdMapping.addUniProtIdMapping("Q9H694", "BICC1_HUMAN", 80114);
            DaoUniProtIdMapping.addUniProtIdMapping("Q9NZT1", "CALL5_HUMAN", 51806);
            DaoUniProtIdMapping.addUniProtIdMapping("Q9BXN2", "CLC7A_HUMAN", 64581);
            DaoUniProtIdMapping.addUniProtIdMapping("Q15760", "GPR19_HUMAN", 2842);
            DaoUniProtIdMapping.addUniProtIdMapping("P98160", "PGBM_HUMAN", 3339);
            DaoUniProtIdMapping.addUniProtIdMapping("Q96P20", "NALP3_HUMAN", 114548);
            DaoUniProtIdMapping.addUniProtIdMapping("Q8NH19", "O10AG_HUMAN", 282770);
            DaoUniProtIdMapping.addUniProtIdMapping("Q7Z3Z2", "RD3_HUMAN", 343035);
            DaoUniProtIdMapping.addUniProtIdMapping("Q96QD8", "S38A2_HUMAN", 54407);
            DaoUniProtIdMapping.addUniProtIdMapping("P17405", "ASM_HUMAN", 6609);
            DaoUniProtIdMapping.addUniProtIdMapping("P08047", "SP1_HUMAN", 6667);
            DaoUniProtIdMapping.addUniProtIdMapping("Q6ZVD7", "STOX1_HUMAN", 219736);
            DaoUniProtIdMapping.addUniProtIdMapping("Q9NYW0", "T2R10_HUMAN", 50839);
            DaoUniProtIdMapping.addUniProtIdMapping("Q9P0N5", "TM216_HUMAN", 51259);
        } finally {
            if (!origBulkLoad) {
                MySQLbulkLoader.bulkLoadOff();
            }
        }

	    // additional genes for "data_mutations_oncotated.txt"
	    daoGene.addGene(new CanonicalGene(55138L, "FAM90A1"));
	    daoGene.addGene(new CanonicalGene(10628L, "TXNIP"));
	    daoGene.addGene(new CanonicalGene(80343, "SEL1L2"));
	    daoGene.addGene(new CanonicalGene(29102L, "DROSHA"));
	    daoGene.addGene(new CanonicalGene(7204L, "TRIO"));
	    daoGene.addGene(new CanonicalGene(57111L, "RAB25"));
	    daoGene.addGene(new CanonicalGene(773L, "CACNA1A"));
	    daoGene.addGene(new CanonicalGene(100132025L, "LOC100132025"));
	    daoGene.addGene(new CanonicalGene(1769L, "DNAH8"));
	    daoGene.addGene(new CanonicalGene(343171L, "OR2W3"));
	    daoGene.addGene(new CanonicalGene(2901L, "GRIK5"));
	    daoGene.addGene(new CanonicalGene(10568L, "SLC34A2"));
	    daoGene.addGene(new CanonicalGene(140738L, "TMEM37"));
	    daoGene.addGene(new CanonicalGene(94025L, "MUC16"));
	    daoGene.addGene(new CanonicalGene(1915L, "EEF1A1"));
	    daoGene.addGene(new CanonicalGene(65083L, "NOL6"));
	    daoGene.addGene(new CanonicalGene(7094L, "TLN1"));
	    daoGene.addGene(new CanonicalGene(51196L, "PLCE1"));
	    daoGene.addGene(new CanonicalGene(1952L, "CELSR2"));
	    daoGene.addGene(new CanonicalGene(2322L, "FLT3"));
	    daoGene.addGene(new CanonicalGene(867L, "CBL"));
            
            MySQLbulkLoader.flushAll();
    }

    /**
     * Loads the study context (defined samples) for specific test data files.
     *
     * @throws DaoException  if failing to write to the database
     */
    private void loadStudyContext1() throws DaoException {
        CancerStudy study = DaoCancerStudy.getCancerStudyByInternalId(studyId);
        int pId;
        pId = DaoPatient.addPatient(new Patient(study, "TCGA-A2-A04T"));
        DaoSample.addSample(new Sample("TCGA-A2-A04T-01", pId, "brca"));
        pId = DaoPatient.addPatient(new Patient(study, "TCGA-A2-A0CR"));
        DaoSample.addSample(new Sample("TCGA-A2-A0CR-01", pId, "brca"));
        pId = DaoPatient.addPatient(new Patient(study, "TCGA-A2-A0CW"));
        DaoSample.addSample(new Sample("TCGA-A2-A0CW-01", pId, "brca"));
        pId = DaoPatient.addPatient(new Patient(study, "TCGA-A2-A0D3"));
        DaoSample.addSample(new Sample("TCGA-A2-A0D3-01", pId, "brca"));
        pId = DaoPatient.addPatient(new Patient(study, "TCGA-A2-A0SY"));
        DaoSample.addSample(new Sample("TCGA-A2-A0SY-01", pId, "brca"));
        pId = DaoPatient.addPatient(new Patient(study, "TCGA-A2-A0T5"));
        DaoSample.addSample(new Sample("TCGA-A2-A0T5-01", pId, "brca"));
        pId = DaoPatient.addPatient(new Patient(study, "TCGA-A2-A25D"));
        DaoSample.addSample(new Sample("TCGA-A2-A25D-01", pId, "brca"));
        pId = DaoPatient.addPatient(new Patient(study, "TCGA-A2-A4RW"));
        DaoSample.addSample(new Sample("TCGA-A2-A4RW-01", pId, "brca"));
    }
}<|MERGE_RESOLUTION|>--- conflicted
+++ resolved
@@ -80,25 +80,14 @@
         loadGenes();
     }
 
-<<<<<<< HEAD
-=======
-        new ImportExtendedMutationData(file, geneticProfileId, null);
-	}
-	
->>>>>>> 8b380b56
 	@Test
     public void testImportExtendedMutationDataExtended() throws IOException, DaoException {
 		
         MySQLbulkLoader.bulkLoadOn();
         
 		// TBD: change this to use getResourceAsStream()
-<<<<<<< HEAD
         File file = new File("src/test/resources/data_mutations_extended.txt");
-        ImportExtendedMutationData parser = new ImportExtendedMutationData(file, geneticProfileId);
-=======
-        File file = new File("target/test-classes/data_mutations_extended.txt");
         ImportExtendedMutationData parser = new ImportExtendedMutationData(file, geneticProfileId, null);
->>>>>>> 8b380b56
         parser.importData();
         MySQLbulkLoader.flushAll();
         ConsoleUtil.showMessages();
@@ -124,7 +113,7 @@
         MySQLbulkLoader.bulkLoadOn();
 
         File file = new File("src/test/resources/data_mutations_swissprotname.maf");
-        ImportExtendedMutationData parser = new ImportExtendedMutationData(file, geneticProfileId);
+        ImportExtendedMutationData parser = new ImportExtendedMutationData(file, geneticProfileId, null);
         parser.importData();
         MySQLbulkLoader.flushAll();
 
@@ -148,7 +137,7 @@
         MySQLbulkLoader.bulkLoadOn();
 
         File file = new File("src/test/resources/data_mutations_swissprotaccession.maf");
-        ImportExtendedMutationData parser = new ImportExtendedMutationData(file, geneticProfileId);
+        ImportExtendedMutationData parser = new ImportExtendedMutationData(file, geneticProfileId, null);
         parser.setSwissprotIsAccession(true);
         parser.importData();
         MySQLbulkLoader.flushAll();
@@ -193,13 +182,8 @@
 	 */
 	@Test
     public void testImportExtendedMutationDataOncotated() throws IOException, DaoException {
-<<<<<<< HEAD
         File file = new File("src/test/resources/data_mutations_oncotated.txt");
-        ImportExtendedMutationData parser = new ImportExtendedMutationData(file, geneticProfileId);
-=======
-        File file = new File("target/test-classes/data_mutations_oncotated.txt");
         ImportExtendedMutationData parser = new ImportExtendedMutationData(file, geneticProfileId, null);
->>>>>>> 8b380b56
         parser.importData();
         MySQLbulkLoader.flushAll();
         
