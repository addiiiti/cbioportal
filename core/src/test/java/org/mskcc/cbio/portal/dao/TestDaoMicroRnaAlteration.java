/** Copyright (c) 2012 Memorial Sloan-Kettering Cancer Center.
**
** This library is free software; you can redistribute it and/or modify it
** under the terms of the GNU Lesser General Public License as published
** by the Free Software Foundation; either version 2.1 of the License, or
** any later version.
**
** This library is distributed in the hope that it will be useful, but
** WITHOUT ANY WARRANTY, WITHOUT EVEN THE IMPLIED WARRANTY OF
** MERCHANTABILITY OR FITNESS FOR A PARTICULAR PURPOSE.  The software and
** documentation provided hereunder is on an "as is" basis, and
** Memorial Sloan-Kettering Cancer Center 
** has no obligations to provide maintenance, support,
** updates, enhancements or modifications.  In no event shall
** Memorial Sloan-Kettering Cancer Center
** be liable to any party for direct, indirect, special,
** incidental or consequential damages, including lost profits, arising
** out of the use of this software and its documentation, even if
** Memorial Sloan-Kettering Cancer Center 
** has been advised of the possibility of such damage.  See
** the GNU Lesser General Public License for more details.
**
** You should have received a copy of the GNU Lesser General Public License
** along with this library; if not, write to the Free Software Foundation,
** Inc., 59 Temple Place, Suite 330, Boston, MA 02111-1307 USA.
**/

package org.mskcc.cbio.portal.dao;

import org.mskcc.cbio.portal.model.*;
import org.mskcc.cbio.portal.scripts.ResetDatabase;

import java.util.*;
import junit.framework.TestCase;

/**
 * Junit tests for DaoMicroRnaAlteration class.
 */
public class TestDaoMicroRnaAlteration extends TestCase {

    public void testDaoMicroRnaAlteration() throws DaoException {
        
        // test with both values of MySQLbulkLoader.isBulkLoad()
        MySQLbulkLoader.bulkLoadOff();
        runTheTest();
        MySQLbulkLoader.bulkLoadOn();
        runTheTest();
    }
    
    private void runTheTest() throws DaoException{
        ResetDatabase.resetDatabase();
        ArrayList<Integer> internalSampleIds = createSamples();

        //  Add the Case List
<<<<<<< HEAD
        DaoGeneticProfileSamples daoGeneticProfileSamples = new DaoGeneticProfileSamples();
        int numRows = daoGeneticProfileSamples.addGeneticProfileSamples(1, internalSampleIds);
=======
        ArrayList<String> orderedCaseList = new ArrayList<String>();
        orderedCaseList.add("TCGA-1");
        orderedCaseList.add("TCGA-2");
        orderedCaseList.add("TCGA-3");
        orderedCaseList.add("TCGA-4");

        int numRows = DaoGeneticProfileCases.addGeneticProfileCases(1, orderedCaseList);
>>>>>>> 8b0e9780
        assertEquals (1, numRows);

        String data = "1.2:1.4:1.6:1.8";
        String values[] = data.split(":");

        DaoMicroRnaAlteration dao = DaoMicroRnaAlteration.getInstance();
        int num = dao.addMicroRnaAlterations(1, "hsa-123", values);

        // if bulkLoading, execute LOAD FILE
        if( MySQLbulkLoader.isBulkLoad()){
           MySQLbulkLoader.flushAll();
        }

        String value = dao.getMicroRnaAlteration(1, internalSampleIds.get(0), "hsa-123");
        assertEquals("1.2", value);
        value = dao.getMicroRnaAlteration(1, internalSampleIds.get(1), "hsa-123");
        assertEquals("1.4", value);

        HashMap<Integer, String> map = dao.getMicroRnaAlterationMap(1, "hsa-123");
        assertEquals (4, map.size());
        assertTrue (map.containsKey(internalSampleIds.get(1)));
        assertTrue (map.containsKey(internalSampleIds.get(2)));

        Set<String> microRnaSet = dao.getGenesInProfile(1);
        assertEquals (1, microRnaSet.size());
        dao.deleteAllRecords();
    }

    private ArrayList<Integer> createSamples() throws DaoException {
        ArrayList<Integer> toReturn = new ArrayList<Integer>();
        CancerStudy study = new CancerStudy("study", "description", "id", "brca", true);
        Patient p = new Patient(study, "TCGA-1");
        int pId = DaoPatient.addPatient(p);
        Sample s = new Sample("TCGA-1-1-01", pId, "type");
        toReturn.add(DaoSample.addSample(s));
        s = new Sample("TCGA-1-2-01", pId, "type");
        toReturn.add(DaoSample.addSample(s));
        s = new Sample("TCGA-1-3-01", pId, "type");
        toReturn.add(DaoSample.addSample(s));
        s = new Sample("TCGA-1-4-01", pId, "type");
        toReturn.add(DaoSample.addSample(s));
        return toReturn;
    }
}<|MERGE_RESOLUTION|>--- conflicted
+++ resolved
@@ -52,18 +52,7 @@
         ArrayList<Integer> internalSampleIds = createSamples();
 
         //  Add the Case List
-<<<<<<< HEAD
-        DaoGeneticProfileSamples daoGeneticProfileSamples = new DaoGeneticProfileSamples();
-        int numRows = daoGeneticProfileSamples.addGeneticProfileSamples(1, internalSampleIds);
-=======
-        ArrayList<String> orderedCaseList = new ArrayList<String>();
-        orderedCaseList.add("TCGA-1");
-        orderedCaseList.add("TCGA-2");
-        orderedCaseList.add("TCGA-3");
-        orderedCaseList.add("TCGA-4");
-
-        int numRows = DaoGeneticProfileCases.addGeneticProfileCases(1, orderedCaseList);
->>>>>>> 8b0e9780
+        int numRows = DaoGeneticProfileSamples.addGeneticProfileSamples(1, internalSampleIds);
         assertEquals (1, numRows);
 
         String data = "1.2:1.4:1.6:1.8";
