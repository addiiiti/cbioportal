--- conflicted
+++ resolved
@@ -96,11 +96,7 @@
         // initialize an ImportClinicalData instance without args to parse
         ImportClinicalData importClinicalData = new ImportClinicalData(null);
         // set the info usually parsed from args
-<<<<<<< HEAD
-        importClinicalData.setFile(study, clinicalFile, "MIXED_ATTRIBUTES", true);
-=======
-        importClinicalData.setFile(cancerStudy, clinicalFile, "MIXED_ATTRIBUTES");
->>>>>>> c9ecfd2a
+        importClinicalData.setFile(cancerStudy, clinicalFile, "MIXED_ATTRIBUTES", true);
         importClinicalData.importData();
         ConsoleUtil.showWarnings();
 	}
@@ -124,11 +120,7 @@
         // initialize an ImportClinicalData instance without args to parse
         ImportClinicalData importClinicalData = new ImportClinicalData(null);
         // set the info usually parsed from args
-<<<<<<< HEAD
-        importClinicalData.setFile(study, clinicalFile, "MIXED_ATTRIBUTES", true);
-=======
-        importClinicalData.setFile(cancerStudy, clinicalFile, "MIXED_ATTRIBUTES");
->>>>>>> c9ecfd2a
+        importClinicalData.setFile(cancerStudy, clinicalFile, "MIXED_ATTRIBUTES", true);
         
         exception.expect(DaoException.class);
         importClinicalData.importData();
@@ -153,41 +145,12 @@
         // initialize an ImportClinicalData instance without args to parse
         ImportClinicalData importClinicalData = new ImportClinicalData(null);
         // set the info usually parsed from args
-<<<<<<< HEAD
-        importClinicalData.setFile(study, clinicalFile, "PATIENT_ATTRIBUTES", false);
-=======
-        importClinicalData.setFile(cancerStudy, clinicalFile, "PATIENT_ATTRIBUTES");
->>>>>>> c9ecfd2a
+        importClinicalData.setFile(cancerStudy, clinicalFile, "PATIENT_ATTRIBUTES", false);
         
         exception.expect(DaoException.class);
         importClinicalData.importData();
         ConsoleUtil.showWarnings();
 	}
-<<<<<<< HEAD
-	
-
-    /**
-     * Test importing of Clinical Data File.
-     *
-     * @throws DaoException Database Access Error.
-     * @throws IOException  IO Error.
-     */
-	@Test
-	@Ignore("To be fixed")
-    public void testImportClinicalData() throws Exception {
-
-		// TBD: change this to use getResourceAsStream()
-        File clinicalFile = new File("target/test-classes/clinical_data.txt");
-        // initialize an ImportClinicalData instance without args to parse
-        ImportClinicalData importClinicalData = new ImportClinicalData(null);
-        // set the info usually parsed from args
-        importClinicalData.setFile(study, clinicalFile, "SAMPLE_ATTRIBUTES", false);
-        importClinicalData.importData();
-	}
-	
-=======
-    
->>>>>>> c9ecfd2a
     /**
      * Test importing of Clinical Data File.
      *
@@ -208,11 +171,7 @@
         // initialize an ImportClinicalData instance without args to parse
         ImportClinicalData importClinicalData = new ImportClinicalData(null);
         // set the info usually parsed from args
-<<<<<<< HEAD
-        importClinicalData.setFile(study, clinicalFile, "SAMPLE_ATTRIBUTES", false);
-=======
-        importClinicalData.setFile(cancerStudy, clinicalFile, "MIXED_ATTRIBUTES");
->>>>>>> c9ecfd2a
+        importClinicalData.setFile(cancerStudy, clinicalFile, "MIXED_ATTRIBUTES", true);
         importClinicalData.importData();
 
         LinkedHashSet <String> caseSet = new LinkedHashSet<String>();
@@ -271,11 +230,7 @@
         // initialize an ImportClinicalData instance without args to parse
         ImportClinicalData importClinicalData = new ImportClinicalData(null);
         // set the info usually parsed from args
-<<<<<<< HEAD
-        importClinicalData.setFile(study, clinicalFile, "SAMPLE_ATTRIBUTES", false);
-=======
-        importClinicalData.setFile(cancerStudy, clinicalFile, "MIXED_ATTRIBUTES");
->>>>>>> c9ecfd2a
+        importClinicalData.setFile(cancerStudy, clinicalFile, "MIXED_ATTRIBUTES", true);
         importClinicalData.importData();
 
         List<ClinicalParameterMap> slice = DaoClinicalData.getDataSlice(cancerStudy.getInternalId(), Arrays.asList("PLATINUMSTATUS"));
@@ -307,11 +262,7 @@
         // initialize an ImportClinicalData instance without args to parse
         ImportClinicalData importClinicalData = new ImportClinicalData(null);
         // set the info usually parsed from args
-<<<<<<< HEAD
-        importClinicalData.setFile(study, clinicalFile, "SAMPLE_ATTRIBUTES", false);
-=======
-        importClinicalData.setFile(cancerStudy, clinicalFile, "MIXED_ATTRIBUTES");
->>>>>>> c9ecfd2a
+        importClinicalData.setFile(cancerStudy, clinicalFile, "MIXED_ATTRIBUTES", true);
         importClinicalData.importData();
 
 		Set<String> paramSet = DaoClinicalData.getDistinctParameters(cancerStudy.getInternalId());
