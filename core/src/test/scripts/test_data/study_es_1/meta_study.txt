--- conflicted
+++ resolved
@@ -5,10 +5,4 @@
 citation: TCGA, Nature 2012
 pmid: 23000897
 groups: PUBLIC;GDAC;SU2C-PI3K
-<<<<<<< HEAD
-short_name: BRCA (TCGA)
-meta_file_type: meta_study
-=======
-dedicated_color: HotPink
-short_name: BRCA (TCGA)
->>>>>>> a048bc96
+short_name: BRCA (TCGA)