--- conflicted
+++ resolved
@@ -274,8 +274,49 @@
         """
         pass  # TODO
 
-
-<<<<<<< HEAD
+class GeneIdColumnPresenceTestCase(PostClinicalDataFileTestCase):
+
+    """Tests validating gene-wise files with different combinations of gene id columns."""
+
+    def test_both_name_and_entrez(self):
+        """Test when a file has both the Hugo name and Entrez ID columns."""
+        record_list = self.validate('data_cna_genecol_presence_both.txt',
+                                    validateData.CNAValidator)
+        # expecting two info messages: at start and end of file
+        self.assertEqual(len(record_list), 2)
+        for record in record_list:
+            self.assertEqual(record.levelno, logging.INFO)
+
+    def test_name_only(self):
+        """Test when a file has a Hugo name column but none for Entrez IDs."""
+        record_list = self.validate('data_cna_genecol_presence_hugo_only.txt',
+                                    validateData.CNAValidator)
+        # expecting two info messages: at start and end of file
+        self.assertEqual(len(record_list), 2)
+        for record in record_list:
+            self.assertEqual(record.levelno, logging.INFO)
+
+    def test_entrez_only(self):
+        """Test when a file has an Entrez ID column but none for Hugo names."""
+        record_list = self.validate('data_cna_genecol_presence_entrez_only.txt',
+                                    validateData.CNAValidator)
+        # expecting two info messages: at start and end of file
+        self.assertEqual(len(record_list), 2)
+        for record in record_list:
+            self.assertEqual(record.levelno, logging.INFO)
+
+    def test_neither_name_nor_entrez(self):
+        """Test when a file lacks both the Entrez ID and Hugo name columns."""
+        record_list = self.validate('data_cna_genecol_presence_neither.txt',
+                                    validateData.CNAValidator)
+        # two errors after the info: the first makes the file unparsable
+        self.assertEqual(len(record_list), 3)
+        for record in record_list[1:]:
+            self.assertEqual(record.levelno, logging.ERROR)
+        self.assertEqual(record_list[1].line_number, 1)
+        pass  # TODO
+
+
 class MutationsSpecialCasesTestCase(DataFileTestCase):
     
     def test_normal_samples_list_in_maf(self):
@@ -303,47 +344,4 @@
             if "TCGA-C8-A138-10" == error.cause: 
                 found_one_of_the_expected = True
                  
-        self.assertEqual(True, found_one_of_the_expected)
-=======
-class GeneIdColumnPresenceTestCase(PostClinicalDataFileTestCase):
-
-    """Tests validating gene-wise files with different combinations of gene id columns."""
-
-    def test_both_name_and_entrez(self):
-        """Test when a file has both the Hugo name and Entrez ID columns."""
-        record_list = self.validate('data_cna_genecol_presence_both.txt',
-                                    validateData.CNAValidator)
-        # expecting two info messages: at start and end of file
-        self.assertEqual(len(record_list), 2)
-        for record in record_list:
-            self.assertEqual(record.levelno, logging.INFO)
-
-    def test_name_only(self):
-        """Test when a file has a Hugo name column but none for Entrez IDs."""
-        record_list = self.validate('data_cna_genecol_presence_hugo_only.txt',
-                                    validateData.CNAValidator)
-        # expecting two info messages: at start and end of file
-        self.assertEqual(len(record_list), 2)
-        for record in record_list:
-            self.assertEqual(record.levelno, logging.INFO)
-
-    def test_entrez_only(self):
-        """Test when a file has an Entrez ID column but none for Hugo names."""
-        record_list = self.validate('data_cna_genecol_presence_entrez_only.txt',
-                                    validateData.CNAValidator)
-        # expecting two info messages: at start and end of file
-        self.assertEqual(len(record_list), 2)
-        for record in record_list:
-            self.assertEqual(record.levelno, logging.INFO)
-
-    def test_neither_name_nor_entrez(self):
-        """Test when a file lacks both the Entrez ID and Hugo name columns."""
-        record_list = self.validate('data_cna_genecol_presence_neither.txt',
-                                    validateData.CNAValidator)
-        # two errors after the info: the first makes the file unparsable
-        self.assertEqual(len(record_list), 3)
-        for record in record_list[1:]:
-            self.assertEqual(record.levelno, logging.ERROR)
-        self.assertEqual(record_list[1].line_number, 1)
-        pass  # TODO
->>>>>>> b6b411c6
+        self.assertEqual(True, found_one_of_the_expected)