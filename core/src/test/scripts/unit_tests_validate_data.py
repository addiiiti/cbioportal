"""
Copyright (c) 2016 The Hyve B.V.
This code is licensed under the GNU Affero General Public License (AGPL),
version 3, or (at your option) any later version.
"""

import unittest
import logging
import hugoEntrezMap
from import_data_validator import validateData


# globals:
hugo_mapping_file = 'test_data/Homo_sapiens.gene_info.gz'
ncbi_file = open(hugo_mapping_file)
hugo_entrez_map = hugoEntrezMap.parse_ncbi_file(ncbi_file)
# hard-code known clinical attributes
KNOWN_PATIENT_ATTRS = {
    "PATIENT_ID": {"display_name":"Patient Identifier","description":"Identifier to uniquely specify a patient.","datatype":"STRING","is_patient_attribute":"1","priority":"1"},
    "OS_STATUS": {"display_name":"Overall Survival Status","description":"Overall patient survival status.","datatype":"STRING","is_patient_attribute":"1","priority":"1"},
    "OS_MONTHS": {"display_name":"Overall Survival (Months)","description":"Overall survival in months since initial diagnosis.","datatype":"NUMBER","is_patient_attribute":"1","priority":"1"},
    "DFS_STATUS": {"display_name":"Disease Free Status","description":"Disease free status since initial treatment.","datatype":"STRING","is_patient_attribute":"1","priority":"1"},
    "DFS_MONTHS": {"display_name":"Disease Free (Months)","description":"Disease free (months) since initial treatment.","datatype":"NUMBER","is_patient_attribute":"1","priority":"1"},
    "SUBTYPE": {"display_name":"Subtype","description":"Subtype description.","datatype":"STRING","is_patient_attribute":"0","priority":"1"},
    "CANCER_TYPE": {"display_name":"Cancer Type","description":"Disease type.","datatype":"STRING","is_patient_attribute":"0","priority":"1"},
    "CANCER_TYPE_DETAILED": {"display_name":"Cancer Type Detailed","description":"Cancer Type Detailed.","datatype":"STRING","is_patient_attribute":"0","priority":"1"}
}
KNOWN_SAMPLE_ATTRS = {
    "SAMPLE_ID": {"display_name":"Sample Identifier","description":"A unique sample identifier.","datatype":"STRING","is_patient_attribute":"0","priority":"1"},
}

# hard-code known cancer types
KNOWN_CANCER_TYPES = {
    "brca": {"name":"Invasive Breast Carcinoma","color":"HotPink"},
    "prad": {"name":"Prostate Adenocarcinoma","color":"Cyan"}
}

# mock-code sample ids defined in a study
DEFINED_SAMPLE_IDS = ["TCGA-A1-A0SB-01", "TCGA-A1-A0SD-01", "TCGA-A1-A0SE-01", "TCGA-A1-A0SH-01", "TCGA-A2-A04U-01",
"TCGA-B6-A0RS-01", "TCGA-BH-A0HP-01", "TCGA-BH-A18P-01", "TCGA-BH-A18H-01", "TCGA-C8-A138-01", "TCGA-A2-A0EY-01", "TCGA-A8-A08G-01"]


# TODO - something like this could be done for a web-services stub:
# def dumy_request_from_portal_api(service_url, logger):
#     """Send a request to the portal API and return the decoded JSON object."""
#     if logger.isEnabledFor(logging.INFO):
#         url_split = service_url.split('/api/', 1)
#         logger.info("Requesting %s from portal at '%s'",
#                     url_split[1], url_split[0])
#     response = requests.get(service_url)
#     try:
#         response.raise_for_status()
#     except requests.exceptions.HTTPError as e:
#         raise IOError(
#             'Connection error for URL: {url}. Administrator: please check if '
#             '[{url}] is accessible. Message: {msg}'.format(url=service_url,
#                                                            msg=e.message))
#     return response.json()
# 
# validateData.request_from_portal_api = dumy_request_from_portal_api


class LogBufferTestCase(unittest.TestCase):

    """Superclass for testcases that want to capture log records emitted.

    Defines a self.logger to log to, and a method get_log_records() to
    collect the list of LogRecords emitted by this logger. In addition,
    defines a function print_log_records to format a list of LogRecords
    to standard output.
    """

    def setUp(self):
        """Set up a logger with a buffering handler."""
        self.logger = logging.getLogger(self.__class__.__name__)
        self.logger.setLevel(logging.INFO)
        handler = logging.handlers.BufferingHandler(capacity=1e6)
        self.orig_handlers = self.logger.handlers
        self.logger.handlers = [handler]

    def tearDown(self):
        """Remove the logger handler (and any buffer it may have)."""
        self.logger.handlers = self.orig_handlers

    def get_log_records(self):
        """Get the log records written to the logger since the last call."""
        recs = self.logger.handlers[0].buffer
        self.logger.handlers[0].flush()
        return recs

    @staticmethod
    def print_log_records(record_list):
        """Pretty-print a list of log records to standard output.

        This can be used if, while writing unit tests, you want to see
        what the messages currently are. The final unit tests committed
        to version control should not print log messages.
        """
        formatter = validateData.LogfileStyleFormatter()
        for record in record_list:
            print formatter.format(record)


class DataFileTestCase(LogBufferTestCase):

    """Superclass for testcases validating a particular data file.

    Provides a validate() method to validate the data file with a
    particular validator class and collect the log records emitted.
    """

    def setUp(self):
        """Set up for validating a file in the test_data directory."""
        super(DataFileTestCase, self).setUp()
        self.orig_study_dir = validateData.STUDY_DIR
        validateData.STUDY_DIR = 'test_data'
        # hard-code known clinical attributes instead of contacting a portal
        self.orig_srv_attrs = validateData.ClinicalValidator.srv_attrs
        mock_srv_attrs = dict(KNOWN_PATIENT_ATTRS)
        mock_srv_attrs.update(KNOWN_SAMPLE_ATTRS)
        validateData.ClinicalValidator.srv_attrs = mock_srv_attrs

    def tearDown(self):
        """Restore the environment to before setUp() was called."""
        validateData.STUDY_DIR = self.orig_study_dir
        validateData.ClinicalValidator.srv_attrs = self.orig_srv_attrs
        super(DataFileTestCase, self).tearDown()

    def validate(self, data_filename, validator_class, extra_meta_fields=None):
        """Validate a file with a Validator and return the log records."""
        meta_dict = {'data_file_path': data_filename}
        if extra_meta_fields is not None:
            meta_dict.update(extra_meta_fields)
        validator = validator_class(hugo_entrez_map, self.logger, meta_dict)
        validator.validate()
        return self.get_log_records()


class PostClinicalDataFileTestCase(DataFileTestCase):

    """Superclass for validating data files to be read after clinical files.

    I.e. DEFINED_SAMPLE_IDS will be initialised with a list of sample
    identifiers defined in the study.
    """

    def setUp(self):
        """Prepare for validating a file by setting the samples defined."""
        super(PostClinicalDataFileTestCase, self).setUp()
        self.orig_defined_sample_ids = validateData.DEFINED_SAMPLE_IDS
        validateData.DEFINED_SAMPLE_IDS = DEFINED_SAMPLE_IDS

    def tearDown(self):
        """Restore the environment to before setUp() was called."""
        validateData.DEFINED_SAMPLE_IDS = self.orig_defined_sample_ids
        super(PostClinicalDataFileTestCase, self).tearDown()


# ----------------------------------------------------------------------------
# Test cases for the various Validator classes found in validateData script

class ColumnOrderTestCase(DataFileTestCase):

    """Test if column order requirements are appropriately validated."""

    def test_column_order_validation_SegValidator(self):
        """seg validator needs its columns in a specific order.

        Here we serve a file with wrong order and expect validator to log this:
        """
        # set level according to this test case:
        self.logger.setLevel(logging.ERROR)
        record_list = self.validate('data_seg_wrong_order.txt',
                                    validateData.SegValidator)
        # we expect 2 errors about columns in wrong order,
        # and one about the file not being parseable:
        self.assertEqual(len(record_list), 3)
        # check if both messages come from checkOrderedRequiredColumns:
        for error in record_list[:2]:
            self.assertEqual("ERROR", error.levelname)
            self.assertEqual("_checkOrderedRequiredColumns", error.funcName)

    def test_column_order_validation_ClinicalValidator(self):
        """ClinicalValidator does NOT need its columns in a specific order.

        Here we serve files with different order and no errors or warnings
        """
        # set level according to this test case:
        self.logger.setLevel(logging.WARNING)
        record_list = self.validate('data_clin_order1.txt',
                                    validateData.ClinicalValidator)
        # we expect no errors or warnings
        self.assertEqual(0, len(record_list))
        # if the file has another order, this is also OK:
        record_list = self.validate('data_clin_order2.txt',
                                    validateData.ClinicalValidator)
        # again, we expect no errors or warnings
        self.assertEqual(0, len(record_list))


class ClinicalColumnDefsTestCase(DataFileTestCase):

    """Tests for validations of the column definitions in a clinical file."""

    def test_correct_definitions(self):
        """Test when all record definitions match with portal."""
        record_list = self.validate('data_clin_coldefs_correct.txt',
                                    validateData.ClinicalValidator)
        # expecting two info messages: at start and end of file
        self.assertEqual(len(record_list), 2)
        for record in record_list:
            self.assertEqual(record.levelno, logging.INFO)

    def test_wrong_definitions(self):
        """Test when record definitions do not match with portal."""
        record_list = self.validate('data_clin_coldefs_wrong_display_name.txt',
                                    validateData.ClinicalValidator)
        # expecting an info message followed by the error, and another error as
        # the rest of the file cannot be parsed
        self.assertEqual(len(record_list), 3)
        # error about the display name of OS_MONTHS
        self.assertEqual(record_list[1].levelno, logging.ERROR)
        self.assertEqual(record_list[1].column_number, 3)
        self.assertIn('display_name', record_list[1].getMessage().lower())

    def test_unknown_attribute(self):
        """Test when a new attribute is defined in the data file."""
        record_list = self.validate('data_clin_coldefs_unknown_attribute.txt',
                                    validateData.ClinicalValidator)
        # expecting two info messages with a warning in between
        self.assertEqual(len(record_list), 3)
        self.assertEqual(record_list[1].levelno, logging.WARNING)
        self.assertEqual(record_list[1].column_number, 7)
        self.assertIn('will be added', record_list[1].getMessage().lower())

    def test_invalid_definitions(self):
        """Test when new attributes are defined with invalid properties."""
        record_list = self.validate('data_clin_coldefs_invalid_priority.txt',
                                    validateData.ClinicalValidator)
        # expecting an info message followed by the error, and another error as
        # the rest of the file cannot be parsed
        self.assertEqual(len(record_list), 3)
        # error about the non-numeric priority of the SAUSAGE column
        self.assertEqual(record_list[1].levelno, logging.ERROR)
        self.assertEqual(record_list[1].line_number, 5)
        self.assertEqual(record_list[1].column_number, 7)


class CancerTypeValidationTestCase(LogBufferTestCase):

    """Tests for validations of cancer type meta files in a study."""

    def setUp(self):
        """Initialize environment, hard-coding known cancer types."""
        super(CancerTypeValidationTestCase, self).setUp()
        self.orig_portal_cancer_types = validateData.PORTAL_CANCER_TYPES
        validateData.PORTAL_CANCER_TYPES = KNOWN_CANCER_TYPES

    def tearDown(self):
        """Restore the environment to before setUp() was called."""
        super(CancerTypeValidationTestCase, self).tearDown()
        validateData.PORTAL_CANCER_TYPES = self.orig_portal_cancer_types

    def test_new_cancer_type(self):
        """Test when a study defines a new cancer type."""
        # {"id":"luad","name":"Lung Adenocarcinoma","color":"Gainsboro"}
        validateData.process_metadata_files(
            'test_data/study_metacancertype_lung',
            self.logger, hugo_entrez_map)
        record_list = self.get_log_records()
        # expecting a warning about a new cancer type being added
        self.assertEqual(len(record_list), 1)
        self.assertEqual(record_list[0].levelno, logging.WARNING)
        self.assertEqual(record_list[0].cause, 'luad')

    def test_cancer_type_file_format_error(self):
        """Test when a new cancer type file does not make sense."""
        self.logger.setLevel(logging.ERROR)
        validateData.process_metadata_files(
            'test_data/study_metacancertype_missing_color',
            self.logger, hugo_entrez_map)
        record_list = self.get_log_records()
        # expecting two errors: one about the missing field and one about the
        # undefined cancer type of the study
        self.assertEqual(len(record_list), 2)
        for record in record_list:
            self.assertEqual(record.levelno, logging.ERROR)
        self.assertEqual(record_list[0].data_filename, 'meta_cancer_type.txt')
        self.assertIn('dedicated_color', record_list[0].getMessage())
        self.assertEqual(record_list[1].cause, 'luad')

    def test_cancer_type_matching_portal(self):
        """Test when an existing cancer type is defined exactly as known."""
        validateData.process_metadata_files(
            'test_data/study_metacancertype_confirming_existing',
            self.logger, hugo_entrez_map)
        record_list = self.get_log_records()
        # expecting no messages, warnings or errors
        self.assertEqual(len(record_list), 0)

    def test_cancer_type_disagreeing_with_portal(self):
        """Test when an existing cancer type is redefined by a study."""
        validateData.process_metadata_files(
            'test_data/study_metacancertype_redefining',
            self.logger, hugo_entrez_map)
        record_list = self.get_log_records()
        # expecting an error message about the cancer type file, but none about
        # the rest of the study as the portal defines a valid cancer type
        self.assertEqual(len(record_list), 1)
        record = record_list.pop()
        self.assertEqual(record.levelno, logging.ERROR)
        self.assertEqual(record.data_filename, 'meta_cancer_type.txt')
        self.assertEqual(record.cause, 'Breast Cancer')

    def test_cancer_type_defined_twice(self):
        """Test when a study defines the same cancer type id twice.

        No difference is assumed between matching and disagreeing definitions;
        this validation just fails as it never makes sense to do this.
        """
        self.logger.setLevel(logging.ERROR)
        validateData.process_metadata_files(
            'test_data/study_metacancertype_lung_twice',
            self.logger, hugo_entrez_map)
        record_list = self.get_log_records()
        # expecting an error message about the doubly-defined cancer type
        self.assertEqual(len(record_list), 1)
        record = record_list.pop()
        self.assertEqual(record.levelno, logging.ERROR)
        self.assertEqual(record.cause, 'luad')
        self.assertIn('defined a second time', record.getMessage())

class GeneIdColumnsTestCase(PostClinicalDataFileTestCase):

    """Tests validating gene-wise files with different combinations of gene id columns,
    now with invalid Entrez ID and/or Hugo names """

    def test_both_name_and_entrez(self):
        """Test when a file has both the Hugo name and Entrez ID columns."""
        record_list = self.validate('data_cna_genecol_presence_both.txt',
                                    validateData.CNAValidator)
        # expecting two info messages: at start and end of file
        self.assertEqual(len(record_list), 2)
        for record in record_list:
            self.assertEqual(record.levelno, logging.INFO)

    def test_name_only(self):
        """Test when a file has a Hugo name column but none for Entrez IDs."""
        record_list = self.validate('data_cna_genecol_presence_hugo_only.txt',
                                    validateData.CNAValidator)
        # expecting two info messages: at start and end of file
        self.assertEqual(len(record_list), 2)
        for record in record_list:
            self.assertEqual(record.levelno, logging.INFO)

    def test_entrez_only(self):
        """Test when a file has an Entrez ID column but none for Hugo names."""
        record_list = self.validate('data_cna_genecol_presence_entrez_only.txt',
                                    validateData.CNAValidator)
        # expecting two info messages: at start and end of file
        self.assertEqual(len(record_list), 2)
        for record in record_list:
            self.assertEqual(record.levelno, logging.INFO)

    def test_neither_name_nor_entrez(self):
        """Test when a file lacks both the Entrez ID and Hugo name columns."""
        record_list = self.validate('data_cna_genecol_presence_neither.txt',
                                    validateData.CNAValidator)
        # two errors after the info: the first makes the file unparsable
        self.assertEqual(len(record_list), 3)
        for record in record_list[1:]:
            self.assertEqual(record.levelno, logging.ERROR)
        self.assertEqual(record_list[1].line_number, 1)

    def test_both_name_and_entrez_but_invalid_hugo(self):
        """Test when a file has both the Hugo name and Entrez ID columns, but hugo is invalid."""
        self.logger.setLevel(logging.ERROR)
        record_list = self.validate('data_cna_genecol_presence_both_invalid_hugo.txt',
                                    validateData.CNAValidator)
<<<<<<< HEAD
        self.print_log_records(record_list)
        # expecting two error messages: 
=======
        # expecting two info messages: 
>>>>>>> 2ae197f4
        self.assertEqual(len(record_list), 2)
        for record in record_list:
            self.assertEqual(record.levelno, logging.ERROR)
        # expecting these to be the cause:    
        self.assertEqual(record_list[0].cause, 'xxACAP3')
        self.assertEqual(record_list[1].cause, 'xxAGRN')

    def test_both_name_and_entrez_but_invalid_entrez(self):
        """Test when a file has both the Hugo name and Entrez ID columns, but entrez is invalid."""
        self.logger.setLevel(logging.ERROR)
        record_list = self.validate('data_cna_genecol_presence_both_invalid_entrez.txt',
                                    validateData.CNAValidator)
        # expecting two error messages: 
        self.assertEqual(len(record_list), 2)
        for record in record_list:
            self.assertEqual(record.levelno, logging.ERROR)
        # expecting these to be the cause:    
        self.assertIn('-116983', record_list[0].cause)
        self.assertIn('-375790', record_list[1].cause)

    def test_both_name_and_entrez_but_invalid_couple(self):
        """Test when a file has both the Hugo name and Entrez ID columns, both valid, but association is invalid."""
        self.logger.setLevel(logging.ERROR)
        record_list = self.validate('data_cna_genecol_presence_both_invalid_couple.txt',
                                    validateData.CNAValidator)
        self.print_log_records(record_list)
        # expecting two error messages: 
        self.assertEqual(len(record_list), 2)
        for record in record_list:
            self.assertEqual(record.levelno, logging.ERROR)
        # expecting these to be the cause:    
        self.assertIn('ACAP3', record_list[0].cause)
        self.assertIn('116983', record_list[1].cause)

    def test_name_only_but_invalid(self):
        """Test when a file has a Hugo name column but none for Entrez IDs, and hugo is wrong."""
        self.logger.setLevel(logging.ERROR)
        record_list = self.validate('data_cna_genecol_presence_hugo_only_invalid.txt',
                                    validateData.CNAValidator)
        self.print_log_records(record_list)
        # expecting two error messages: 
        self.assertEqual(len(record_list), 2)
        for record in record_list:
            self.assertEqual(record.levelno, logging.ERROR)
        # expecting these to be the cause:    
        self.assertEqual(record_list[0].cause, 'xxATAD3A')
        self.assertEqual(record_list[1].cause, 'xxATAD3B')
            
            

    def test_entrez_only_but_invalid(self):
        """Test when a file has an Entrez ID column but none for Hugo names, and entrez is wrong."""
        self.logger.setLevel(logging.ERROR)
        record_list = self.validate('data_cna_genecol_presence_entrez_only_invalid.txt',
                                    validateData.CNAValidator)
        self.print_log_records(record_list)
        # expecting two error messages: 
        self.assertEqual(len(record_list), 2)
        for record in record_list:
            self.assertEqual(record.levelno, logging.ERROR)
        # expecting these to be the cause:    
        self.assertEqual(record_list[0].cause, '-54998')
        self.assertEqual(record_list[1].cause, '-126792')

<<<<<<< HEAD

# TODO- manual check if entrez/hugo combi is indeed in ncbi.gz file

=======
>>>>>>> 2ae197f4
class MutationsSpecialCasesTestCase(PostClinicalDataFileTestCase):

    def test_normal_samples_list_in_maf(self):
        '''
        For mutations MAF files there is a column called "Matched_Norm_Sample_Barcode". 
        In the respective meta file it is possible to give a list of sample codes against which this 
        column "Matched_Norm_Sample_Barcode" is validated. Here we test if this 
        validation works well.
        '''
        # set level according to this test case:
        self.logger.setLevel(logging.ERROR)
        record_list = self.validate('data_mutations_invalid_norm_samples.maf',
                                    validateData.MutationsExtendedValidator, 
                                    {'normal_samples_list': 
                                     'TCGA-B6-A0RS-10,TCGA-BH-A0HP-10,TCGA-BH-A18P-11, TCGA-BH-A18H-10'})
        # we expect 2 errors about columns in wrong order,
        # and one about the file not being parseable:
        self.assertEqual(len(record_list), 3)
        # check if both messages come from printDataInvalidStatement:
        found_one_of_the_expected = False
        for error in record_list[:2]:
            self.assertEqual("ERROR", error.levelname)
            self.assertEqual("printDataInvalidStatement", error.funcName)
            if "TCGA-C8-A138-10" == error.cause: 
                found_one_of_the_expected = True

        self.assertEqual(True, found_one_of_the_expected)<|MERGE_RESOLUTION|>--- conflicted
+++ resolved
@@ -372,17 +372,16 @@
             self.assertEqual(record.levelno, logging.ERROR)
         self.assertEqual(record_list[1].line_number, 1)
 
+    """Tests validating gene-wise files with different combinations of gene id columns,
+    now with invalid Entrez ID and/or Hugo names """
+
     def test_both_name_and_entrez_but_invalid_hugo(self):
         """Test when a file has both the Hugo name and Entrez ID columns, but hugo is invalid."""
         self.logger.setLevel(logging.ERROR)
         record_list = self.validate('data_cna_genecol_presence_both_invalid_hugo.txt',
                                     validateData.CNAValidator)
-<<<<<<< HEAD
         self.print_log_records(record_list)
         # expecting two error messages: 
-=======
-        # expecting two info messages: 
->>>>>>> 2ae197f4
         self.assertEqual(len(record_list), 2)
         for record in record_list:
             self.assertEqual(record.levelno, logging.ERROR)
@@ -395,6 +394,7 @@
         self.logger.setLevel(logging.ERROR)
         record_list = self.validate('data_cna_genecol_presence_both_invalid_entrez.txt',
                                     validateData.CNAValidator)
+        self.print_log_records(record_list)
         # expecting two error messages: 
         self.assertEqual(len(record_list), 2)
         for record in record_list:
@@ -447,12 +447,9 @@
         self.assertEqual(record_list[0].cause, '-54998')
         self.assertEqual(record_list[1].cause, '-126792')
 
-<<<<<<< HEAD
 
 # TODO- manual check if entrez/hugo combi is indeed in ncbi.gz file
 
-=======
->>>>>>> 2ae197f4
 class MutationsSpecialCasesTestCase(PostClinicalDataFileTestCase):
 
     def test_normal_samples_list_in_maf(self):
@@ -470,6 +467,7 @@
                                      'TCGA-B6-A0RS-10,TCGA-BH-A0HP-10,TCGA-BH-A18P-11, TCGA-BH-A18H-10'})
         # we expect 2 errors about columns in wrong order,
         # and one about the file not being parseable:
+        self.print_log_records(record_list)
         self.assertEqual(len(record_list), 3)
         # check if both messages come from printDataInvalidStatement:
         found_one_of_the_expected = False
