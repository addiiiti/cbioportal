--- conflicted
+++ resolved
@@ -47,15 +47,12 @@
         
     }
     
-<<<<<<< HEAD
-    public static Collection<ClinicalEvent> getClinicalEvent(int patientId) throws DaoException {
-=======
-    public static List<ClinicalEvent> getClinicalEvent(int cancerStudyId, String patientId) throws DaoException {
-        return getClinicalEvent(cancerStudyId, patientId, null);
+    public static List<ClinicalEvent> getClinicalEvent(int patientId) throws DaoException {
+        return getClinicalEvent(patientId, null);
     }
     
-    public static List<ClinicalEvent> getClinicalEvent(int cancerStudyId, String patientId, String eventType) throws DaoException {
->>>>>>> 80471e9e
+    public static List<ClinicalEvent> getClinicalEvent(int patientId, String eventType) throws DaoException {
+
         Connection con = null;
         PreparedStatement pstmt = null;
         ResultSet rs = null;
@@ -63,21 +60,15 @@
             con = JdbcUtil.getDbConnection(DaoClinicalEvent.class);
 
             // get events first
-<<<<<<< HEAD
-            pstmt = con.prepareStatement("SELECT * FROM clinical_event WHERE PATIENT_ID=?");
-            pstmt.setInt(1, patientId);
-=======
             if (eventType==null) {
-                pstmt = con.prepareStatement("SELECT * FROM clinical_event WHERE CANCER_STUDY_ID=? AND PATIENT_ID=?");
+                pstmt = con.prepareStatement("SELECT * FROM clinical_event WHERE PATIENT_ID=?");
             } else {
-                pstmt = con.prepareStatement("SELECT * FROM clinical_event WHERE CANCER_STUDY_ID=? AND PATIENT_ID=? AND EVENT_TYPE=?");
+                pstmt = con.prepareStatement("SELECT * FROM clinical_event WHERE PATIENT_ID=? AND EVENT_TYPE=?");
             }
-            pstmt.setInt(1, cancerStudyId);
-            pstmt.setString(2, patientId);
+            pstmt.setInt(2, patientId);
             if (eventType!=null) {
                 pstmt.setString(3, eventType);
             }
->>>>>>> 80471e9e
 
             rs = pstmt.executeQuery();
             Map<Long, ClinicalEvent> clinicalEvents = new HashMap<Long, ClinicalEvent>();
