--- conflicted
+++ resolved
@@ -116,17 +116,14 @@
 }
     
     /**
-<<<<<<< HEAD
      * Adds a new Gene Record to the Database OR updates the given gene object
      * with the geneticEntityId found in the DB for this gene.
      * If it is a new gene, it will generate a new genetic entity id and
      * update the given CanonicalGene with the generated 
      * geneticEntityId. 
      * 
-=======
      * Adds a new Gene Record to the Database.
      *
->>>>>>> 74defddd
      * @param gene Canonical Gene Object.
      * @return number of records successfully added.
      * @throws DaoException Database Error.
