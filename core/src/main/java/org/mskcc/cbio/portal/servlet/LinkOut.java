--- conflicted
+++ resolved
@@ -65,27 +65,11 @@
         PrintWriter writer = httpServletResponse.getWriter();
         try {
             LinkOutRequest linkOutRequest = new LinkOutRequest(httpServletRequest);
-<<<<<<< HEAD
-            String cancerStudyId = linkOutRequest.getCancerStudyId();
-            String output = linkOutRequest.getReport();
-            String geneList = linkOutRequest.getGeneList();
-            HashMap<String, GeneticProfile> defaultGeneticProfileSet = getDefaultGeneticProfileSet(cancerStudyId);
-            PatientList defaultPatientList = getDefaultPatientList(cancerStudyId);
-            ForwardingRequest forwardingRequest = new ForwardingRequest(httpServletRequest);
-            createForwardingUrl(forwardingRequest, cancerStudyId, geneList, defaultGeneticProfileSet,
-                defaultPatientList, output);
-            ServletContext context = getServletContext();
-            RequestDispatcher dispatcher = context.getRequestDispatcher("/index.do");
-            dispatcher.forward(forwardingRequest, httpServletResponse);
-        } catch(ProtocolException e) {
-            writer.write("Link out error:  " + e.getMsg());
-=======
             if (linkOutRequest.isIsCrossCancerQuery()) {
                 handleCrossCancerLink(linkOutRequest, httpServletRequest, httpServletResponse);
             } else {
                 handleStudySpecificLink(linkOutRequest, httpServletRequest, httpServletResponse);
             }
->>>>>>> 668b81c1
         } catch (Exception e) {
             writer.write("Link out error:  " + e.getMessage());
         }
@@ -114,7 +98,7 @@
         String output = linkOutRequest.getReport();
         String geneList = linkOutRequest.getGeneList();
         HashMap<String, GeneticProfile> defaultGeneticProfileSet = getDefaultGeneticProfileSet(cancerStudyId);
-        CaseList defaultCaseList = getDefaultCaseList(cancerStudyId);
+        PatientList defaultCaseList = getDefaultPatientList(cancerStudyId);
         ForwardingRequest forwardingRequest = new ForwardingRequest(httpServletRequest);
         createStudySpecificForwardingUrl(forwardingRequest, cancerStudyId, geneList, defaultGeneticProfileSet,
             defaultCaseList, output);
@@ -123,13 +107,8 @@
         dispatcher.forward(forwardingRequest, httpServletResponse);
     }
 
-<<<<<<< HEAD
-    private void createForwardingUrl(ForwardingRequest forwardingRequest, String cancerStudyId, String geneList,
+    private void createStudySpecificForwardingUrl(ForwardingRequest forwardingRequest, String cancerStudyId, String geneList,
             HashMap<String, GeneticProfile> defaultGeneticProfileSet, PatientList defaultPatientList, String output) {
-=======
-    private void createStudySpecificForwardingUrl(ForwardingRequest forwardingRequest, String cancerStudyId, String geneList,
-            HashMap<String, GeneticProfile> defaultGeneticProfileSet, CaseList defaultCaseList, String output) {
->>>>>>> 668b81c1
         forwardingRequest.setParameterValue(QueryBuilder.GENE_LIST , geneList);
         forwardingRequest.setParameterValue(QueryBuilder.CANCER_STUDY_ID, cancerStudyId);
         forwardingRequest.setParameterValue(QueryBuilder.CASE_SET_ID, defaultPatientList.getStableId());
