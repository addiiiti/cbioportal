--- conflicted
+++ resolved
@@ -132,7 +132,7 @@
 
         for (int i = 0; i < colnames.length; i+=1) {
             ClinicalAttribute attr =
-                new ClinicalAttribute(colnames[i], displayNames[i],
+                new ClinicalAttribute(colnames[i].trim().toUpperCase(), displayNames[i],
                                       descriptions[i], datatypes[i],
                                       attributeTypes[i].equals(ClinicalAttribute.PATIENT_ATTRIBUTE),
                                       priorities[i]);
@@ -365,76 +365,5 @@
 		finally {
             ConsoleUtil.showWarnings(pMonitor);
         }
-<<<<<<< HEAD
-=======
-	}
-
-    /**
-     * Grabs the metadatas (clinical attributes) from the file, inserts them into the database,
-     * and returns them as a list.
-     *
-     * @param buff
-     * @return clinicalAttributes
-     */
-    private List<ClinicalAttribute> grabAttrs(BufferedReader buff) throws DaoException, IOException {
-        List<ClinicalAttribute> attrs = new ArrayList<ClinicalAttribute>();
-
-        String line = buff.readLine();
-        String[] displayNames = splitFields(line);
-        String[] descriptions, datatypes, colnames;
-        if (line.startsWith(METADATA_PREIX)) {
-            // contains meta data about the attributes
-            descriptions = splitFields(buff.readLine());
-            datatypes = splitFields(buff.readLine());
-            colnames = splitFields(buff.readLine());
-
-            if (displayNames.length != colnames.length
-                    ||  descriptions.length != colnames.length
-                    ||  datatypes.length != colnames.length) {
-                throw new DaoException("attribute and metadata mismatch in clinical staging file");
-            }
-        } else {
-            // attribute ID header only
-            descriptions = displayNames;
-            colnames = displayNames;
-            datatypes = new String[displayNames.length] ;
-            Arrays.fill(datatypes, "STRING"); // STRING by default -- TODO: better to guess from data
-        }
-
-        for (int i = 0; i < colnames.length; i+=1) {
-            ClinicalAttribute attr =
-                    new ClinicalAttribute(colnames[i].trim().toUpperCase(), displayNames[i], descriptions[i], datatypes[i]);
-            if (null==DaoClinicalAttribute.getDatum(attr.getAttrId())) {
-                DaoClinicalAttribute.addDatum(attr);
-            }
-            attrs.add(attr);
-        }
-
-        return attrs;
-    }
-    
-    private int findCaseIDColumn(List<ClinicalAttribute> attrs) {
-        for (int i=0; i<attrs.size(); i++) {
-            String attrId = attrs.get(i).getAttrId();
-            if (attrId.equalsIgnoreCase("SAMPLE_ID")||attrId.equalsIgnoreCase("CASE_ID")) {
-                return i;
-            }
-        }
-        
-        throw new java.lang.UnsupportedOperationException("Clinicla file must contain a column of SAMPLE_ID");
-    }
-
-    /**
-     * helper function for spliting the *next* line in the reader
-     * so, N.B. --  ! it alters the state of the reader
-     * @param buff
-     * @return
-     */
-    private String[] splitFields(String line) throws IOException {
-        line = line.replaceAll("^"+METADATA_PREIX+"+", "");
-        String[] fields = line.split(DELIMITER);
-
-        return fields;
->>>>>>> 786337a2
     }
 }