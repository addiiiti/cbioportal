--- conflicted
+++ resolved
@@ -93,11 +93,8 @@
     public static final String PATIENT_VIEW_DIGITAL_SLIDE_META_URL = "digitalslidearchive.meta.url";
     public static final String PATIENT_VIEW_TCGA_PATH_REPORT_URL = "tcga_path_report.url";
     public static final String ONCOKB_URL = "oncokb.url";
-<<<<<<< HEAD
-    public static final String MYCANCERGENOME_URL = "mycancergenome.url=";
-=======
+    public static final String MYCANCERGENOME_URL = "mycancergenome.url";
     public static final String ONCOKB_GENE_STATUS = "oncokb.geneStatus";
->>>>>>> 5b20e474
     
     private static Log LOG = LogFactory.getLog(GlobalProperties.class);
     private static Properties properties = initializeProperties();
@@ -388,19 +385,14 @@
     {
         return properties.getProperty(ONCOKB_URL);
     }
-<<<<<<< HEAD
     
     public static String getMyCancerGenomeUrl()
     {
         return properties.getProperty(MYCANCERGENOME_URL);
     }
     
-    
-=======
-
     public static String getOncoKBGeneStatus()
     {
         return properties.getProperty(ONCOKB_GENE_STATUS);
     }
->>>>>>> 5b20e474
 }