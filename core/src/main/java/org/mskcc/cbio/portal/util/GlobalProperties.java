--- conflicted
+++ resolved
@@ -363,17 +363,9 @@
         String url = GlobalProperties.getProperty(PATIENT_VIEW_TCGA_PATH_REPORT_URL);
         return (url==null) ? null : url.replace("{cancer.type}", typeOfCancer);
     }
-<<<<<<< HEAD
-=======
-    
-    public static String getTemporaryDir() {
-        String tmp = GlobalProperties.getProperty(TEMPORARY_DIR);
-        return tmp == null || tmp.isEmpty() ? "/tmp" : tmp;
-    }
     
     public static String getOncoKBUrl()
     {
         return properties.getProperty(ONCOKB_URL);
     }
->>>>>>> da220009
 }