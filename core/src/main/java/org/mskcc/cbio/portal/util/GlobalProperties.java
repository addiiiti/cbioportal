--- conflicted
+++ resolved
@@ -122,17 +122,15 @@
     public static final String PATIENT_VIEW_DIGITAL_SLIDE_IFRAME_URL = "digitalslidearchive.iframe.url";
     public static final String PATIENT_VIEW_DIGITAL_SLIDE_META_URL = "digitalslidearchive.meta.url";
     public static final String PATIENT_VIEW_TCGA_PATH_REPORT_URL = "tcga_path_report.url";
-<<<<<<< HEAD
-    public static final String ONCOKB_URL = "oncokb.url";
+
     public static final String PATIENT_VIEW_MDACC_HEATMAP_META_URL = "mdacc.heatmap.meta.url";
     public static final String PATIENT_VIEW_MDACC_HEATMAP_URL = "mdacc.heatmap.patient.url";
 
     public static final String STUDY_VIEW_MDACC_HEATMAP_URL = "mdacc.heatmap.study.url";
     public static final String STUDY_VIEW_MDACC_HEATMAP_META_URL = "mdacc.heatmap.study.meta.url";
-=======
+
     public static final String ONCOKB_API_URL = "oncokb.api.url";
     public static final String SHOW_ONCOKB = "show.oncokb";
->>>>>>> 34191e07
 
     public static final String SESSION_SERVICE_URL = "session.service.url";
 
