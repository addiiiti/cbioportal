--- conflicted
+++ resolved
@@ -86,7 +86,7 @@
                 String concatEventIds = getConcatEventIds(mutations);
                 int profileId = mutationProfile.getGeneticProfileId();
                 daoGeneOptimized = DaoGeneOptimized.getInstance();
-                drugs = getDrugs(concatEventIds, profileId, fdaOnly, cancerDrug, daoGeneOptimized);
+                drugs = getDrugs(concatEventIds, profileId, fdaOnly, cancerDrug);
                 geneContextMap = getGeneContextMap(concatEventIds, profileId, daoGeneOptimized);
                 keywordContextMap = getKeywordContextMap(concatEventIds, profileId);
                 
@@ -195,12 +195,8 @@
         return sb.toString();
     }
     
-<<<<<<< HEAD
-    private Map<Long, Set<String>> getDrugs(String eventIds, int profileId, boolean fdaOnly, boolean cancerDrug)
-=======
-    private Map<String, Set<String>> getDrugs(String eventIds, int profileId,
-            boolean fdaOnly, boolean cancerDrug, DaoGeneOptimized daoGeneOptimized)
->>>>>>> 931db082
+    private Map<Long, Set<String>> getDrugs(String eventIds, int profileId, boolean fdaOnly,
+            boolean cancerDrug)
             throws DaoException {
         DaoDrugInteraction daoDrugInteraction = DaoDrugInteraction.getInstance();
         Set<Long> genes = DaoMutationEvent.getGenesOfMutations(eventIds, profileId);
@@ -226,13 +222,7 @@
         Map<Long, List<String>> map = daoDrugInteraction.getDrugs(genes,fdaOnly,cancerDrug);
         Map<Long, Set<String>> ret = new HashMap<Long, Set<String>>(map.size());
         for (Map.Entry<Long, List<String>> entry : map.entrySet()) {
-<<<<<<< HEAD
             ret.put(entry.getKey(), new HashSet<String>(entry.getValue()));
-=======
-            String symbol = daoGeneOptimized.getGene(entry.getKey())
-                    .getHugoGeneSymbolAllCaps();
-            ret.put(symbol, new HashSet<String>(entry.getValue()));
->>>>>>> 931db082
         }
         
         // Temporary way of handling cases such as akt inhibitor for pten loss
@@ -240,13 +230,7 @@
             Set<Long> eventGenes = mapTargetToEventGenes.get(entry.getKey());
             if (eventGenes!=null) {
                 for (long eventGene : eventGenes) {
-<<<<<<< HEAD
                     Set<String> drugs = ret.get(eventGene);
-=======
-                    String symbol = daoGeneOptimized.getGene(eventGene)
-                        .getHugoGeneSymbolAllCaps();
-                    Set<String> drugs = ret.get(symbol);
->>>>>>> 931db082
                     if (drugs==null) {
                         drugs = new HashSet<String>();
                         ret.put(eventGene, drugs);
