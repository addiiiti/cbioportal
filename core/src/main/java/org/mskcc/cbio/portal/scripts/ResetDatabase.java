/** Copyright (c) 2012 Memorial Sloan-Kettering Cancer Center.
**
** This library is free software; you can redistribute it and/or modify it
** under the terms of the GNU Lesser General Public License as published
** by the Free Software Foundation; either version 2.1 of the License, or
** any later version.
**
** This library is distributed in the hope that it will be useful, but
** WITHOUT ANY WARRANTY, WITHOUT EVEN THE IMPLIED WARRANTY OF
** MERCHANTABILITY OR FITNESS FOR A PARTICULAR PURPOSE.  The software and
** documentation provided hereunder is on an "as is" basis, and
** Memorial Sloan-Kettering Cancer Center 
** has no obligations to provide maintenance, support,
** updates, enhancements or modifications.  In no event shall
** Memorial Sloan-Kettering Cancer Center
** be liable to any party for direct, indirect, special,
** incidental or consequential damages, including lost profits, arising
** out of the use of this software and its documentation, even if
** Memorial Sloan-Kettering Cancer Center 
** has been advised of the possibility of such damage.  See
** the GNU Lesser General Public License for more details.
**
** You should have received a copy of the GNU Lesser General Public License
** along with this library; if not, write to the Free Software Foundation,
** Inc., 59 Temple Place, Suite 330, Boston, MA 02111-1307 USA.
**/

package org.mskcc.cbio.portal.scripts;

import org.mskcc.cbio.portal.dao.*;

/**
 * Empty the database.
 *
 * @author Ethan Cerami
 * @author Arthur Goldberg goldberg@cbio.mskcc.org
 */
public class ResetDatabase {

    public static final int MAX_RESET_SIZE = 6;

    /**
     * Remove all records from any size database.
     * Whenever a new Dao* class is defined, must add its deleteAllRecords() method here.
     *
     * @throws DaoException
     */
    public static void resetAnySizeDatabase() throws DaoException {
        System.out.print("resetting all database.");
        DaoUser.deleteAllRecords();
        DaoUserAuthorities.deleteAllRecords();
        DaoTypeOfCancer.deleteAllRecords();
        DaoCancerStudy.deleteAllRecords();
        DaoMicroRna daoMicroRna = new DaoMicroRna();
        daoMicroRna.deleteAllRecords();
        DaoGeneOptimized daoGene = DaoGeneOptimized.getInstance();
        daoGene.deleteAllRecords();
        DaoSampleProfile.deleteAllRecords();
        DaoGeneticAlteration daoGenetic = DaoGeneticAlteration.getInstance();
        daoGenetic.deleteAllRecords();
        DaoMicroRnaAlteration daoMicroRnaAlteration = DaoMicroRnaAlteration.getInstance();
        daoMicroRnaAlteration.deleteAllRecords();
        DaoMutSig.deleteAllRecords();
        DaoGeneticProfile.deleteAllRecords();
        DaoPatientList daoPatientList = new DaoPatientList();
        daoPatientList.deleteAllRecords();
        DaoClinicalData.deleteAllRecords();
        DaoMutation.deleteAllRecords();
        DaoMutationFrequency daoMutationFrequency = new DaoMutationFrequency();
        daoMutationFrequency.deleteAllRecords();
<<<<<<< HEAD
        DaoGeneticProfileSamples daoGeneticProfileSamples = new DaoGeneticProfileSamples();
        daoGeneticProfileSamples.deleteAllRecords();
=======
        DaoGeneticProfileCases.deleteAllRecords();
>>>>>>> 8b0e9780
        DaoInteraction daoInteraction = DaoInteraction.getInstance();
        daoInteraction.deleteAllRecords();
        DaoProteinArrayData.getInstance().deleteAllRecords();
        DaoProteinArrayInfo.getInstance().deleteAllRecords();
        DaoProteinArrayTarget.getInstance().deleteAllRecords();
        DaoDrug.getInstance().deleteAllRecords();
        DaoUniProtIdMapping.deleteAllRecords();
        DaoDrugInteraction.getInstance().deleteAllRecords();
        DaoSangerCensus daoSangerCensus = DaoSangerCensus.getInstance();
        daoSangerCensus.deleteAllRecords();
        DaoTextCache daoTextCache = new DaoTextCache();
        daoTextCache.deleteAllKeys();
        DaoClinicalTrial daoClinicalTrial = DaoClinicalTrial.getInstance();
        daoClinicalTrial.deleteAllRecords();
        DaoPatient.deleteAllRecords();
        DaoSample.deleteAllRecords();
        System.out.println("all database reset.");
    }

    public static void resetDatabase() throws DaoException {

        // safety measure: don't reset a big database
        if (MAX_RESET_SIZE < DaoCancerStudy.getCount()) {
            throw new DaoException("Database has " + DaoCancerStudy.getCount() +
                    " studies, and we don't reset a database with more than " + MAX_RESET_SIZE + " records.");
        } else {
            resetAnySizeDatabase();
        }

    }

    public static void main(String[] args) throws DaoException {
        StatDatabase.statDb();
        ResetDatabase.resetDatabase();
        System.err.println("Database Cleared and Reset.");
    }
}<|MERGE_RESOLUTION|>--- conflicted
+++ resolved
@@ -68,12 +68,7 @@
         DaoMutation.deleteAllRecords();
         DaoMutationFrequency daoMutationFrequency = new DaoMutationFrequency();
         daoMutationFrequency.deleteAllRecords();
-<<<<<<< HEAD
-        DaoGeneticProfileSamples daoGeneticProfileSamples = new DaoGeneticProfileSamples();
-        daoGeneticProfileSamples.deleteAllRecords();
-=======
-        DaoGeneticProfileCases.deleteAllRecords();
->>>>>>> 8b0e9780
+        DaoGeneticProfileSamples.deleteAllRecords();
         DaoInteraction daoInteraction = DaoInteraction.getInstance();
         daoInteraction.deleteAllRecords();
         DaoProteinArrayData.getInstance().deleteAllRecords();
