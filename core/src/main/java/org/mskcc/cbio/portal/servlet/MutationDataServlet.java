/** Copyright (c) 2012 Memorial Sloan-Kettering Cancer Center.
 **
 ** This library is free software; you can redistribute it and/or modify it
 ** under the terms of the GNU Lesser General Public License as published
 ** by the Free Software Foundation; either version 2.1 of the License, or
 ** any later version.
 **
 ** This library is distributed in the hope that it will be useful, but
 ** WITHOUT ANY WARRANTY, WITHOUT EVEN THE IMPLIED WARRANTY OF
 ** MERCHANTABILITY OR FITNESS FOR A PARTICULAR PURPOSE.  The software and
 ** documentation provided hereunder is on an "as is" basis, and
 ** Memorial Sloan-Kettering Cancer Center
 ** has no obligations to provide maintenance, support,
 ** updates, enhancements or modifications.  In no event shall
 ** Memorial Sloan-Kettering Cancer Center
 ** be liable to any party for direct, indirect, special,
 ** incidental or consequential damages, including lost profits, arising
 ** out of the use of this software and its documentation, even if
 ** Memorial Sloan-Kettering Cancer Center
 ** has been advised of the possibility of such damage.  See
 ** the GNU Lesser General Public License for more details.
 **
 ** You should have received a copy of the GNU Lesser General Public License
 ** along with this library; if not, write to the Free Software Foundation,
 ** Inc., 59 Temple Place, Suite 330, Boston, MA 02111-1307 USA.
 **/

package org.mskcc.cbio.portal.servlet;

import org.apache.log4j.Logger;
import org.json.simple.JSONArray;
import org.json.simple.JSONValue;
import org.mskcc.cbio.cgds.dao.*;
import org.mskcc.cbio.cgds.model.CaseList;
import org.mskcc.cbio.cgds.model.ExtendedMutation;
import org.mskcc.cbio.cgds.model.GeneticProfile;
import org.mskcc.cbio.maf.TabDelimitedFileUtil;
import org.mskcc.cbio.portal.html.special_gene.SpecialGene;
import org.mskcc.cbio.portal.html.special_gene.SpecialGeneFactory;
import org.mskcc.cbio.portal.remote.GetMutationData;
import org.mskcc.cbio.portal.util.*;

import javax.servlet.ServletException;
import javax.servlet.http.HttpServlet;
import javax.servlet.http.HttpServletRequest;
import javax.servlet.http.HttpServletResponse;
import java.io.IOException;
import java.io.PrintWriter;
import java.net.MalformedURLException;
import java.net.URLEncoder;
import java.util.*;
import org.mskcc.cbio.cgds.model.CosmicMutationFrequency;

/**
 * A servlet designed to return a JSON array of mutation objects.
 *
 * @author Selcuk Onur Sumer
 */
public class MutationDataServlet extends HttpServlet
{
	private static final Logger logger = Logger.getLogger(MutationDataServlet.class);

	protected void doGet(HttpServletRequest request,
			HttpServletResponse response) throws ServletException, IOException
	{
		this.doPost(request, response);
	}

	protected void doPost(HttpServletRequest request,
			HttpServletResponse response) throws ServletException, IOException
	{
		// get request parameters
		String geneticProfiles = request.getParameter("geneticProfiles");
		String genes = request.getParameter("geneList");

		// parse single strings to create list of strings
		ArrayList<String> geneticProfileList = this.parseValues(geneticProfiles);
		ArrayList<String> targetGeneList = this.parseValues(genes);

		// final array to be sent
		JSONArray data = new JSONArray();

		try
		{
			// generate list by processing possible valid case list parameters
			ArrayList<String> targetCaseList = this.getCaseList(request);

			for (String profileId : geneticProfileList)
			{
				// add mutation data for each genetic profile
				data.addAll(this.getMutationData(profileId,
					targetGeneList,
					targetCaseList));
			}
		}
		catch (DaoException e)
		{
			e.printStackTrace();
		}

		response.setContentType("application/json");
		PrintWriter out = response.getWriter();

		try
		{
			JSONValue.writeJSONString(data, out);
		}
		finally
		{
			out.close();
		}
	}

	/**
	 * Generates a case list by processing related request parameters,
	 * which are caseList, caseSetId and caseIdsKey. If none of these
	 * parameters are valid, then this method will return an empty list.
	 *
	 * @param request   servlet request containing parameters
	 * @return          a list of cases
	 * @throws DaoException
	 */
	protected ArrayList<String> getCaseList(HttpServletRequest request) throws DaoException
	{
		DaoCaseList daoCaseList = new DaoCaseList();

		String caseListStr = request.getParameter("caseList");
		String caseSetId = request.getParameter("caseSetId");
		String caseIdsKey = request.getParameter("caseIdsKey");

		ArrayList<String> caseList;

		// first check if caseSetId param provided
		if (caseSetId != null &&
		    caseSetId.length() != 0 &&
		    !caseSetId.equals("-1"))
		{
			caseList = new ArrayList<String>();

			// fetch a case list for each case set id
			// (this allows providing more than one caseSetId)
			for (String id : this.parseValues(caseSetId))
			{
				CaseList list = daoCaseList.getCaseListByStableId(id);

				if (list != null)
				{
					caseList.addAll(list.getCaseList());
				}
			}
		}
		// if there is no caseSetId, then check for caseIdsKey param
		else if(caseIdsKey != null &&
		        caseIdsKey.length() != 0)
		{
			caseList = new ArrayList<String>();

			// fetch a case list for each case ids key
			// (this allows providing more than one caseIdsKey)
			for (String key : this.parseValues(caseIdsKey))
			{
				caseList.addAll(this.parseValues(
					CaseSetUtil.getCaseIds(key)));
			}
		}
		else
		{
			// plain list of cases provided, just parse the values
			caseList = this.parseValues(caseListStr);
		}

		return caseList;
	}

	/**
	 * Parses string values separated by white spaces or commas.
	 *
	 * @param values    string to be parsed
	 * @return          array list of parsed string values
	 */
	protected ArrayList<String> parseValues(String values)
	{
		if (values == null)
		{
			// return an empty list for null values
			return new ArrayList<String>(0);
		}

		// split by white space
		String[] parts = values.split("[\\s,]+");

		return new ArrayList<String>(Arrays.asList(parts));
	}

	/**
	 * Generates an array (JSON array) of mutations for the given case
	 * and gene lists.
	 *
	 * @param geneticProfileId  genetic profile id
	 * @param targetGeneList    list of target genes
	 * @param targetCaseList    list of target cases
	 * @return                  JSONArray of mutations
	 * @throws DaoException
	 */
	protected JSONArray getMutationData(String geneticProfileId,
			ArrayList<String> targetGeneList,
			ArrayList<String> targetCaseList) throws DaoException
	{
		// final object to be send as JSON
		JSONArray mutationArray = new JSONArray();

		//  Get the Genetic Profile
		GeneticProfile geneticProfile =
				DaoGeneticProfile.getGeneticProfileByStableId(geneticProfileId);

		ArrayList<ExtendedMutation> mutationList;

		//convert case list into a set (to be able to use with get mutation data)
		HashSet<String> setOfCaseIds = new HashSet<String>(targetCaseList);

		if (geneticProfile != null)
		{
			GetMutationData remoteCallMutation = new GetMutationData();

			// TODO add a method into GetMutationData with 3 params (to avoid passing null)
			mutationList = remoteCallMutation.getMutationData(geneticProfile,
                  targetGeneList,
                  setOfCaseIds,
                  null);
		}
		else
		{
			// profile id does not exist, just return an empty array
			return mutationArray;
		}
<<<<<<< HEAD
=======
                
                Map<Long, Set<CosmicMutationFrequency>> cosmic = DaoCosmicData.getCosmicForMutationEvents(mutationList);
>>>>>>> 19a06855

		// TODO is it ok to pass all mutations (with different genes)?
		Map<String, Integer> countMap = this.getMutationCountMap(mutationList);

		int id = 0;

		for (ExtendedMutation mutation : mutationList)
		{
			String caseId = mutation.getCaseId();

			if (targetCaseList.contains(caseId))
			{
				HashMap<String, Object> mutationData = new HashMap<String, Object>();

				int cancerStudyId = geneticProfile.getCancerStudyId();
				String cancerStudyStableId = DaoCancerStudy.getCancerStudyByInternalId(cancerStudyId)
						.getCancerStudyStableId();
				String linkToPatientView = SkinUtil.getLinkToPatientView(mutation.getCaseId(), cancerStudyStableId);

				// TODO a unique id for a mutation, entrez gene id, symbol all caps
				//buf.append(canonicalGene.getEntrezGeneId()).append(TAB);
				//buf.append(canonicalGene.getHugoGeneSymbolAllCaps()).append(TAB);

				// mutationId is not a unique id wrt the whole DB,
				// but it is unique wrt the returned data set
				mutationData.put("mutationId", mutation.getMutationEventId() + "_" + id);
<<<<<<< HEAD

=======
				mutationData.put("keyword", mutation.getKeyword());
>>>>>>> 19a06855
				mutationData.put("geneticProfileId", geneticProfile.getStableId());
				mutationData.put("mutationEventId", mutation.getMutationEventId());
				mutationData.put("geneSymbol", mutation.getGeneSymbol());
				mutationData.put("caseId", mutation.getCaseId());
				mutationData.put("linkToPatientView", linkToPatientView);
				mutationData.put("proteinChange", mutation.getProteinChange());
				mutationData.put("mutationType", mutation.getMutationType());
				mutationData.put("cosmic", convertCosmicDataToMatrix(cosmic.get(mutation.getMutationEventId())));
				mutationData.put("functionalImpactScore", mutation.getFunctionalImpactScore());
				mutationData.put("fisValue", this.getFisValue(mutation));
				mutationData.put("msaLink", this.getMsaLink(mutation));
				mutationData.put("xVarLink", this.getXVarLink(mutation));
				mutationData.put("pdbLink", this.getPdbLink(mutation));
				mutationData.put("igvLink", this.getIGVForBAMViewingLink(cancerStudyStableId, mutation));
				mutationData.put("mutationStatus", mutation.getMutationStatus());
				mutationData.put("validationStatus", mutation.getValidationStatus());
				mutationData.put("sequencingCenter", this.getSequencingCenter(mutation));
				mutationData.put("ncbiBuildNo", this.getNcbiBuild(mutation));
				mutationData.put("chr", this.getChromosome(mutation));
				mutationData.put("startPos", mutation.getStartPosition());
				mutationData.put("endPos", mutation.getEndPosition());
				mutationData.put("referenceAllele", mutation.getReferenceAllele());
				mutationData.put("variantAllele", this.getVariantAllele(mutation));
				mutationData.put("tumorFreq", this.getTumorFreq(mutation));
				mutationData.put("normalFreq", this.getNormalFreq(mutation));
				mutationData.put("tumorRefCount", this.getTumorRefCount(mutation));
				mutationData.put("tumorAltCount", this.getTumorAltCount(mutation));
				mutationData.put("normalRefCount", this.getNormalRefCount(mutation));
				mutationData.put("normalAltCount", this.getNormalAltCount(mutation));
				mutationData.put("canonicalTranscript", mutation.isCanonicalTranscript());
				mutationData.put("refseqMrnaId", mutation.getOncotatorRefseqMrnaId());
				mutationData.put("codonChange", mutation.getOncotatorCodonChange());
				mutationData.put("uniprotId", this.getUniprotId(mutation));
				mutationData.put("proteinPosStart", mutation.getOncotatorProteinPosStart());
				mutationData.put("proteinPosEnd", mutation.getOncotatorProteinPosEnd());
				mutationData.put("mutationCount", countMap.get(mutation.getCaseId()));
				mutationData.put("specialGeneData", this.getSpecialGeneData(mutation));

				mutationArray.add(mutationData);

				id++;
			}
		}

		return mutationArray;
	}
        
        // TODO this is a copy from MutationsJSON. We should combine this two servlet and frontend code.
        private List<List> convertCosmicDataToMatrix(Set<CosmicMutationFrequency> cosmic) {
            if (cosmic==null) {
                return null;
            }
            List<List> mat = new ArrayList(cosmic.size());
            for (CosmicMutationFrequency cmf : cosmic) {
                List l = new ArrayList(3);
                l.add(cmf.getId());
                l.add(cmf.getAminoAcidChange());
                l.add(cmf.getFrequency());
                mat.add(l);
            }
            return mat;
        }

	/**
	 * Returns special gene data (if exists) for the given mutation. Returns null
	 * if no special gene exists for the given mutation.
	 *
	 * @param mutation  mutation instance
	 * @return          Map of (field header, field value) pairs.
	 */
	protected HashMap<String, String> getSpecialGeneData(ExtendedMutation mutation)
	{
		HashMap<String, String> specialGeneData = null;

		SpecialGene specialGene = SpecialGeneFactory.getInstance(mutation.getGeneSymbol());

		//  fields & values for "Special" genes
		if (specialGene != null)
		{
			specialGeneData = new HashMap<String, String>();

			ArrayList<String> specialHeaders = specialGene.getDataFieldHeaders();
			ArrayList<String> specialData = specialGene.getDataFields(mutation);

			if (specialHeaders.size() == specialData.size())
			{
				for (int i=0; i < specialData.size(); i++)
				{
					String header = specialHeaders.get(i);
					String data = specialData.get(i);

					specialGeneData.put(header, data);
				}
			}
			else
			{
				//TODO header size vs data size mismatch
			}
		}

		return specialGeneData;
	}


	/**
	 * Returns the MSA (alignment) link for the given mutation.
	 *
	 * @param mutation  mutation instance
	 * @return          corresponding MSA link
	 */
	protected String getMsaLink(ExtendedMutation mutation)
	{
		String urlMsa = "";

		if (linkIsValid(mutation.getLinkMsa()))
		{
			try
			{
				if(mutation.getLinkMsa().length() == 0 ||
				   mutation.getLinkMsa().equals("NA"))
				{
					urlMsa = "NA";
				}
				else
				{
					urlMsa = OmaLinkUtil.createOmaRedirectLink(mutation.getLinkMsa());
				}
			}
			catch (MalformedURLException e)
			{
				logger.error("Could not parse OMA URL:  " + e.getMessage());
			}
		}

		return urlMsa;
	}

	/**
	 * Returns the PDB (structure) link for the given mutation.
	 *
	 * @param mutation  mutation instance
	 * @return          corresponding PDB link
	 */
	protected String getPdbLink(ExtendedMutation mutation)
	{
		String urlPdb = "";

		if (linkIsValid(mutation.getLinkPdb()))
		{
			try
			{
				if(mutation.getLinkPdb().length() == 0 ||
				   mutation.getLinkPdb().equals("NA"))
				{
					urlPdb = "NA";
				}
				else
				{
					urlPdb = OmaLinkUtil.createOmaRedirectLink(mutation.getLinkPdb());
				}
			}
			catch (MalformedURLException e)
			{
				logger.error("Could not parse OMA URL:  " + e.getMessage());
			}
		}

		return urlPdb;
	}

	/**
	 * Returns the xVar (mutation assessor) link for the given mutation.
	 *
	 * @param mutation  mutation instance
	 * @return          corresponding xVar link
	 */
	protected String getXVarLink(ExtendedMutation mutation)
	{
		String xVarLink = "";

		if (linkIsValid(mutation.getLinkXVar()))
		{
			try
			{
				xVarLink = OmaLinkUtil.createOmaRedirectLink(mutation.getLinkXVar());
			}
			catch (MalformedURLException e)
			{
				logger.error("Could not parse OMA URL:  " + e.getMessage());
				//return HtmlUtil.createEmptySpacer();
			}
		}

		return xVarLink;
	}

	/**
	 * Checks the validity of the given link.
	 *
	 * @param link  string representation of a URL
	 * @return      true if valid, false otherwise
	 */
	protected boolean linkIsValid(String link)
	{
		return link != null &&
		       link.length() > 0 &&
		       !link.equalsIgnoreCase("NA");
	}

	protected String getSequencingCenter(ExtendedMutation mutation)
	{
		return SequenceCenterUtil.getSequencingCenterAbbrev(mutation.getSequencingCenter());
	}

	/**
	 * Returns one of the tumor sequence alleles which is different from
	 * the reference allele.
	 *
	 * @param mutation  mutation instance
	 * @return          tumor sequence allele different from the reference allele
	 */
	protected String getVariantAllele(ExtendedMutation mutation)
	{
//		String varAllele = mutation.getTumorSeqAllele1();
//
//		if (mutation.getReferenceAllele() != null &&
//		    mutation.getReferenceAllele().equals(mutation.getTumorSeqAllele1()))
//		{
//			varAllele = mutation.getTumorSeqAllele2();
//		}

		return mutation.getTumorSeqAllele();
	}

	/**
	 * Returns the corresponding NCBI build number (hg18 or hg19).
	 *
	 * @param mutation  mutation instance
	 * @return          corresponding NCBI build number
	 */
	protected String getNcbiBuild(ExtendedMutation mutation)
	{
		String build = mutation.getNcbiBuild();

		if (build == null)
		{
			return build;
		}
		if (build.equals("36") ||
		    build.equals("36.1"))
		{
			return "hg18";
		}
		else if (build.equals("37") ||
		         build.equalsIgnoreCase("GRCh37"))
		{
			return "hg19";
		}
		else
		{
			return build;
		}
	}

	/**
	 * Returns the corresponding chromosome.
	 *
	 * @param mutation  mutation instance
	 * @return          chromosome number
	 */
	protected String getChromosome(ExtendedMutation mutation)
	{
		if (mutation.getChr() == null)
		{
			return null;
		}
		else if (mutation.getChr().equals("NA"))
		{
			return "NA";
		}
		else
		{
			return "chr" + mutation.getChr();
		}
	}

	protected Integer getNormalAltCount(ExtendedMutation mutation)
	{
		Integer count = mutation.getNormalAltCount();

		if (count == TabDelimitedFileUtil.NA_INT)
		{
			count = null;
		}

		return count;
	}

	protected Integer getNormalRefCount(ExtendedMutation mutation)
	{
		Integer count = mutation.getNormalRefCount();

		if (count == TabDelimitedFileUtil.NA_INT)
		{
			count = null;
		}

		return count;
	}

	protected Integer getTumorAltCount(ExtendedMutation mutation)
	{
		Integer count = mutation.getTumorAltCount();

		if (count == TabDelimitedFileUtil.NA_INT)
		{
			count = null;
		}

		return count;
	}

	protected Integer getTumorRefCount(ExtendedMutation mutation)
	{
		Integer count = mutation.getTumorRefCount();

		if (count == TabDelimitedFileUtil.NA_INT)
		{
			count = null;
		}

		return count;
	}

	protected Double getNormalFreq(ExtendedMutation mutation)
	{
		Integer altCount = this.getNormalAltCount(mutation);
		Integer refCount = this.getNormalRefCount(mutation);

		return this.getFreq(altCount, refCount);
	}

	protected Double getTumorFreq(ExtendedMutation mutation)
	{
		Integer altCount = this.getTumorAltCount(mutation);
		Integer refCount = this.getTumorRefCount(mutation);

		return this.getFreq(altCount, refCount);
	}

	protected Double getFreq(Integer altCount, Integer refCount)
	{
		Double freq;

		if (altCount == null ||
		    refCount == null)
		{
			freq = null;
		}
		else
		{
			freq = altCount.doubleValue() /
			       (altCount.doubleValue() + refCount.doubleValue());
		}

		return freq;
	}

	protected String getUniprotId(ExtendedMutation mutation)
	{
		// TODO uniprot name or uniprot accession
		return mutation.getOncotatorUniprotName();
	}

	protected Float getFisValue(ExtendedMutation mutation)
	{
		Float fisValue = mutation.getFisValue();

		if (fisValue.equals(Float.MIN_VALUE))
		{
			fisValue = null;
		}

		return fisValue;
	}

	/**
	 * Creates a map of mutation counts for the given list of mutations.
	 *
	 * @param mutations     list of mutations
	 * @return              map build on (case id, mutation count) pairs
	 */
	protected Map<String, Integer> getMutationCountMap(List<ExtendedMutation> mutations)
	{
		// build mutation count map
		List<String> caseIds = new LinkedList<String>();

		Integer geneticProfileId = -1;

		// assuming same genetic profile id for all mutations in the list
		if (mutations.size() > 0)
		{
			geneticProfileId = mutations.iterator().next().getGeneticProfileId();
		}

		// collect case ids
		for (ExtendedMutation mutation : mutations)
		{
			caseIds.add(mutation.getCaseId());
		}

		Map<String, Integer> counts;

		// retrieve count map
		try
		{
			counts = DaoMutation.countMutationEvents(geneticProfileId, caseIds);
		}
		catch (DaoException e)
		{
			counts = null;
		}

		return counts;
	}

	private String getIGVForBAMViewingLink(String cancerStudyStableId, ExtendedMutation mutation)
	{
		String link = null;

		if (GlobalProperties.wantIGVBAMLinking()) {
			String locus = (this.getChromosome(mutation) + ":" +
							String.valueOf(mutation.getStartPosition()) + "-" +
							String.valueOf(mutation.getEndPosition()));
			if (IGVLinking.validBAMViewingArgs(cancerStudyStableId, mutation.getCaseId(), locus)) {
				try {
					link = SkinUtil.getLinkToIGVForBAM(cancerStudyStableId,
													   mutation.getCaseId(),
													   URLEncoder.encode(locus,"US-ASCII"));
				}
				catch (java.io.UnsupportedEncodingException e) {
					logger.error("Could not encode IGVForBAMViewing link:  " + e.getMessage());
				}
			}
		}

		return link;
	}
}<|MERGE_RESOLUTION|>--- conflicted
+++ resolved
@@ -233,11 +233,8 @@
 			// profile id does not exist, just return an empty array
 			return mutationArray;
 		}
-<<<<<<< HEAD
-=======
                 
                 Map<Long, Set<CosmicMutationFrequency>> cosmic = DaoCosmicData.getCosmicForMutationEvents(mutationList);
->>>>>>> 19a06855
 
 		// TODO is it ok to pass all mutations (with different genes)?
 		Map<String, Integer> countMap = this.getMutationCountMap(mutationList);
@@ -264,11 +261,7 @@
 				// mutationId is not a unique id wrt the whole DB,
 				// but it is unique wrt the returned data set
 				mutationData.put("mutationId", mutation.getMutationEventId() + "_" + id);
-<<<<<<< HEAD
-
-=======
 				mutationData.put("keyword", mutation.getKeyword());
->>>>>>> 19a06855
 				mutationData.put("geneticProfileId", geneticProfile.getStableId());
 				mutationData.put("mutationEventId", mutation.getMutationEventId());
 				mutationData.put("geneSymbol", mutation.getGeneSymbol());
@@ -330,7 +323,7 @@
                 mat.add(l);
             }
             return mat;
-        }
+	}
 
 	/**
 	 * Returns special gene data (if exists) for the given mutation. Returns null
