package org.mskcc.cbio.portal.servlet;

import java.io.BufferedReader;
import java.io.IOException;
import java.io.InputStreamReader;
import java.util.ArrayList;
import java.util.Collections;
import java.util.HashMap;
import java.util.HashSet;
import java.util.LinkedHashMap;
import java.util.List;
import java.util.Map;
import java.util.Set;
import java.util.regex.Matcher;
import java.util.regex.Pattern;
import javax.servlet.RequestDispatcher;
import javax.servlet.ServletException;
import javax.servlet.http.HttpServlet;
import javax.servlet.http.HttpServletRequest;
import javax.servlet.http.HttpServletResponse;
import org.apache.commons.httpclient.HttpClient;
import org.apache.commons.httpclient.HttpStatus;
import org.apache.commons.httpclient.MultiThreadedHttpConnectionManager;
import org.apache.commons.httpclient.methods.GetMethod;
import org.apache.commons.httpclient.params.HttpClientParams;
import org.apache.commons.lang.StringUtils;
import org.apache.log4j.Logger;
import org.mskcc.cbio.portal.dao.*;
import org.mskcc.cbio.portal.model.CancerStudy;
import org.mskcc.cbio.portal.model.Case;
import org.mskcc.cbio.portal.model.ClinicalData;
import org.mskcc.cbio.portal.model.GeneticProfile;
import org.mskcc.cbio.portal.util.AccessControl;
import org.mskcc.cbio.portal.util.GlobalProperties;
import org.mskcc.cbio.portal.util.XDebug;
import org.mskcc.cbio.portal.web_api.ConnectionManager;
import org.mskcc.cbio.portal.web_api.ProtocolException;
import org.springframework.context.ApplicationContext;
import org.springframework.context.support.ClassPathXmlApplicationContext;

/**
 *
 * @author jj
 */
public class PatientView extends HttpServlet {
    private static Logger logger = Logger.getLogger(PatientView.class);
    public static final String ERROR = "user_error_message";
    public static final String CASE_ID = "case_id";
    public static final String PATIENT_ID = "patient_id";
    public static final String PATIENT_ID_ATTR_NAME = "PATIENT_ID";
    public static final String PATIENT_CASE_OBJ = "case_obj";
    public static final String CANCER_STUDY = "cancer_study";
    public static final String HAS_SEGMENT_DATA = "has_segment_data";
    public static final String HAS_ALLELE_FREQUENCY_DATA = "has_allele_frequency_data";
    public static final String MUTATION_PROFILE = "mutation_profile";
    public static final String CANCER_STUDY_META_DATA_KEY_STRING = "cancer_study_meta_data";
    public static final String CNA_PROFILE = "cna_profile";
    public static final String MRNA_PROFILE = "mrna_profile";
    public static final String NUM_CASES_IN_SAME_STUDY = "num_cases";
    public static final String NUM_CASES_IN_SAME_MUTATION_PROFILE = "num_cases_mut";
    public static final String NUM_CASES_IN_SAME_CNA_PROFILE = "num_cases_cna";
    public static final String NUM_CASES_IN_SAME_MRNA_PROFILE = "num_cases_mrna";
    public static final String PATIENT_INFO = "patient_info";
    public static final String DISEASE_INFO = "disease_info";
    public static final String PATIENT_STATUS = "patient_status";
    public static final String CLINICAL_DATA = "clinical_data";
    public static final String TISSUE_IMAGES = "tissue_images";
    public static final String PATH_REPORT_URL = "path_report_url";

    public static final String DRUG_TYPE = "drug_type";
    public static final String DRUG_TYPE_CANCER_DRUG = "cancer_drug";
    public static final String DRUG_TYPE_FDA_ONLY = "fda_approved";

    // class which process access control to cancer studies
    private AccessControl accessControl;

    private static List<Map<String, Object>> CANCER_STUDY_META_DATA;
    static {
        try {
            CANCER_STUDY_META_DATA = DaoCaseProfile.metaData();
        } catch (Exception e) {
            logger.error(e.getMessage());
        }
    }

    /**
     * Initializes the servlet.
     *
     * @throws ServletException Serlvet Init Error.
     */
    @Override
    public void init() throws ServletException {
        super.init();

        ApplicationContext context =
                new ClassPathXmlApplicationContext("classpath:applicationContext-security.xml");
        accessControl = (AccessControl)context.getBean("accessControl");
    }

    /**
     * Processes requests for both HTTP <code>GET</code> and <code>POST</code> methods.
     * @param request servlet request
     * @param response servlet response
     * @throws ServletException if a servlet-specific error occurs
     * @throws IOException if an I/O error occurs
     */
    protected void processRequest(HttpServletRequest request, HttpServletResponse response)
            throws ServletException, IOException {
        XDebug xdebug = new XDebug( request );
        request.setAttribute(QueryBuilder.XDEBUG_OBJECT, xdebug);

        String cancerStudyId = request.getParameter(QueryBuilder.CANCER_STUDY_ID);
        request.setAttribute(QueryBuilder.CANCER_STUDY_ID, cancerStudyId);

        try {
            if (validate(request)) {
                setGeneticProfiles(request);
                setClinicalInfo(request);
                setNumCases(request);
                setCancerStudyMetaData(request);
            }

            if (request.getAttribute(ERROR)!=null) {
                String msg = (String)request.getAttribute(ERROR);
                xdebug.logMsg(this, msg);
                forwardToErrorPage(request, response, msg, xdebug);
            } else {
                RequestDispatcher dispatcher =
                        getServletContext().getRequestDispatcher("/WEB-INF/jsp/tumormap/patient_view/patient_view.jsp");
                dispatcher.forward(request, response);
            }

        } catch (DaoException e) {
            xdebug.logMsg(this, "Got Database Exception:  " + e.getMessage());
            forwardToErrorPage(request, response,
<<<<<<< HEAD
                               "An error occurred while trying to connect to the database.", xdebug);
        } catch (ProtocolException e) {
            xdebug.logMsg(this, "Got Protocol Exception " + e.getMessage());
            forwardToErrorPage(request, response,
                    "An error occurred while trying to authenticate.", xdebug);
=======
                    "An error occurred while trying to connect to the database.", xdebug);
>>>>>>> 79c48263
        }
    }

    /**
     *
     * Tests whether there is allele frequency data for a patient in a cancer study.
     * It gets all the mutations and then checks the values for allele frequency.
     *
     * If mutationProfile is null then returns false
     *
     * @return Boolean
     *
     * @author Gideon Dresdner
     */
    public boolean hasAlleleFrequencyData(String patientId, GeneticProfile mutationProfile) throws DaoException {

        if (mutationProfile == null) {
            // fail quietly
            return false;
        }

        return DaoMutation.hasAlleleFrequencyData(mutationProfile.getGeneticProfileId(), patientId);
    }

    private boolean validate(HttpServletRequest request) throws DaoException {

        // by default; in case return false;
        request.setAttribute(HAS_SEGMENT_DATA, Boolean.FALSE);
        request.setAttribute(HAS_ALLELE_FREQUENCY_DATA, Boolean.FALSE);

        String caseIdsStr = request.getParameter(CASE_ID);
        String patientIdsStr = request.getParameter(PATIENT_ID);
        if ((caseIdsStr == null || caseIdsStr.isEmpty())
                && (patientIdsStr == null || patientIdsStr.isEmpty())) {
            request.setAttribute(ERROR, "Please specify at least one case ID or patient ID. ");
            return false;
        }

        String cancerStudyId = (String) request.getAttribute(QueryBuilder.CANCER_STUDY_ID);
        if (cancerStudyId==null) {
            request.setAttribute(ERROR, "Please specify cancer study ID. ");
            return false;
        }

        CancerStudy cancerStudy = DaoCancerStudy.getCancerStudyByStableId(cancerStudyId);
        if (cancerStudy==null) {
            request.setAttribute(ERROR, "We have no information about cancer study "+cancerStudyId);
            return false;
        }

        Set<Case> cases = new HashSet<Case>();
        Set<String> sampleIds = new HashSet<String>();
        if (caseIdsStr!=null) {
            for (String caseId : caseIdsStr.split(" +")) {
                Case _case = DaoCase.getCase(caseId, cancerStudy.getInternalId());
                if (_case != null) {
                    cases.add(_case);
                    sampleIds.add(_case.getCaseId());
                }
            }
        }

        if (patientIdsStr!=null) {
            for (String patientId : patientIdsStr.split(" +")) {
                List<String> samples = DaoClinicalData.getCaseIdsByAttribute(
                        cancerStudy.getInternalId(), PATIENT_ID_ATTR_NAME, patientId);
                for (String sample : samples) {
                    Case _case = DaoCase.getCase(sample, cancerStudy.getInternalId());
                    if (_case != null) {
                        cases.add(_case);
                        sampleIds.add(_case.getCaseId());
                    }
                }
            }
        }

        if (cases.isEmpty()) {
            request.setAttribute(ERROR, "We have no information about the patient.");
            return false;
        }

        request.setAttribute(CASE_ID, sampleIds);
        request.setAttribute(QueryBuilder.HTML_TITLE, "Patient: "+StringUtils.join(sampleIds,","));

        String cancerStudyIdentifier = cancerStudy.getCancerStudyStableId();

        if (accessControl.isAccessibleCancerStudy(cancerStudyIdentifier).size() != 1) {
            request.setAttribute(ERROR,
                    "You are not authorized to view the cancer study with id: '" +
                            cancerStudyIdentifier + "'. ");
            return false;
        }

        request.setAttribute(PATIENT_CASE_OBJ, cases);
        request.setAttribute(CANCER_STUDY, cancerStudy);

        request.setAttribute(HAS_SEGMENT_DATA, DaoCopyNumberSegment
                .segmentDataExistForCancerStudy(cancerStudy.getInternalId()));
        String firstSampleId = sampleIds.iterator().next();
        request.setAttribute(HAS_ALLELE_FREQUENCY_DATA,
                hasAlleleFrequencyData(firstSampleId, cancerStudy.getMutationProfile(firstSampleId)));

        return true;
    }

    private void setGeneticProfiles(HttpServletRequest request) throws DaoException {
        CancerStudy cancerStudy = (CancerStudy)request.getAttribute(CANCER_STUDY);
        GeneticProfile mutProfile = cancerStudy.getMutationProfile();
        if (mutProfile!=null) {
            request.setAttribute(MUTATION_PROFILE, mutProfile);
            request.setAttribute(NUM_CASES_IN_SAME_MUTATION_PROFILE,
                    DaoCaseProfile.countCasesInProfile(mutProfile.getGeneticProfileId()));
        }

        GeneticProfile cnaProfile = cancerStudy.getCopyNumberAlterationProfile(true);
        if (cnaProfile!=null) {
            request.setAttribute(CNA_PROFILE, cnaProfile);
            request.setAttribute(NUM_CASES_IN_SAME_CNA_PROFILE,
                    DaoCaseProfile.countCasesInProfile(cnaProfile.getGeneticProfileId()));
        }

        GeneticProfile mrnaProfile = cancerStudy.getMRnaZscoresProfile();
        if (mrnaProfile!=null) {
            request.setAttribute(MRNA_PROFILE, mrnaProfile);
            request.setAttribute(NUM_CASES_IN_SAME_MRNA_PROFILE,
                    DaoCaseProfile.countCasesInProfile(mrnaProfile.getGeneticProfileId()));
        }
    }

<<<<<<< HEAD
    private void setCancerStudyMetaData(HttpServletRequest request) throws DaoException, ProtocolException {
        request.setAttribute(CANCER_STUDY_META_DATA_KEY_STRING, CANCER_STUDY_META_DATA);
    }
    
=======
>>>>>>> 79c48263
    private void setNumCases(HttpServletRequest request) throws DaoException {
        CancerStudy cancerStudy = (CancerStudy)request.getAttribute(CANCER_STUDY);
        request.setAttribute(NUM_CASES_IN_SAME_STUDY,DaoCase.countCases(cancerStudy.getInternalId()));
    }

    private void setClinicalInfo(HttpServletRequest request) throws DaoException {
        Set<String> cases = (Set<String>)request.getAttribute(CASE_ID);

        CancerStudy cancerStudy = (CancerStudy)request.getAttribute(CANCER_STUDY);
        List<ClinicalData> cds = DaoClinicalData.getData(cancerStudy.getInternalId(), cases);
        Map<String,Map<String,String>> clinicalData = new LinkedHashMap<String,Map<String,String>>();
        for (ClinicalData cd : cds) {
            String caseId = cd.getCaseId();
            String attrId = cd.getAttrId();
            String attrValue = cd.getAttrVal();
            Map<String,String> attrMap = clinicalData.get(caseId);
            if (attrMap==null) {
                attrMap = new HashMap<String,String>();
                clinicalData.put(caseId, attrMap);
            }
            attrMap.put(attrId, attrValue);
        }
        request.setAttribute(CLINICAL_DATA, clinicalData);

        if (cases.size()>1) {
            return;
        }

        String caseId = cases.iterator().next();

        // images
        String tisImageUrl = getTissueImageIframeUrl(cancerStudy.getCancerStudyStableId(), caseId);
        if (tisImageUrl!=null) {
            request.setAttribute(TISSUE_IMAGES, tisImageUrl);
        }

        // path report
        String typeOfCancer = cancerStudy.getTypeOfCancerId();
        if (cancerStudy.getCancerStudyStableId().contains(typeOfCancer+"_tcga")) {
            String pathReport = getTCGAPathReport(typeOfCancer, caseId);
            if (pathReport!=null) {
                request.setAttribute(PATH_REPORT_URL, pathReport);
            }
        }

        // other cases with the same patient id
        Map<String,String> attrMap = clinicalData.get(caseId);
        if (attrMap!=null) {
            String patientId = attrMap.get(PATIENT_ID_ATTR_NAME);

            if (patientId != null) {
                List<String> samples = DaoClinicalData.getCaseIdsByAttribute(
                        cancerStudy.getInternalId(), PATIENT_ID_ATTR_NAME, patientId);
                if (samples.size()>1) {
                    request.setAttribute(PATIENT_ID_ATTR_NAME, patientId);
                }
            }
        }
    }

    private String getTissueImageIframeUrl(String cancerStudyId, String caseId) {
        if (!caseId.toUpperCase().startsWith("TCGA-")) {
            return null;
        }

        // test if images exist for the case
        String metaUrl = GlobalProperties.getDigitalSlideArchiveMetaUrl(caseId);

        HttpClient client = ConnectionManager.getHttpClient(5000);

        GetMethod method = new GetMethod(metaUrl);

        Pattern p = Pattern.compile("<data total_count='([0-9]+)'>");
        try {
            int statusCode = client.executeMethod(method);
            if (statusCode == HttpStatus.SC_OK) {
                BufferedReader bufReader = new BufferedReader(
                        new InputStreamReader(method.getResponseBodyAsStream()));
                for (String line=bufReader.readLine(); line!=null; line=bufReader.readLine()) {
                    Matcher m = p.matcher(line);
                    if (m.find()) {
                        int count = Integer.parseInt(m.group(1));
                        return count>0 ? GlobalProperties.getDigitalSlideArchiveIframeUrl(caseId) : null;
                    }
                }

            } else {
                //  Otherwise, throw HTTP Exception Object
                logger.error(statusCode + ": " + HttpStatus.getStatusText(statusCode)
                        + " Base URL:  " + metaUrl);
            }
        } catch (Exception ex) {
            logger.error(ex.getMessage());
        } finally {
            //  Must release connection back to Apache Commons Connection Pool
            method.releaseConnection();
        }

        return null;
    }

    // Map<TypeOfCancer, Map<CaseId, List<ImageName>>>
    private static Map<String,Map<String,String>> pathologyReports
            = new HashMap<String,Map<String,String>>();
    static final Pattern tcgaPathReportDirLinePattern = Pattern.compile("<a href=[^>]+>([^/]+/)</a>");
    static final Pattern tcgaPathReportPdfLinePattern = Pattern.compile("<a href=[^>]+>([^/]+\\.pdf)</a>");
    static final Pattern tcgaPathReportPattern = Pattern.compile("^(TCGA-..-....).+");
    private synchronized String getTCGAPathReport(String typeOfCancer, String caseId) {
        Map<String,String> map = pathologyReports.get(typeOfCancer);
        if (map==null) {
            map = new HashMap<String,String>();

            String pathReportUrl = GlobalProperties.getTCGAPathReportUrl(typeOfCancer);
            if (pathReportUrl!=null) {
                List<String> pathReportDirs = extractLinksByPattern(pathReportUrl,tcgaPathReportDirLinePattern);
                for (String dir : pathReportDirs) {
                    String url = pathReportUrl+dir;
                    List<String> pathReports = extractLinksByPattern(url,tcgaPathReportPdfLinePattern);
                    for (String report : pathReports) {
                        Matcher m = tcgaPathReportPattern.matcher(report);
                        if (m.find()) {
                            if (m.groupCount()>0) {
                                String exist = map.put(m.group(1), url+report);
                                if (exist!=null) {
                                    String msg = "Multiple Pathology reports for "+m.group(1)+": \n\t"
                                            + exist + "\n\t" + url+report;
                                    System.err.println(url);
                                    logger.error(msg);
                                }
                            }
                        }
                    }
                }
            }

            pathologyReports.put(typeOfCancer, map);
        }

        return map.get(caseId);
    }

    private static List<String> extractLinksByPattern(String reportsUrl, Pattern p) {
        HttpClient client = ConnectionManager.getHttpClient(5000);
        GetMethod method = new GetMethod(reportsUrl);
        try {
            int statusCode = client.executeMethod(method);
            if (statusCode == HttpStatus.SC_OK) {
                BufferedReader bufReader = new BufferedReader(
                        new InputStreamReader(method.getResponseBodyAsStream()));
                List<String> dirs = new ArrayList<String>();
                for (String line=bufReader.readLine(); line!=null; line=bufReader.readLine()) {
                    Matcher m = p.matcher(line);
                    if (m.find()) {
                        if (m.groupCount()>0) {
                            dirs.add(m.group(1));
                        }
                    }
                }
                return dirs;
            } else {
                //  Otherwise, throw HTTP Exception Object
                logger.error(statusCode + ": " + HttpStatus.getStatusText(statusCode)
                        + " Base URL:  " + reportsUrl);
            }
        } catch (Exception ex) {
            logger.error(ex.getMessage());
        } finally {
            //  Must release connection back to Apache Commons Connection Pool
            method.releaseConnection();
        }

        return Collections.emptyList();
    }

    private void forwardToErrorPage(HttpServletRequest request, HttpServletResponse response,
                                    String userMessage, XDebug xdebug)
            throws ServletException, IOException {
        request.setAttribute("xdebug_object", xdebug);
        request.setAttribute(QueryBuilder.USER_ERROR_MESSAGE, userMessage);
        RequestDispatcher dispatcher =
                getServletContext().getRequestDispatcher("/WEB-INF/jsp/error.jsp");
        dispatcher.forward(request, response);
    }

    // <editor-fold defaultstate="collapsed" desc="HttpServlet methods. Click on the + sign on the left to edit the code.">
    /**
     * Handles the HTTP <code>GET</code> method.
     * @param request servlet request
     * @param response servlet response
     * @throws ServletException if a servlet-specific error occurs
     * @throws IOException if an I/O error occurs
     */
    @Override
    protected void doGet(HttpServletRequest request, HttpServletResponse response)
            throws ServletException, IOException {
        processRequest(request, response);
    }

    /**
     * Handles the HTTP <code>POST</code> method.
     * @param request servlet request
     * @param response servlet response
     * @throws ServletException if a servlet-specific error occurs
     * @throws IOException if an I/O error occurs
     */
    @Override
    protected void doPost(HttpServletRequest request, HttpServletResponse response)
            throws ServletException, IOException {
        processRequest(request, response);
    }

    /**
     * Returns a short description of the servlet.
     * @return a String containing servlet description
     */
    @Override
    public String getServletInfo() {
        return "Short description";
    }// </editor-fold>
}<|MERGE_RESOLUTION|>--- conflicted
+++ resolved
@@ -26,10 +26,7 @@
 import org.apache.commons.lang.StringUtils;
 import org.apache.log4j.Logger;
 import org.mskcc.cbio.portal.dao.*;
-import org.mskcc.cbio.portal.model.CancerStudy;
-import org.mskcc.cbio.portal.model.Case;
-import org.mskcc.cbio.portal.model.ClinicalData;
-import org.mskcc.cbio.portal.model.GeneticProfile;
+import org.mskcc.cbio.portal.model.*;
 import org.mskcc.cbio.portal.util.AccessControl;
 import org.mskcc.cbio.portal.util.GlobalProperties;
 import org.mskcc.cbio.portal.util.XDebug;
@@ -133,15 +130,11 @@
         } catch (DaoException e) {
             xdebug.logMsg(this, "Got Database Exception:  " + e.getMessage());
             forwardToErrorPage(request, response,
-<<<<<<< HEAD
-                               "An error occurred while trying to connect to the database.", xdebug);
+                    "An error occurred while trying to connect to the database.", xdebug);
         } catch (ProtocolException e) {
             xdebug.logMsg(this, "Got Protocol Exception " + e.getMessage());
             forwardToErrorPage(request, response,
                     "An error occurred while trying to authenticate.", xdebug);
-=======
-                    "An error occurred while trying to connect to the database.", xdebug);
->>>>>>> 79c48263
         }
     }
 
@@ -271,13 +264,10 @@
         }
     }
 
-<<<<<<< HEAD
     private void setCancerStudyMetaData(HttpServletRequest request) throws DaoException, ProtocolException {
         request.setAttribute(CANCER_STUDY_META_DATA_KEY_STRING, CANCER_STUDY_META_DATA);
     }
     
-=======
->>>>>>> 79c48263
     private void setNumCases(HttpServletRequest request) throws DaoException {
         CancerStudy cancerStudy = (CancerStudy)request.getAttribute(CANCER_STUDY);
         request.setAttribute(NUM_CASES_IN_SAME_STUDY,DaoCase.countCases(cancerStudy.getInternalId()));
