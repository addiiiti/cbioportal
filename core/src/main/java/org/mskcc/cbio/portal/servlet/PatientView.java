package org.mskcc.cbio.portal.servlet;

import java.io.BufferedReader;
import java.io.IOException;
import java.io.InputStreamReader;
import java.util.ArrayList;
import java.util.Collections;
import java.util.HashMap;
import java.util.HashSet;
import java.util.LinkedHashMap;
import java.util.List;
import java.util.Map;
import java.util.Set;
import java.util.regex.Matcher;
import java.util.regex.Pattern;
import javax.servlet.RequestDispatcher;
import javax.servlet.ServletException;
import javax.servlet.http.HttpServlet;
import javax.servlet.http.HttpServletRequest;
import javax.servlet.http.HttpServletResponse;
import org.apache.commons.httpclient.HttpClient;
import org.apache.commons.httpclient.HttpStatus;
import org.apache.commons.httpclient.methods.GetMethod;
import org.apache.commons.lang.StringUtils;
import org.apache.log4j.Logger;
import org.mskcc.cbio.portal.dao.*;
import org.mskcc.cbio.portal.model.*;
import org.mskcc.cbio.portal.util.AccessControl;
<<<<<<< HEAD
import org.mskcc.cbio.portal.web_api.ConnectionManager;
import org.mskcc.cbio.portal.util.*;
=======
import org.mskcc.cbio.portal.util.GlobalProperties;
import org.mskcc.cbio.portal.util.XDebug;
import org.mskcc.cbio.portal.web_api.ConnectionManager;
import org.mskcc.cbio.portal.web_api.ProtocolException;
>>>>>>> 8b0e9780
import org.springframework.context.ApplicationContext;
import org.springframework.context.support.ClassPathXmlApplicationContext;

/**
 *
 * @author jj
 */
public class PatientView extends HttpServlet {
    private static Logger logger = Logger.getLogger(PatientView.class);
    public static final String ERROR = "user_error_message";
    public static final String CASE_ID = "case_id";
    public static final String PATIENT_ID = "patient_id";
    public static final String PATIENT_ID_ATTR_NAME = "PATIENT_ID";
    public static final String PATIENT_CASE_OBJ = "case_obj";
    public static final String CANCER_STUDY = "cancer_study";
    public static final String HAS_SEGMENT_DATA = "has_segment_data";
    public static final String HAS_ALLELE_FREQUENCY_DATA = "has_allele_frequency_data";
    public static final String MUTATION_PROFILE = "mutation_profile";
    public static final String CANCER_STUDY_META_DATA_KEY_STRING = "cancer_study_meta_data";
    public static final String CNA_PROFILE = "cna_profile";
    public static final String MRNA_PROFILE = "mrna_profile";
    public static final String NUM_CASES_IN_SAME_STUDY = "num_cases";
    public static final String NUM_CASES_IN_SAME_MUTATION_PROFILE = "num_cases_mut";
    public static final String NUM_CASES_IN_SAME_CNA_PROFILE = "num_cases_cna";
    public static final String NUM_CASES_IN_SAME_MRNA_PROFILE = "num_cases_mrna";
    public static final String PATIENT_INFO = "patient_info";
    public static final String DISEASE_INFO = "disease_info";
    public static final String PATIENT_STATUS = "patient_status";
    public static final String CLINICAL_DATA = "clinical_data";
    public static final String TISSUE_IMAGES = "tissue_images";
    public static final String PATH_REPORT_URL = "path_report_url";
    
    public static final String DRUG_TYPE = "drug_type";
    public static final String DRUG_TYPE_CANCER_DRUG = "cancer_drug";
    public static final String DRUG_TYPE_FDA_ONLY = "fda_approved";
    
    // class which process access control to cancer studies
    private AccessControl accessControl;

    /**
     * Initializes the servlet.
     *
     * @throws ServletException Serlvet Init Error.
     */
    @Override
    public void init() throws ServletException {
        super.init();

	    ApplicationContext context =
			    new ClassPathXmlApplicationContext("classpath:applicationContext-security.xml");
	    accessControl = (AccessControl)context.getBean("accessControl");
    }
    
    /** 
     * Processes requests for both HTTP <code>GET</code> and <code>POST</code> methods.
     * @param request servlet request
     * @param response servlet response
     * @throws ServletException if a servlet-specific error occurs
     * @throws IOException if an I/O error occurs
     */
    protected void processRequest(HttpServletRequest request, HttpServletResponse response)
            throws ServletException, IOException {
        XDebug xdebug = new XDebug( request );
        request.setAttribute(QueryBuilder.XDEBUG_OBJECT, xdebug);
        
        String cancerStudyId = request.getParameter(QueryBuilder.CANCER_STUDY_ID);
        request.setAttribute(QueryBuilder.CANCER_STUDY_ID, cancerStudyId);
        
        try {
            if (validate(request)) {
                setGeneticProfiles(request);
                setClinicalInfo(request);
                setNumCases(request);
                setCancerStudyMetaData(request);
            }
            
            if (request.getAttribute(ERROR)!=null) {
                String msg = (String)request.getAttribute(ERROR);
                xdebug.logMsg(this, msg);
                forwardToErrorPage(request, response, msg, xdebug);
            } else {
                RequestDispatcher dispatcher =
                        getServletContext().getRequestDispatcher("/WEB-INF/jsp/tumormap/patient_view/patient_view.jsp");
                dispatcher.forward(request, response);
            }
        
        } catch (DaoException e) {
            xdebug.logMsg(this, "Got Database Exception:  " + e.getMessage());
            forwardToErrorPage(request, response,
                    "An error occurred while trying to connect to the database.", xdebug);
        } catch (ProtocolException e) {
            xdebug.logMsg(this, "Got Protocol Exception " + e.getMessage());
            forwardToErrorPage(request, response,
                    "An error occurred while trying to authenticate.", xdebug);
        }
    }

    /**
     *
     * Tests whether there is allele frequency data for a patient in a cancer study.
     * It gets all the mutations and then checks the values for allele frequency.
     *
     * If mutationProfile is null then returns false
     *
     * @return Boolean
     *
     * @author Gideon Dresdner
     */
    public boolean hasAlleleFrequencyData(int sampleId, GeneticProfile mutationProfile) throws DaoException {

        if (mutationProfile == null) {
            // fail quietly
            return false;
        }

        return DaoMutation.hasAlleleFrequencyData(mutationProfile.getGeneticProfileId(), sampleId);
    }

    private boolean validate(HttpServletRequest request) throws DaoException {
        
        // by default; in case return false;
        request.setAttribute(HAS_SEGMENT_DATA, Boolean.FALSE);
        request.setAttribute(HAS_ALLELE_FREQUENCY_DATA, Boolean.FALSE);
        
        String sampleIdsStr = request.getParameter(CASE_ID);
        String patientIdsStr = request.getParameter(PATIENT_ID);
        if ((sampleIdsStr == null || sampleIdsStr.isEmpty())
                && (patientIdsStr == null || patientIdsStr.isEmpty())) {
            request.setAttribute(ERROR, "Please specify at least one case ID or patient ID. ");
            return false;
        }
        
        String cancerStudyId = (String) request.getAttribute(QueryBuilder.CANCER_STUDY_ID);
        if (cancerStudyId==null) {
            request.setAttribute(ERROR, "Please specify cancer study ID. ");
            return false;
        }
        
        CancerStudy cancerStudy = DaoCancerStudy.getCancerStudyByStableId(cancerStudyId);
        if (cancerStudy==null) {
            request.setAttribute(ERROR, "We have no information about cancer study "+cancerStudyId);
            return false;
        }

        Set<Sample> samples = new HashSet<Sample>();
        Set<String> sampleIds = new HashSet<String>();
        if (sampleIdsStr!=null) {
            for (String sampleId : sampleIdsStr.split(" +")) {
                Sample _sample = DaoSample.getSampleByCancerStudyAndSampleId(cancerStudy.getInternalId(), sampleId);
                if (_sample != null) {
                    samples.add(_sample);
                    sampleIds.add(_sample.getStableId());
                }
            }
        }
        
        if (patientIdsStr!=null) {
            for (String patientId : patientIdsStr.split(" +")) {
                Patient patient = DaoPatient.getPatientByCancerStudyAndPatientId(cancerStudy.getInternalId(), patientId);
                if (patient != null) {
                    for (Sample sample : DaoSample.getSamplesByPatientId(patient.getInternalId())) {
                        if (sample != null) {
                            samples.add(sample);
                            sampleIds.add(sample.getStableId());
                        }
                    }
                }
            }
        }

        if (samples.isEmpty()) {
            request.setAttribute(ERROR, "We have no information about the patient.");
            return false;
        }
        
        request.setAttribute(CASE_ID, sampleIds);
        request.setAttribute(QueryBuilder.HTML_TITLE, "Patient: "+StringUtils.join(sampleIds,","));
        
        String cancerStudyIdentifier = cancerStudy.getCancerStudyStableId();

        if (accessControl.isAccessibleCancerStudy(cancerStudyIdentifier).size() != 1) {
            request.setAttribute(ERROR,
                    "You are not authorized to view the cancer study with id: '" +
                    cancerStudyIdentifier + "'. ");
            return false;
        }
        
        request.setAttribute(PATIENT_CASE_OBJ, samples);
        request.setAttribute(CANCER_STUDY, cancerStudy);

        request.setAttribute(HAS_SEGMENT_DATA, DaoCopyNumberSegment
                .segmentDataExistForCancerStudy(cancerStudy.getInternalId()));
        String firstSampleId = sampleIds.iterator().next(); 
        Sample firstSample = DaoSample.getSampleByCancerStudyAndSampleId(cancerStudy.getInternalId(), firstSampleId);
        request.setAttribute(HAS_ALLELE_FREQUENCY_DATA, 
                hasAlleleFrequencyData(firstSample.getInternalId(), cancerStudy.getMutationProfile(firstSampleId)));
        
        return true;
    }
    
    private void setGeneticProfiles(HttpServletRequest request) throws DaoException {
        CancerStudy cancerStudy = (CancerStudy)request.getAttribute(CANCER_STUDY);
        GeneticProfile mutProfile = cancerStudy.getMutationProfile();
        if (mutProfile!=null) {
            request.setAttribute(MUTATION_PROFILE, mutProfile);
            request.setAttribute(NUM_CASES_IN_SAME_MUTATION_PROFILE, 
                    DaoSampleProfile.countSamplesInProfile(mutProfile.getGeneticProfileId()));
        }
        
        GeneticProfile cnaProfile = cancerStudy.getCopyNumberAlterationProfile(true);
        if (cnaProfile!=null) {
            request.setAttribute(CNA_PROFILE, cnaProfile);
            request.setAttribute(NUM_CASES_IN_SAME_CNA_PROFILE, 
                    DaoSampleProfile.countSamplesInProfile(cnaProfile.getGeneticProfileId()));
        }
        
        GeneticProfile mrnaProfile = cancerStudy.getMRnaZscoresProfile();
        if (mrnaProfile!=null) {
            request.setAttribute(MRNA_PROFILE, mrnaProfile);
            request.setAttribute(NUM_CASES_IN_SAME_MRNA_PROFILE, 
                    DaoSampleProfile.countSamplesInProfile(mrnaProfile.getGeneticProfileId()));
        }
    }

    private void setCancerStudyMetaData(HttpServletRequest request) throws DaoException, ProtocolException {
        request.setAttribute(CANCER_STUDY_META_DATA_KEY_STRING, DaoCaseProfile.metaData(accessControl.getCancerStudies()));
    }
    
    private void setNumCases(HttpServletRequest request) throws DaoException {
        CancerStudy cancerStudy = (CancerStudy)request.getAttribute(CANCER_STUDY);
        request.setAttribute(NUM_CASES_IN_SAME_STUDY,DaoPatient.getPatientsByCancerStudyId(cancerStudy.getInternalId()).size());
    }
    
    private void setClinicalInfo(HttpServletRequest request) throws DaoException {
        Set<String> cases = (Set<String>)request.getAttribute(CASE_ID);
        
        CancerStudy cancerStudy = (CancerStudy)request.getAttribute(CANCER_STUDY);
        List<ClinicalData> cds = DaoClinicalData.getData(cancerStudy.getInternalId(), cases);
        Map<String,Map<String,String>> clinicalData = new LinkedHashMap<String,Map<String,String>>();
        for (ClinicalData cd : cds) {
            String caseId = cd.getStableId();
            String attrId = cd.getAttrId();
            String attrValue = cd.getAttrVal();
            Map<String,String> attrMap = clinicalData.get(caseId);
            if (attrMap==null) {
                attrMap = new HashMap<String,String>();
                clinicalData.put(caseId, attrMap);
            }
            attrMap.put(attrId, attrValue);
        }
        request.setAttribute(CLINICAL_DATA, clinicalData);
        
        String caseId = cases.iterator().next();
        
        request.setAttribute("num_tumors", 1);
        
        // other cases with the same patient id
        String patientId = null;
        Map<String,String> attrMap = clinicalData.get(caseId);
        if (attrMap!=null) {
            patientId = attrMap.get(PATIENT_ID_ATTR_NAME);
        }
        
        request.setAttribute("has_timeline_data", Boolean.FALSE);
        if (patientId!=null) {
            request.setAttribute("has_timeline_data", DaoClinicalEvent.timeEventsExistForPatient(
                    cancerStudy.getInternalId(), patientId));
        }

        request.setAttribute(PATIENT_ID, patientId==null?caseId:patientId);
        
        if (cases.size()>1) {
            return;
        }
        
        if (patientId!=null) {
            List<String> samples = DaoClinicalData.getCaseIdsByAttribute(
                    cancerStudy.getInternalId(), PATIENT_ID_ATTR_NAME, patientId);
            if (samples.size()>1) {
                request.setAttribute("num_tumors", samples.size());
            }
        }
        
        // images
        String tisImageUrl = getTissueImageIframeUrl(cancerStudy.getCancerStudyStableId(), caseId);
        if (tisImageUrl!=null) {
            request.setAttribute(TISSUE_IMAGES, tisImageUrl);
        }
        
        // path report
        String typeOfCancer = cancerStudy.getTypeOfCancerId();
        if (cancerStudy.getCancerStudyStableId().contains(typeOfCancer+"_tcga")) {
            String pathReport = getTCGAPathReport(typeOfCancer, caseId);
            if (pathReport!=null) {
                request.setAttribute(PATH_REPORT_URL, pathReport);
            }
        }
<<<<<<< HEAD
        
        Map<String,String> attrMap = clinicalData.get(caseId);
        if (attrMap!=null) {
            String patientId = attrMap.get(PATIENT_ID_ATTR_NAME);
            Patient patient = DaoPatient.getPatientByCancerStudyAndPatientId(cancerStudy.getInternalId(), patientId);
            if (patient != null) {
                List<Sample> samples = DaoSample.getSamplesByPatientId(patient.getInternalId());
                if (samples.size()>1) {
                    request.setAttribute(PATIENT_ID_ATTR_NAME, patientId);
                }
            }
        }
=======
>>>>>>> 8b0e9780
    }
    
    private String getTissueImageIframeUrl(String cancerStudyId, String caseId) {
        if (!caseId.toUpperCase().startsWith("TCGA-")) {
            return null;
        }
        
        // test if images exist for the case
        String metaUrl = GlobalProperties.getDigitalSlideArchiveMetaUrl(caseId);
        
        HttpClient client = ConnectionManager.getHttpClient(5000);

        GetMethod method = new GetMethod(metaUrl);

        Pattern p = Pattern.compile("<data total_count='([0-9]+)'>");
        try {
            int statusCode = client.executeMethod(method);
            if (statusCode == HttpStatus.SC_OK) {
                BufferedReader bufReader = new BufferedReader(
                        new InputStreamReader(method.getResponseBodyAsStream()));
                for (String line=bufReader.readLine(); line!=null; line=bufReader.readLine()) {
                    Matcher m = p.matcher(line);
                    if (m.find()) {
                        int count = Integer.parseInt(m.group(1));
                        return count>0 ? GlobalProperties.getDigitalSlideArchiveIframeUrl(caseId) : null;
                    }
                }
                
            } else {
                //  Otherwise, throw HTTP Exception Object
                logger.error(statusCode + ": " + HttpStatus.getStatusText(statusCode)
                        + " Base URL:  " + metaUrl);
            }
        } catch (Exception ex) {
            logger.error(ex.getMessage());
        } finally {
            //  Must release connection back to Apache Commons Connection Pool
            method.releaseConnection();
        }
        
        return null;
    }
    
    // Map<TypeOfCancer, Map<CaseId, List<ImageName>>>
    private static Map<String,Map<String,String>> pathologyReports
            = new HashMap<String,Map<String,String>>();
    static final Pattern tcgaPathReportDirLinePattern = Pattern.compile("<a href=[^>]+>([^/]+/)</a>");
    static final Pattern tcgaPathReportPdfLinePattern = Pattern.compile("<a href=[^>]+>([^/]+\\.pdf)</a>");
    static final Pattern tcgaPathReportPattern = Pattern.compile("^(TCGA-..-....).+");
    private synchronized String getTCGAPathReport(String typeOfCancer, String caseId) {
        Map<String,String> map = pathologyReports.get(typeOfCancer);
        if (map==null) {
            map = new HashMap<String,String>();
            
            String pathReportUrl = GlobalProperties.getTCGAPathReportUrl(typeOfCancer);
            if (pathReportUrl!=null) {
                List<String> pathReportDirs = extractLinksByPattern(pathReportUrl,tcgaPathReportDirLinePattern);
                for (String dir : pathReportDirs) {
                    String url = pathReportUrl+dir;
                    List<String> pathReports = extractLinksByPattern(url,tcgaPathReportPdfLinePattern);
                    for (String report : pathReports) {
                        Matcher m = tcgaPathReportPattern.matcher(report);
                        if (m.find()) {
                            if (m.groupCount()>0) {
                                String exist = map.put(m.group(1), url+report);
                                if (exist!=null) {
                                    String msg = "Multiple Pathology reports for "+m.group(1)+": \n\t"
                                            + exist + "\n\t" + url+report;
                                    System.err.println(url);
                                    logger.error(msg);
                                }
                            }
                        }
                    }
                }
            }
            
            pathologyReports.put(typeOfCancer, map);
        }
        
        return map.get(caseId);
    }
    
    private static List<String> extractLinksByPattern(String reportsUrl, Pattern p) {
        HttpClient client = ConnectionManager.getHttpClient(5000);
        GetMethod method = new GetMethod(reportsUrl);
        try {
            int statusCode = client.executeMethod(method);
            if (statusCode == HttpStatus.SC_OK) {
                BufferedReader bufReader = new BufferedReader(
                        new InputStreamReader(method.getResponseBodyAsStream()));
                List<String> dirs = new ArrayList<String>();
                for (String line=bufReader.readLine(); line!=null; line=bufReader.readLine()) {
                    Matcher m = p.matcher(line);
                    if (m.find()) {
                        if (m.groupCount()>0) {
                            dirs.add(m.group(1));
                        }
                    }
                }
                return dirs;
            } else {
                //  Otherwise, throw HTTP Exception Object
                logger.error(statusCode + ": " + HttpStatus.getStatusText(statusCode)
                        + " Base URL:  " + reportsUrl);
            }
        } catch (Exception ex) {
            logger.error(ex.getMessage());
        } finally {
            //  Must release connection back to Apache Commons Connection Pool
            method.releaseConnection();
        }
        
        return Collections.emptyList();
    }
    
    private void forwardToErrorPage(HttpServletRequest request, HttpServletResponse response,
                                    String userMessage, XDebug xdebug)
            throws ServletException, IOException {
        request.setAttribute("xdebug_object", xdebug);
        request.setAttribute(QueryBuilder.USER_ERROR_MESSAGE, userMessage);
        RequestDispatcher dispatcher =
                getServletContext().getRequestDispatcher("/WEB-INF/jsp/error.jsp");
        dispatcher.forward(request, response);
    }
    
    // <editor-fold defaultstate="collapsed" desc="HttpServlet methods. Click on the + sign on the left to edit the code.">
    /** 
     * Handles the HTTP <code>GET</code> method.
     * @param request servlet request
     * @param response servlet response
     * @throws ServletException if a servlet-specific error occurs
     * @throws IOException if an I/O error occurs
     */
    @Override
    protected void doGet(HttpServletRequest request, HttpServletResponse response)
            throws ServletException, IOException {
        processRequest(request, response);
    }

    /** 
     * Handles the HTTP <code>POST</code> method.
     * @param request servlet request
     * @param response servlet response
     * @throws ServletException if a servlet-specific error occurs
     * @throws IOException if an I/O error occurs
     */
    @Override
    protected void doPost(HttpServletRequest request, HttpServletResponse response)
            throws ServletException, IOException {
        processRequest(request, response);
    }

    /** 
     * Returns a short description of the servlet.
     * @return a String containing servlet description
     */
    @Override
    public String getServletInfo() {
        return "Short description";
    }// </editor-fold>
}<|MERGE_RESOLUTION|>--- conflicted
+++ resolved
@@ -1,42 +1,25 @@
 package org.mskcc.cbio.portal.servlet;
 
-import java.io.BufferedReader;
-import java.io.IOException;
-import java.io.InputStreamReader;
-import java.util.ArrayList;
-import java.util.Collections;
-import java.util.HashMap;
-import java.util.HashSet;
-import java.util.LinkedHashMap;
-import java.util.List;
-import java.util.Map;
-import java.util.Set;
-import java.util.regex.Matcher;
-import java.util.regex.Pattern;
-import javax.servlet.RequestDispatcher;
-import javax.servlet.ServletException;
-import javax.servlet.http.HttpServlet;
-import javax.servlet.http.HttpServletRequest;
-import javax.servlet.http.HttpServletResponse;
-import org.apache.commons.httpclient.HttpClient;
-import org.apache.commons.httpclient.HttpStatus;
-import org.apache.commons.httpclient.methods.GetMethod;
-import org.apache.commons.lang.StringUtils;
-import org.apache.log4j.Logger;
 import org.mskcc.cbio.portal.dao.*;
 import org.mskcc.cbio.portal.model.*;
 import org.mskcc.cbio.portal.util.AccessControl;
-<<<<<<< HEAD
-import org.mskcc.cbio.portal.web_api.ConnectionManager;
-import org.mskcc.cbio.portal.util.*;
-=======
-import org.mskcc.cbio.portal.util.GlobalProperties;
-import org.mskcc.cbio.portal.util.XDebug;
 import org.mskcc.cbio.portal.web_api.ConnectionManager;
 import org.mskcc.cbio.portal.web_api.ProtocolException;
->>>>>>> 8b0e9780
+import org.mskcc.cbio.portal.util.*;
+
+import org.apache.log4j.Logger;
+import org.apache.commons.httpclient.*;
+import org.apache.commons.httpclient.methods.GetMethod;
+import org.apache.commons.lang.StringUtils;
+
 import org.springframework.context.ApplicationContext;
 import org.springframework.context.support.ClassPathXmlApplicationContext;
+
+import java.io.*;
+import java.util.*;
+import java.util.regex.*;
+import javax.servlet.*;
+import javax.servlet.http.*;
 
 /**
  *
@@ -260,7 +243,7 @@
     }
 
     private void setCancerStudyMetaData(HttpServletRequest request) throws DaoException, ProtocolException {
-        request.setAttribute(CANCER_STUDY_META_DATA_KEY_STRING, DaoCaseProfile.metaData(accessControl.getCancerStudies()));
+        request.setAttribute(CANCER_STUDY_META_DATA_KEY_STRING, DaoSampleProfile.metaData(accessControl.getCancerStudies()));
     }
     
     private void setNumCases(HttpServletRequest request) throws DaoException {
@@ -296,6 +279,13 @@
         Map<String,String> attrMap = clinicalData.get(caseId);
         if (attrMap!=null) {
             patientId = attrMap.get(PATIENT_ID_ATTR_NAME);
+            Patient patient = DaoPatient.getPatientByCancerStudyAndPatientId(cancerStudy.getInternalId(), patientId);
+            if (patient != null) {
+                List<Sample> samples = DaoSample.getSamplesByPatientId(patient.getInternalId());
+                if (samples.size()>1) {
+                    request.setAttribute(PATIENT_ID_ATTR_NAME, patientId);
+                }
+            }
         }
         
         request.setAttribute("has_timeline_data", Boolean.FALSE);
@@ -311,7 +301,7 @@
         }
         
         if (patientId!=null) {
-            List<String> samples = DaoClinicalData.getCaseIdsByAttribute(
+            List<String> samples = DaoClinicalData.getSampleIdsByAttribute(
                     cancerStudy.getInternalId(), PATIENT_ID_ATTR_NAME, patientId);
             if (samples.size()>1) {
                 request.setAttribute("num_tumors", samples.size());
@@ -332,21 +322,6 @@
                 request.setAttribute(PATH_REPORT_URL, pathReport);
             }
         }
-<<<<<<< HEAD
-        
-        Map<String,String> attrMap = clinicalData.get(caseId);
-        if (attrMap!=null) {
-            String patientId = attrMap.get(PATIENT_ID_ATTR_NAME);
-            Patient patient = DaoPatient.getPatientByCancerStudyAndPatientId(cancerStudy.getInternalId(), patientId);
-            if (patient != null) {
-                List<Sample> samples = DaoSample.getSamplesByPatientId(patient.getInternalId());
-                if (samples.size()>1) {
-                    request.setAttribute(PATIENT_ID_ATTR_NAME, patientId);
-                }
-            }
-        }
-=======
->>>>>>> 8b0e9780
     }
     
     private String getTissueImageIframeUrl(String cancerStudyId, String caseId) {
