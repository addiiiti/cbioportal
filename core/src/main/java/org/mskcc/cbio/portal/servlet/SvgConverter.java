package org.mskcc.cbio.portal.servlet;

import java.io.*;
import java.util.regex.Pattern;
import java.util.regex.Matcher;

import org.apache.commons.io.FilenameUtils;
import org.apache.batik.transcoder.Transcoder;
import org.apache.batik.transcoder.TranscoderException;
import org.apache.batik.transcoder.TranscoderInput;
import org.apache.batik.transcoder.TranscoderOutput;
import org.apache.fop.svg.PDFTranscoder;
import org.apache.batik.transcoder.image.PNGTranscoder;

import javax.servlet.RequestDispatcher;
import javax.servlet.ServletContext;
import javax.servlet.ServletException;
import javax.servlet.http.HttpServlet;
import javax.servlet.http.HttpServletRequest;
import javax.servlet.http.HttpServletResponse;
import org.apache.commons.io.IOUtils;
import org.apache.commons.fileupload.FileItem;
import org.mskcc.cbio.portal.util.FileUploadRequestWrapper;
import org.mskcc.cbio.portal.util.XDebug;
import org.owasp.validator.html.PolicyException;

public class SvgConverter extends HttpServlet {

    private Pattern svgXPosPattern;
    private ServletXssUtil servletXssUtil;
	private static String DEFAULT_FILENAME = "result";

    /**
     * Initializes the servlet.
     *
     * @throws ServletException
     */
    public void init() throws ServletException {

        super.init();
        try {
            servletXssUtil = ServletXssUtil.getInstance();
            svgXPosPattern = Pattern.compile("( x=\"(\\d+)\")");
        }
        catch (PolicyException e) {
            throw new ServletException (e);
        }
    }

    /**
     * Handles HTTP GET Request.
     *
     * @param httpServletRequest  HttpServletRequest
     * @param httpServletResponse HttpServletResponse
     * @throws ServletException
     */
    protected void doGet(HttpServletRequest httpServletRequest,
                         HttpServletResponse httpServletResponse) throws ServletException,
            IOException {

        doPost(httpServletRequest, httpServletResponse);
    }

    /**
     * Handles the HTTP POST Request.
     *
     * @param httpServletRequest  HttpServletRequest
     * @param httpServletResponse HttpServletResponse
     * @throws ServletException
     */
    protected void doPost(HttpServletRequest httpServletRequest,
                          HttpServletResponse httpServletResponse) throws ServletException, IOException {

        // setup a debug object
        XDebug xdebug = new XDebug( httpServletRequest );
        xdebug.logMsg(this, "Attempting to parse request parameters.");

        String xml = "";
        String format = "";
	    String filename = "";

        if (httpServletRequest instanceof FileUploadRequestWrapper) {

            // get instance of our request wrapper
            FileUploadRequestWrapper wrapper = (FileUploadRequestWrapper)httpServletRequest;

            // get format parameter
            format = wrapper.getParameter("filetype");

            // get xml parameter
            xml = wrapper.getParameter("svgelement");

	        // get filename parameter
	        filename = wrapper.getParameter("filename");
        }
        else {
            format = servletXssUtil.getCleanInput(httpServletRequest, "filetype");
            // TODO - update antisamy.xml to support svg-xml
            xml = httpServletRequest.getParameter("svgelement");
	        filename = servletXssUtil.getCleanInput(httpServletRequest, "filename");
        }

	    if (filename == null ||
	        filename.length() == 0)
	    {
		    filename = DEFAULT_FILENAME;
	    }

        if (format.equals("pdf")) {
            convertToPDF(httpServletResponse, xml, filename);
        } else if (format.equals("svg")) {
            convertToSVG(httpServletResponse, xml, filename);
        }
    }

<<<<<<< HEAD
    /**
     * Return svg xml as it is for downloading
     *
     * @param response
     * @param xml
     * @throws ServletException
     * @throws IOException
     */
    private void convertToSVG(HttpServletResponse response, String xml) throws ServletException, IOException {
=======
    private void convertToSVG(HttpServletResponse response, String xml, String filename)
		    throws ServletException, IOException {
>>>>>>> ab82adff

        try {
            response.setContentType("application/svg+xml");
            response.setHeader("content-disposition", "inline; filename=" + filename);
            PrintWriter writer = response.getWriter();
            try {
                writer.write(xml);
            }
            finally {
                writer.flush();
                writer.close();
            }
        }
        catch (Exception e) {
            System.err.println(e.toString());
        }
    }

<<<<<<< HEAD
    /**
     * Convert svg xml to pdf and writes it to the response
     *
     * @param response
     * @param xml
     * @throws ServletException
     * @throws IOException
     */
    private void convertToPDF(HttpServletResponse response, String svgContent) throws ServletException, IOException {
=======
    private void convertToPDF(HttpServletResponse response, String svgContent, String filename)
		    throws ServletException, IOException {
>>>>>>> ab82adff
        OutputStream out = response.getOutputStream();
        try {
            InputStream is = new ByteArrayInputStream(svgContent.getBytes());
            TranscoderInput input = new TranscoderInput(is);
            TranscoderOutput output = new TranscoderOutput(out);
            Transcoder transcoder = new PDFTranscoder();
            transcoder.addTranscodingHint(PDFTranscoder.KEY_XML_PARSER_CLASSNAME, "org.apache.xerces.parsers.SAXParser");
            response.setContentType("application/pdf");
            response.setHeader("content-disposition", "inline; filename=" + filename);
            transcoder.transcode(input, output);
        } catch (Exception e) {
            System.err.println(e.toString());
        }
    }

    /**
     * Convert svg xml to PNG and writes it to the response
     *
     * @param response
     * @param xml
     * @throws ServletException
     * @throws IOException
     */
    private void convertToPNG(HttpServletResponse response, String xml) throws ServletException, IOException {
        OutputStream out = response.getOutputStream();
        try {
            InputStream is = new ByteArrayInputStream(xml.getBytes());
            TranscoderInput input = new TranscoderInput(is);
            TranscoderOutput output = new TranscoderOutput(out);
            PNGTranscoder transcoder = new PNGTranscoder();
            transcoder.addTranscodingHint(PNGTranscoder.KEY_XML_PARSER_CLASSNAME, "org.apache.xerces.parsers.SAXParser");
            transcoder.addTranscodingHint( PNGTranscoder.KEY_WIDTH, new Float(1500));
            transcoder.addTranscodingHint( PNGTranscoder.KEY_HEIGHT, new Float(1500));
            response.setContentType("application/png");
            response.setHeader("content-disposition", "inline; filename=plots.png");
            transcoder.transcode(input, output);
        } catch (Exception e) {
            System.err.println(e.toString());
        }
    }

    /**
     * Method called when exception occurs.
     *
     * @param servletContext ServletContext
     * @param request HttpServletRequest
     * @param response HttpServletResponse
     * @param xdebug XDebug
     */
    private static void forwardToErrorPage(ServletContext servletContext,
                                           HttpServletRequest request,
                                           HttpServletResponse response,
                                           XDebug xdebug) throws ServletException, IOException {

        request.setAttribute("xdebug_object", xdebug);
        RequestDispatcher dispatcher = servletContext.getRequestDispatcher("/WEB-INF/jsp/error.jsp");
        dispatcher.forward(request, response);
    }
}<|MERGE_RESOLUTION|>--- conflicted
+++ resolved
@@ -77,7 +77,7 @@
 
         String xml = "";
         String format = "";
-	    String filename = "";
+	String filename = "";
 
         if (httpServletRequest instanceof FileUploadRequestWrapper) {
 
@@ -90,14 +90,17 @@
             // get xml parameter
             xml = wrapper.getParameter("svgelement");
 
-	        // get filename parameter
-	        filename = wrapper.getParameter("filename");
+	    // get filename parameter
+	    filename = wrapper.getParameter("filename");
         }
         else {
+            
             format = servletXssUtil.getCleanInput(httpServletRequest, "filetype");
+            
             // TODO - update antisamy.xml to support svg-xml
             xml = httpServletRequest.getParameter("svgelement");
-	        filename = servletXssUtil.getCleanInput(httpServletRequest, "filename");
+	        
+            filename = servletXssUtil.getCleanInput(httpServletRequest, "filename");
         }
 
 	    if (filename == null ||
@@ -113,7 +116,6 @@
         }
     }
 
-<<<<<<< HEAD
     /**
      * Return svg xml as it is for downloading
      *
@@ -122,12 +124,8 @@
      * @throws ServletException
      * @throws IOException
      */
-    private void convertToSVG(HttpServletResponse response, String xml) throws ServletException, IOException {
-=======
     private void convertToSVG(HttpServletResponse response, String xml, String filename)
 		    throws ServletException, IOException {
->>>>>>> ab82adff
-
         try {
             response.setContentType("application/svg+xml");
             response.setHeader("content-disposition", "inline; filename=" + filename);
@@ -145,7 +143,6 @@
         }
     }
 
-<<<<<<< HEAD
     /**
      * Convert svg xml to pdf and writes it to the response
      *
@@ -154,11 +151,8 @@
      * @throws ServletException
      * @throws IOException
      */
-    private void convertToPDF(HttpServletResponse response, String svgContent) throws ServletException, IOException {
-=======
     private void convertToPDF(HttpServletResponse response, String svgContent, String filename)
 		    throws ServletException, IOException {
->>>>>>> ab82adff
         OutputStream out = response.getOutputStream();
         try {
             InputStream is = new ByteArrayInputStream(svgContent.getBytes());
