package org.mskcc.cbio.portal.servlet;

import java.io.*;
import java.util.regex.Pattern;
import java.util.regex.Matcher;

import org.apache.commons.io.FilenameUtils;
import org.apache.batik.transcoder.Transcoder;
import org.apache.batik.transcoder.TranscoderException;
import org.apache.batik.transcoder.TranscoderInput;
import org.apache.batik.transcoder.TranscoderOutput;
import org.apache.fop.svg.PDFTranscoder;
import org.apache.batik.transcoder.image.PNGTranscoder;

import javax.servlet.RequestDispatcher;
import javax.servlet.ServletContext;
import javax.servlet.ServletException;
import javax.servlet.http.HttpServlet;
import javax.servlet.http.HttpServletRequest;
import javax.servlet.http.HttpServletResponse;
import org.apache.commons.io.IOUtils;
import org.apache.commons.fileupload.FileItem;
import org.mskcc.cbio.portal.util.FileUploadRequestWrapper;
import org.mskcc.cbio.portal.util.XDebug;
import org.owasp.validator.html.PolicyException;

public class SvgConverter extends HttpServlet {

    private Pattern svgXPosPattern;
    private ServletXssUtil servletXssUtil;
	private static String DEFAULT_FILENAME = "result";

    /**
     * Initializes the servlet.
     *
     * @throws ServletException
     */
    public void init() throws ServletException {

        super.init();
        try {
            servletXssUtil = ServletXssUtil.getInstance();
            svgXPosPattern = Pattern.compile("( x=\"(\\d+)\")");
        }
        catch (PolicyException e) {
            throw new ServletException (e);
        }
    }

    /**
     * Handles HTTP GET Request.
     *
     * @param httpServletRequest  HttpServletRequest
     * @param httpServletResponse HttpServletResponse
     * @throws ServletException
     */
    protected void doGet(HttpServletRequest httpServletRequest,
                         HttpServletResponse httpServletResponse) throws ServletException,
            IOException {

        doPost(httpServletRequest, httpServletResponse);
    }

    /**
     * Handles the HTTP POST Request.
     *
     * @param httpServletRequest  HttpServletRequest
     * @param httpServletResponse HttpServletResponse
     * @throws ServletException
     */
    protected void doPost(HttpServletRequest httpServletRequest,
                          HttpServletResponse httpServletResponse) throws ServletException, IOException {

        // setup a debug object
        XDebug xdebug = new XDebug( httpServletRequest );
        xdebug.logMsg(this, "Attempting to parse request parameters.");

        String xml = "";
        String format = "";
	String filename = "";

        if (httpServletRequest instanceof FileUploadRequestWrapper) {

            // get instance of our request wrapper
            FileUploadRequestWrapper wrapper = (FileUploadRequestWrapper)httpServletRequest;

            // get format parameter
            format = wrapper.getParameter("filetype");

            // get xml parameter
            xml = wrapper.getParameter("svgelement");

	    // get filename parameter
	    filename = wrapper.getParameter("filename");
        }
        else {
            
            format = servletXssUtil.getCleanInput(httpServletRequest, "filetype");
            
            // TODO - update antisamy.xml to support svg-xml
            xml = httpServletRequest.getParameter("svgelement");
	        
            filename = servletXssUtil.getCleanInput(httpServletRequest, "filename");
        }

	    if (filename == null ||
	        filename.length() == 0)
	    {
		    filename = DEFAULT_FILENAME;
	    }

        if (format.equals("pdf")) {
            convertToPDF(httpServletResponse, xml, filename);
        } else if (format.equals("svg")) {
            convertToSVG(httpServletResponse, xml, filename);
        }
    }

    /**
     * Return svg xml as it is for downloading
     *
     * @param response
     * @param xml
     * @throws ServletException
     * @throws IOException
     */
    private void convertToSVG(HttpServletResponse response, String xml, String filename)
		    throws ServletException, IOException {
        try {
            response.setContentType("application/svg+xml");
            response.setHeader("content-disposition", "inline; filename=" + filename);
            PrintWriter writer = response.getWriter();
            try {
                writer.write(xml);
            }
            finally {
                writer.flush();
                writer.close();
            }
        }
        catch (Exception e) {
            System.err.println(e.toString());
        }
    }

    /**
     * Convert svg xml to pdf and writes it to the response
     *
     * @param response
     * @param xml
     * @throws ServletException
     * @throws IOException
     */
<<<<<<< HEAD
    private void convertToPDF(HttpServletResponse response, String xml, String filename)
=======
    private void convertToPDF(HttpServletResponse response, String svgContent, String filename)
>>>>>>> 09f2efdf
		    throws ServletException, IOException {
        OutputStream out = response.getOutputStream();
        try {
            InputStream is = new ByteArrayInputStream(xml.getBytes());
            TranscoderInput input = new TranscoderInput(is);
            TranscoderOutput output = new TranscoderOutput(out);
            Transcoder transcoder = new PDFTranscoder();
            transcoder.addTranscodingHint(PDFTranscoder.KEY_XML_PARSER_CLASSNAME, "org.apache.xerces.parsers.SAXParser");
            response.setContentType("application/pdf");
            response.setHeader("content-disposition", "inline; filename=" + filename);
            transcoder.transcode(input, output);
        } catch (Exception e) {
            System.err.println(e.toString());
        }
    }

    /**
     * Convert svg xml to PNG and writes it to the response
     *
     * @param response
     * @param xml
     * @throws ServletException
     * @throws IOException
     */
    private void convertToPNG(HttpServletResponse response, String xml) throws ServletException, IOException {
        OutputStream out = response.getOutputStream();
        try {
            InputStream is = new ByteArrayInputStream(xml.getBytes());
            TranscoderInput input = new TranscoderInput(is);
            TranscoderOutput output = new TranscoderOutput(out);
            PNGTranscoder transcoder = new PNGTranscoder();
            transcoder.addTranscodingHint(PNGTranscoder.KEY_XML_PARSER_CLASSNAME, "org.apache.xerces.parsers.SAXParser");
            transcoder.addTranscodingHint( PNGTranscoder.KEY_WIDTH, new Float(1500));
            transcoder.addTranscodingHint( PNGTranscoder.KEY_HEIGHT, new Float(1500));
            response.setContentType("application/png");
            response.setHeader("content-disposition", "inline; filename=plots.png");
            transcoder.transcode(input, output);
        } catch (Exception e) {
            System.err.println(e.toString());
        }
    }

    /**
     * Method called when exception occurs.
     *
     * @param servletContext ServletContext
     * @param request HttpServletRequest
     * @param response HttpServletResponse
     * @param xdebug XDebug
     */
    private static void forwardToErrorPage(ServletContext servletContext,
                                           HttpServletRequest request,
                                           HttpServletResponse response,
                                           XDebug xdebug) throws ServletException, IOException {

        request.setAttribute("xdebug_object", xdebug);
        RequestDispatcher dispatcher = servletContext.getRequestDispatcher("/WEB-INF/jsp/error.jsp");
        dispatcher.forward(request, response);
    }
}<|MERGE_RESOLUTION|>--- conflicted
+++ resolved
@@ -151,11 +151,7 @@
      * @throws ServletException
      * @throws IOException
      */
-<<<<<<< HEAD
     private void convertToPDF(HttpServletResponse response, String xml, String filename)
-=======
-    private void convertToPDF(HttpServletResponse response, String svgContent, String filename)
->>>>>>> 09f2efdf
 		    throws ServletException, IOException {
         OutputStream out = response.getOutputStream();
         try {
