package org.mskcc.cbio.portal.servlet;

import java.io.*;
import java.util.regex.Pattern;
import java.util.regex.Matcher;

import org.apache.commons.io.FilenameUtils;
import org.apache.batik.transcoder.Transcoder;
import org.apache.batik.transcoder.TranscoderException;
import org.apache.batik.transcoder.TranscoderInput;
import org.apache.batik.transcoder.TranscoderOutput;
import org.apache.fop.svg.PDFTranscoder;
import org.apache.batik.transcoder.image.PNGTranscoder;

import javax.servlet.RequestDispatcher;
import javax.servlet.ServletContext;
import javax.servlet.ServletException;
import javax.servlet.http.HttpServlet;
import javax.servlet.http.HttpServletRequest;
import javax.servlet.http.HttpServletResponse;
import org.apache.commons.io.IOUtils;
import org.apache.commons.fileupload.FileItem;
import org.mskcc.cbio.portal.util.FileUploadRequestWrapper;
import org.mskcc.cbio.portal.util.XDebug;
import org.owasp.validator.html.PolicyException;

public class SvgConverter extends HttpServlet {

    private Pattern svgXPosPattern;
    private ServletXssUtil servletXssUtil;

    /**
     * Initializes the servlet.
     *
     * @throws ServletException
     */
    public void init() throws ServletException {

        super.init();
        try {
            servletXssUtil = ServletXssUtil.getInstance();
            svgXPosPattern = Pattern.compile("( x=\"(\\d+)\")");
        }
        catch (PolicyException e) {
            throw new ServletException (e);
        }
    }

    /**
     * Handles HTTP GET Request.
     *
     * @param httpServletRequest  HttpServletRequest
     * @param httpServletResponse HttpServletResponse
     * @throws ServletException
     */
    protected void doGet(HttpServletRequest httpServletRequest,
                         HttpServletResponse httpServletResponse) throws ServletException,
            IOException {

        doPost(httpServletRequest, httpServletResponse);
    }

    /**
     * Handles the HTTP POST Request.
     *
     * @param httpServletRequest  HttpServletRequest
     * @param httpServletResponse HttpServletResponse
     * @throws ServletException
     */
    protected void doPost(HttpServletRequest httpServletRequest,
                          HttpServletResponse httpServletResponse) throws ServletException, IOException {

        // setup a debug object
        XDebug xdebug = new XDebug( httpServletRequest );
        xdebug.logMsg(this, "Attempting to parse request parameters.");

        String xml = "";
        String format = "";
        if (httpServletRequest instanceof FileUploadRequestWrapper) {

            // get instance of our request wrapper
            FileUploadRequestWrapper wrapper = (FileUploadRequestWrapper)httpServletRequest;

            // get format parameter
            format = wrapper.getParameter("filetype");

            // get xml parameter
            xml = wrapper.getParameter("svgelement");
        }
        else {
            format = servletXssUtil.getCleanInput(httpServletRequest, "filetype");
            // TODO - update antisamy.xml to support svg-xml
            xml = httpServletRequest.getParameter("svgelement");
        }

        if (format.equals("pdf")) {
            convertToPDF(httpServletResponse, xml);
        } else if (format.equals("png")) {
            convertToPNG(httpServletResponse, xml);
        } else if (format.equals("svg")) {
            convertToSVG(httpServletResponse, xml);
        }
    }

    /**
     * Return svg xml as it is for downloading
     *
     * @param response
     * @param xml
     * @throws ServletException
     * @throws IOException
     */
    private void convertToSVG(HttpServletResponse response, String xml) throws ServletException, IOException {

        try {
            response.setContentType("application/svg+xml");
            response.setHeader("content-disposition", "inline; filename='plots.svg'");
            PrintWriter writer = response.getWriter();
            try {
                writer.write(xml);
            }
            finally {
                writer.flush();
                writer.close();
            }
        }
        catch (Exception e) {
            System.err.println(e.toString());
        }
    }

    /**
     * Convert svg xml to pdf and writes it to the response
     *
     * @param response
     * @param xml
     * @throws ServletException
     * @throws IOException
     */
    private void convertToPDF(HttpServletResponse response, String xml) throws ServletException, IOException {
        OutputStream out = response.getOutputStream();
        try {
<<<<<<< HEAD
            InputStream is = new ByteArrayInputStream(xml.getBytes());
=======
            String docRoot = "<?xml version='1.0' encoding='utf-8'?>";
            String docRoot2 = "<svg version='1.1' width='700px' height='600px' xml:space='preserve'>";
            svgContent = docRoot + docRoot2 + svgContent + "</svg>";
	    svgContent = svgContent.replaceAll("<text y=\"9\" x=\"0\" dy=\".71em\"", "<text y=\"19\" x=\"0\" dy=\".71em\"");
	    svgContent = svgContent.replaceAll("<text x=\"-9\" y=\"0\" dy=\".32em\"", "<text x=\"-9\" y=\"3\" dy=\".32em\"");
            InputStream is = new ByteArrayInputStream(svgContent.getBytes());
>>>>>>> 4caf54be
            TranscoderInput input = new TranscoderInput(is);
            TranscoderOutput output = new TranscoderOutput(out);
            Transcoder transcoder = new PDFTranscoder();
            transcoder.addTranscodingHint(PDFTranscoder.KEY_XML_PARSER_CLASSNAME, "org.apache.xerces.parsers.SAXParser");
            response.setContentType("application/pdf");
            response.setHeader("content-disposition", "inline; filename=plots.pdf");
            transcoder.transcode(input, output);
        } catch (Exception e) {
            System.err.println(e.toString());
        }
    }

    /**
     * Convert svg xml to PNG and writes it to the response
     *
     * @param response
     * @param xml
     * @throws ServletException
     * @throws IOException
     */
    private void convertToPNG(HttpServletResponse response, String xml) throws ServletException, IOException {
        OutputStream out = response.getOutputStream();
        try {
            InputStream is = new ByteArrayInputStream(xml.getBytes());
            TranscoderInput input = new TranscoderInput(is);
            TranscoderOutput output = new TranscoderOutput(out);
            PNGTranscoder transcoder = new PNGTranscoder();
            transcoder.addTranscodingHint(PNGTranscoder.KEY_XML_PARSER_CLASSNAME, "org.apache.xerces.parsers.SAXParser");
            transcoder.addTranscodingHint( PNGTranscoder.KEY_WIDTH, new Float(1500));
            transcoder.addTranscodingHint( PNGTranscoder.KEY_HEIGHT, new Float(1500));
            response.setContentType("application/png");
            response.setHeader("content-disposition", "inline; filename=plots.png");
            transcoder.transcode(input, output);
        } catch (Exception e) {
            System.err.println(e.toString());
        }
    }

    /**
     * Method called when exception occurs.
     *
     * @param servletContext ServletContext
     * @param request HttpServletRequest
     * @param response HttpServletResponse
     * @param xdebug XDebug
     */
    private static void forwardToErrorPage(ServletContext servletContext,
                                           HttpServletRequest request,
                                           HttpServletResponse response,
                                           XDebug xdebug) throws ServletException, IOException {

        request.setAttribute("xdebug_object", xdebug);
        RequestDispatcher dispatcher = servletContext.getRequestDispatcher("/WEB-INF/jsp/error.jsp");
        dispatcher.forward(request, response);
    }
}<|MERGE_RESOLUTION|>--- conflicted
+++ resolved
@@ -137,19 +137,15 @@
      * @throws ServletException
      * @throws IOException
      */
-    private void convertToPDF(HttpServletResponse response, String xml) throws ServletException, IOException {
+    private void convertToPDF(HttpServletResponse response, String svgContent) throws ServletException, IOException {
         OutputStream out = response.getOutputStream();
         try {
-<<<<<<< HEAD
-            InputStream is = new ByteArrayInputStream(xml.getBytes());
-=======
             String docRoot = "<?xml version='1.0' encoding='utf-8'?>";
             String docRoot2 = "<svg version='1.1' width='700px' height='600px' xml:space='preserve'>";
             svgContent = docRoot + docRoot2 + svgContent + "</svg>";
 	    svgContent = svgContent.replaceAll("<text y=\"9\" x=\"0\" dy=\".71em\"", "<text y=\"19\" x=\"0\" dy=\".71em\"");
 	    svgContent = svgContent.replaceAll("<text x=\"-9\" y=\"0\" dy=\".32em\"", "<text x=\"-9\" y=\"3\" dy=\".32em\"");
             InputStream is = new ByteArrayInputStream(svgContent.getBytes());
->>>>>>> 4caf54be
             TranscoderInput input = new TranscoderInput(is);
             TranscoderOutput output = new TranscoderOutput(out);
             Transcoder transcoder = new PDFTranscoder();
