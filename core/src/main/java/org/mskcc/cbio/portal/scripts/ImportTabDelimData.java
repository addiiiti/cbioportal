/** Copyright (c) 2012 Memorial Sloan-Kettering Cancer Center.
**
** This library is free software; you can redistribute it and/or modify it
** under the terms of the GNU Lesser General Public License as published
** by the Free Software Foundation; either version 2.1 of the License, or
** any later version.
**
** This library is distributed in the hope that it will be useful, but
** WITHOUT ANY WARRANTY, WITHOUT EVEN THE IMPLIED WARRANTY OF
** MERCHANTABILITY OR FITNESS FOR A PARTICULAR PURPOSE.  The software and
** documentation provided hereunder is on an "as is" basis, and
** Memorial Sloan-Kettering Cancer Center 
** has no obligations to provide maintenance, support,
** updates, enhancements or modifications.  In no event shall
** Memorial Sloan-Kettering Cancer Center
** be liable to any party for direct, indirect, special,
** incidental or consequential damages, including lost profits, arising
** out of the use of this software and its documentation, even if
** Memorial Sloan-Kettering Cancer Center 
** has been advised of the possibility of such damage.  See
** the GNU Lesser General Public License for more details.
**
** You should have received a copy of the GNU Lesser General Public License
** along with this library; if not, write to the Free Software Foundation,
** Inc., 59 Temple Place, Suite 330, Boston, MA 02111-1307 USA.
**/

package org.mskcc.cbio.portal.scripts;

import java.io.*;
import java.util.*;
import org.apache.commons.lang.ArrayUtils;
import org.apache.log4j.Logger;
import org.mskcc.cbio.portal.dao.*;
import org.mskcc.cbio.portal.model.*;
import org.mskcc.cbio.portal.util.*;

/**
 * Code to Import Copy Number Alteration or MRNA Expression Data.
 *
 * @author Ethan Cerami
 */
public class ImportTabDelimData {
    private HashSet<Long> importedGeneSet = new HashSet<Long>();
    private static Logger logger = Logger.getLogger(ImportTabDelimData.class);

    /**
     * Barry Target Line:  A constant currently used to indicate the RAE method.
     */
    public static final String BARRY_TARGET = "Barry";

    /**
     * Consensus Target Line:  A constant currently used to indicate consensus of multiple
     * CNA calling algorithms.
     */
    public static final String CONSENSUS_TARGET = "consensus";

    private ProgressMonitor pMonitor;
    private File mutationFile;
    private String targetLine;
    private int geneticProfileId;
    private GeneticProfile geneticProfile;
    private HashSet<String> microRnaIdSet;

    /**
     * Constructor.
     *
     * @param dataFile         Data File containing CNA data.
     * @param targetLine       The line we want to import.
     *                         If null, all lines are imported.
     * @param geneticProfileId GeneticProfile ID.
     * @param pMonitor         Progress Monitor Object.
     */
    public ImportTabDelimData(File dataFile, String targetLine, int geneticProfileId,
            ProgressMonitor pMonitor) {
        this.mutationFile = dataFile;
        this.targetLine = targetLine;
        this.geneticProfileId = geneticProfileId;
        this.pMonitor = pMonitor;
    }

    /**
     * Constructor.
     *
     * @param dataFile         Data File containing CNA data.
     * @param geneticProfileId GeneticProfile ID.
     * @param pMonitor         Progress Monitor Object.
     */
    public ImportTabDelimData(File dataFile, int geneticProfileId, ProgressMonitor pMonitor) {
        this.mutationFile = dataFile;
        this.geneticProfileId = geneticProfileId;
        this.pMonitor = pMonitor;
    }

    /**
     * Import the CNA Data.
     *
     * @throws IOException  IO Error.
     * @throws DaoException Database Error.
     */
    public void importData() throws IOException, DaoException {
        DaoMicroRna daoMicroRna = new DaoMicroRna();
        microRnaIdSet = daoMicroRna.getEntireSet();

        geneticProfile = DaoGeneticProfile.getGeneticProfileById(geneticProfileId);

        FileReader reader = new FileReader(mutationFile);
        BufferedReader buf = new BufferedReader(reader);
        String headerLine = buf.readLine();
        String parts[] = headerLine.split("\t");

        int sampleStartIndex = getStartIndex(parts);
        int hugoSymbolIndex = getHugoSymbolIndex(parts);
        int entrezGeneIdIndex = getEntrezGeneIdIndex(parts);
        
        String sampleIds[];
        //  Branch, depending on targetLine setting
        if (targetLine == null) {
            sampleIds = new String[parts.length - sampleStartIndex];
            System.arraycopy(parts, sampleStartIndex, sampleIds, 0, parts.length - sampleStartIndex);
        } else {
            sampleIds = new String[parts.length - sampleStartIndex];
            System.arraycopy(parts, sampleStartIndex, sampleIds, 0, parts.length - sampleStartIndex);
        }
        ImportDataUtil.addPatients(sampleIds, geneticProfileId);
        ImportDataUtil.addSamples(sampleIds, geneticProfileId);
        pMonitor.setCurrentMessage("Import tab delimited data for " + sampleIds.length + " samples.");

        // Add Samples to the Database
        ArrayList <Integer> orderedSampleList = new ArrayList<Integer>();
        for (int i = 0; i < sampleIds.length; i++) {
           Sample sample = DaoSample.getSampleByCancerStudyAndSampleId(geneticProfile.getCancerStudyId(),
                                                                       StableIdUtil.getSampleId(sampleIds[i]));
            if (!DaoSampleProfile.sampleExistsInGeneticProfile(sample.getInternalId(), geneticProfileId)) {
                DaoSampleProfile.addSampleProfile(sample.getInternalId(), geneticProfileId);
            }
            orderedSampleList.add(sample.getInternalId());
        }
<<<<<<< HEAD
        DaoGeneticProfileSamples daoGeneticProfileSamples = new DaoGeneticProfileSamples();
        daoGeneticProfileSamples.addGeneticProfileSamples(geneticProfileId, orderedSampleList);
=======
        DaoGeneticProfileCases.addGeneticProfileCases(geneticProfileId, orderedCaseList);
>>>>>>> 8b0e9780

        String line = buf.readLine();
        int numRecordsStored = 0;

        DaoGeneOptimized daoGene = DaoGeneOptimized.getInstance();

        DaoGeneticAlteration daoGeneticAlteration = DaoGeneticAlteration.getInstance();
        
        boolean discritizedCnaProfile = geneticProfile!=null
                                        && geneticProfile.getGeneticAlterationType() == GeneticAlterationType.COPY_NUMBER_ALTERATION
                                        && geneticProfile.showProfileInAnalysisTab();

        Map<CnaEvent.Event, CnaEvent.Event> existingCnaEvents = null;
        long cnaEventId = 0;
        
        if (discritizedCnaProfile) {
            existingCnaEvents = new HashMap<CnaEvent.Event, CnaEvent.Event>();
            for (CnaEvent.Event event : DaoCnaEvent.getAllCnaEvents()) {
                existingCnaEvents.put(event, event);
            }
            cnaEventId = DaoCnaEvent.getLargestCnaEventId();
            MySQLbulkLoader.bulkLoadOn();
        }
        
        int lenParts = parts.length;
        
        while (line != null) {
            if (pMonitor != null) {
                pMonitor.incrementCurValue();
                ConsoleUtil.showProgress(pMonitor);
            }
            
            //  Ignore lines starting with #
            if (!line.startsWith("#") && line.trim().length() > 0) {
                parts = line.split("\t",-1);
                
                if (parts.length>lenParts) {
                    if (line.split("\t").length>lenParts) {
                        System.err.println("The following line has more fields (" + parts.length
                                + ") than the headers(" + lenParts + "): \n"+parts[0]);
                    }
                }
                String values[] = (String[]) ArrayUtils.subarray(parts, sampleStartIndex, parts.length>lenParts?lenParts:parts.length);

                String hugo = parts[hugoSymbolIndex];
                if (hugo!=null && hugo.isEmpty()) {
                    hugo = null;
                }
                
                String entrez = null;
                if (entrezGeneIdIndex!=-1) {
                    entrez = parts[entrezGeneIdIndex];
                }
                if (entrez!=null && !entrez.matches("-?[0-9]+")) {
                    entrez = null;
                }

                if (hugo != null || entrez != null) {
                    if (hugo != null && (hugo.contains("///") || hugo.contains("---"))) {
                        //  Ignore gene IDs separated by ///.  This indicates that
                        //  the line contains information regarding multiple genes, and
                        //  we cannot currently handle this.
                        //  Also, ignore gene IDs that are specified as ---.  This indicates
                        //  the line contains information regarding an unknown gene, and
                        //  we cannot currently handle this.
                        logger.debug("Ignoring gene ID:  " + hugo);
                    } else {
                        List<CanonicalGene> genes = null;
                        if (entrez!=null) {
                            CanonicalGene gene = daoGene.getGene(Long.parseLong(entrez));
                            if (gene!=null) {
                                genes = Arrays.asList(gene);
                            }
                        } 
                        
                        if (genes==null && hugo != null) {
                            // deal with multiple symbols separate by |, use the first one
                            int ix = hugo.indexOf("|");
                            if (ix>0) {
                                hugo = hugo.substring(0, ix);
                            }

                            genes = daoGene.guessGene(hugo);
                        }

                        if (genes == null) {
                            genes = Collections.emptyList();
                        }

                        //  If no target line is specified or we match the target, process.
                        if (targetLine == null || parts[0].equals(targetLine)) {
                            if (genes.isEmpty()) {
                                //  if gene is null, we might be dealing with a micro RNA ID
                                if (hugo != null && hugo.toLowerCase().contains("-mir-")) {
//                                    if (microRnaIdSet.contains(geneId)) {
//                                        storeMicroRnaAlterations(values, daoMicroRnaAlteration, geneId);
//                                        numRecordsStored++;
//                                    } else {
                                        pMonitor.logWarning("microRNA is not known to me:  [" + hugo
                                            + "]. Ignoring it "
                                            + "and all tab-delimited data associated with it!");
//                                    }
                                } else {
                                    String gene = (hugo != null) ? hugo : entrez;
                                    pMonitor.logWarning("Gene not found:  [" + gene
                                        + "]. Ignoring it "
                                        + "and all tab-delimited data associated with it!");
                                }
                            } else if (genes.size()==1) {
                                storeGeneticAlterations(values, daoGeneticAlteration, genes.get(0));
<<<<<<< HEAD
                                if (geneticProfile!=null
                                        && geneticProfile.getGeneticAlterationType() == GeneticAlterationType.COPY_NUMBER_ALTERATION
                                        && geneticProfile.showProfileInAnalysisTab()) {
                                    storeCna(genes.get(0).getEntrezGeneId(), orderedSampleList, values);
=======
                                if (discritizedCnaProfile) {
                                    long entrezGeneId = genes.get(0).getEntrezGeneId();
                                    int n = values.length;
                                    if (n==0)
                                        System.out.println();
                                    int i = values[0].equals(""+entrezGeneId) ? 1:0;
                                    for (; i<n; i++) {
                                        if (values[i].equals(GeneticAlterationType.AMPLIFICATION) 
                                               // || values[i].equals(GeneticAlterationType.GAIN)
                                               // || values[i].equals(GeneticAlterationType.ZERO)
                                               // || values[i].equals(GeneticAlterationType.HEMIZYGOUS_DELETION)
                                                || values[i].equals(GeneticAlterationType.HOMOZYGOUS_DELETION)) {
                                            CnaEvent cnaEvent = new CnaEvent(orderedCaseList.get(i), geneticProfileId, entrezGeneId, Short.parseShort(values[i]));
                                            
                                            if (existingCnaEvents.containsKey(cnaEvent.getEvent())) {
                                                cnaEvent.setEventId(existingCnaEvents.get(cnaEvent.getEvent()).getEventId());
                                                DaoCnaEvent.addCaseCnaEvent(cnaEvent, false);
                                            } else {
                                                cnaEvent.setEventId(++cnaEventId);
                                                DaoCnaEvent.addCaseCnaEvent(cnaEvent, true);
                                                existingCnaEvents.put(cnaEvent.getEvent(), cnaEvent.getEvent());
                                            }
                                        }
                                    }
>>>>>>> 8b0e9780
                                }
                                
                                numRecordsStored++;
                            } else {
                                for (CanonicalGene gene : genes) {
                                    if (gene.isMicroRNA()) { // for micro rna, duplicate the data
                                        storeGeneticAlterations(values, daoGeneticAlteration, gene);
                                    }
                                }
                            }
                        }
                    }
                }
            }
            line = buf.readLine();
        }
        if (MySQLbulkLoader.isBulkLoad()) {
           MySQLbulkLoader.flushAll();
        }
        
        if (numRecordsStored == 0) {
            throw new DaoException ("Something has gone wrong!  I did not save any records" +
                    " to the database!");
        }
    }

    private void storeGeneticAlterations(String[] values, DaoGeneticAlteration daoGeneticAlteration,
            CanonicalGene gene) throws DaoException {

        //  Check that we have not already imported information regarding this gene.
        //  This is an important check, because a GISTIC or RAE file may contain
        //  multiple rows for the same gene, and we only want to import the first row.
        if (!importedGeneSet.contains(gene.getEntrezGeneId())) {
            daoGeneticAlteration.addGeneticAlterations(geneticProfileId, gene.getEntrezGeneId(), values);
            importedGeneSet.add(gene.getEntrezGeneId());
        }
    }
    
<<<<<<< HEAD
    private void storeCna(long entrezGeneId, ArrayList<Integer> samples, String[] values) throws DaoException {
        int n = values.length;
        if (n==0)
            System.out.println();
        int i = values[0].equals(""+entrezGeneId) ? 1:0;
        for (; i<n; i++) {
            if (values[i].equals(GeneticAlterationType.AMPLIFICATION) ||
                values[i].equals(GeneticAlterationType.HOMOZYGOUS_DELETION)) {
                CnaEvent event = new CnaEvent(samples.get(i), geneticProfileId, entrezGeneId, Short.parseShort(values[i]));
                DaoCnaEvent.addCaseCnaEvent(event);
            }
        }
    }
    
=======
>>>>>>> 8b0e9780
    private int getHugoSymbolIndex(String[] headers) {
        return targetLine==null ? 0 : 1;
    }
    
    private int getEntrezGeneIdIndex(String[] headers) {
        for (int i = 0; i<headers.length; i++) {
            if (headers[i].equalsIgnoreCase("Entrez_Gene_Id")) {
                return i;
            }
        }
        return -1;
    }

    private int getStartIndex(String[] headers) {
        int startIndex = targetLine==null ? 1 : 2;
        
        for (int i=startIndex; i<headers.length; i++) {
            String h = headers[i];
            if (!h.equalsIgnoreCase("Gene Symbol") &&
                    !h.equalsIgnoreCase("Hugo_Symbol") &&
                    !h.equalsIgnoreCase("Entrez_Gene_Id") &&
                    !h.equalsIgnoreCase("Locus ID") &&
                    !h.equalsIgnoreCase("Cytoband")) {
                return i;
            }
        }
        
        return startIndex;
    }
}
<|MERGE_RESOLUTION|>--- conflicted
+++ resolved
@@ -27,13 +27,15 @@
 
 package org.mskcc.cbio.portal.scripts;
 
-import java.io.*;
-import java.util.*;
-import org.apache.commons.lang.ArrayUtils;
-import org.apache.log4j.Logger;
 import org.mskcc.cbio.portal.dao.*;
 import org.mskcc.cbio.portal.model.*;
 import org.mskcc.cbio.portal.util.*;
+
+import org.apache.commons.lang.ArrayUtils;
+import org.apache.log4j.Logger;
+
+import java.io.*;
+import java.util.*;
 
 /**
  * Code to Import Copy Number Alteration or MRNA Expression Data.
@@ -136,12 +138,7 @@
             }
             orderedSampleList.add(sample.getInternalId());
         }
-<<<<<<< HEAD
-        DaoGeneticProfileSamples daoGeneticProfileSamples = new DaoGeneticProfileSamples();
-        daoGeneticProfileSamples.addGeneticProfileSamples(geneticProfileId, orderedSampleList);
-=======
-        DaoGeneticProfileCases.addGeneticProfileCases(geneticProfileId, orderedCaseList);
->>>>>>> 8b0e9780
+        DaoGeneticProfileSamples.addGeneticProfileSamples(geneticProfileId, orderedSampleList);
 
         String line = buf.readLine();
         int numRecordsStored = 0;
@@ -252,12 +249,6 @@
                                 }
                             } else if (genes.size()==1) {
                                 storeGeneticAlterations(values, daoGeneticAlteration, genes.get(0));
-<<<<<<< HEAD
-                                if (geneticProfile!=null
-                                        && geneticProfile.getGeneticAlterationType() == GeneticAlterationType.COPY_NUMBER_ALTERATION
-                                        && geneticProfile.showProfileInAnalysisTab()) {
-                                    storeCna(genes.get(0).getEntrezGeneId(), orderedSampleList, values);
-=======
                                 if (discritizedCnaProfile) {
                                     long entrezGeneId = genes.get(0).getEntrezGeneId();
                                     int n = values.length;
@@ -270,7 +261,7 @@
                                                // || values[i].equals(GeneticAlterationType.ZERO)
                                                // || values[i].equals(GeneticAlterationType.HEMIZYGOUS_DELETION)
                                                 || values[i].equals(GeneticAlterationType.HOMOZYGOUS_DELETION)) {
-                                            CnaEvent cnaEvent = new CnaEvent(orderedCaseList.get(i), geneticProfileId, entrezGeneId, Short.parseShort(values[i]));
+                                            CnaEvent cnaEvent = new CnaEvent(orderedSampleList.get(i), geneticProfileId, entrezGeneId, Short.parseShort(values[i]));
                                             
                                             if (existingCnaEvents.containsKey(cnaEvent.getEvent())) {
                                                 cnaEvent.setEventId(existingCnaEvents.get(cnaEvent.getEvent()).getEventId());
@@ -282,7 +273,6 @@
                                             }
                                         }
                                     }
->>>>>>> 8b0e9780
                                 }
                                 
                                 numRecordsStored++;
@@ -321,23 +311,6 @@
         }
     }
     
-<<<<<<< HEAD
-    private void storeCna(long entrezGeneId, ArrayList<Integer> samples, String[] values) throws DaoException {
-        int n = values.length;
-        if (n==0)
-            System.out.println();
-        int i = values[0].equals(""+entrezGeneId) ? 1:0;
-        for (; i<n; i++) {
-            if (values[i].equals(GeneticAlterationType.AMPLIFICATION) ||
-                values[i].equals(GeneticAlterationType.HOMOZYGOUS_DELETION)) {
-                CnaEvent event = new CnaEvent(samples.get(i), geneticProfileId, entrezGeneId, Short.parseShort(values[i]));
-                DaoCnaEvent.addCaseCnaEvent(event);
-            }
-        }
-    }
-    
-=======
->>>>>>> 8b0e9780
     private int getHugoSymbolIndex(String[] headers) {
         return targetLine==null ? 0 : 1;
     }
@@ -367,4 +340,4 @@
         
         return startIndex;
     }
-}
+}