--- conflicted
+++ resolved
@@ -237,37 +237,10 @@
         if (!line.startsWith("#") && line.trim().length() > 0) {
             String[] parts = line.split("\t",-1);
             
-<<<<<<< HEAD
             if (parts.length>nrColumns) {
                 if (line.split("\t").length>nrColumns) {
                     System.err.println("The following line has more fields (" + parts.length
                             + ") than the headers(" + nrColumns + "): \n"+parts[0]);
-=======
-            //  Ignore lines starting with #
-            if (!line.startsWith("#") && line.trim().length() > 0) {
-                parts = line.split("\t",-1);
-                
-                if (parts.length>lenParts) {
-                    if (line.split("\t").length>lenParts) {
-                        System.err.println("The following line has more fields (" + parts.length
-                                + ") than the headers(" + lenParts + "): \n"+parts[0]);
-                    }
-                }
-                String values[] = (String[]) ArrayUtils.subarray(parts, sampleStartIndex, parts.length>lenParts?lenParts:parts.length);
-                values = filterOutNormalValues(filteredSampleIndices, values);
-
-                String hugo = parts[hugoSymbolIndex];
-                if (hugo!=null && hugo.isEmpty()) {
-                    hugo = null;
-                }
-                
-                String entrez = null;
-                if (entrezGeneIdIndex!=-1) {
-                    entrez = parts[entrezGeneIdIndex];
-                }
-                if (entrez!=null && !entrez.matches("[0-9]+")) {
-                    entrez = null;
->>>>>>> 17e99221
                 }
             }
             String values[] = (String[]) ArrayUtils.subarray(parts, sampleStartIndex, parts.length>nrColumns?nrColumns:parts.length);
@@ -297,7 +270,8 @@
             	if (entrez.isEmpty()) {
             		entrez = null;
             	}
-            	else if (!entrez.matches("-?[0-9]+")) {
+            	else if (!entrez.matches("[0-9]+")) {
+            		//TODO - would be better to give an exception in some cases, like negative Entrez values
             		ProgressMonitor.logWarning("Ignoring line with invalid Entrez_Id " + entrez);
                 	return false;
             	}            	
