--- conflicted
+++ resolved
@@ -136,7 +136,8 @@
         Map<Long, Set<CosmicMutationFrequency>> cosmic =
 		        DaoCosmicData.getCosmicForMutationEvents(mutationList);
         Map<String, Integer> countMap = this.getMutationCountMap(mutationList);
-<<<<<<< HEAD
+	    Map<String, ClinicalData> clinicalDataMap = getClinicalDataMap(
+			    targetCaseList, cancerStudy, "TYPE_OF_CANCER");
         
         DaoGeneOptimized daoGeneOptimized = DaoGeneOptimized.getInstance();
         
@@ -148,23 +149,15 @@
                         DaoGeneticAlteration.getInstance().getGeneticAlterationMap(cnaProfile.getGeneticProfileId(), daoGeneOptimized.getGene(geneSymbol).getEntrezGeneId()));
             }
         }
-=======
-	    Map<String, ClinicalData> clinicalDataMap = getClinicalDataMap(
-			    targetCaseList, cancerStudy, "TYPE_OF_CANCER");
->>>>>>> 6ae37618
-
-	    for (ExtendedMutation mutation : mutationList)
+
+        for (ExtendedMutation mutation : mutationList)
         {
             String caseId = mutation.getCaseId();
 
             if (targetCaseList.contains(caseId))
             {
-<<<<<<< HEAD
-                mutationArray.add(getMutationDataMap(mutation, geneticProfile, countMap,cnaDataMap, cosmic));
-=======
                 mutationArray.add(getMutationDataMap(
-		                mutation, geneticProfile, cancerStudy, countMap, cosmic, clinicalDataMap));
->>>>>>> 6ae37618
+		                mutation, geneticProfile, cancerStudy, countMap, cnaDataMap, cosmic, clinicalDataMap));
             }
         }
 
@@ -194,20 +187,16 @@
 		}
 
 		return map;
-	}
-
-	protected HashMap<String, Object> getMutationDataMap(
+    }
+
+    protected HashMap<String, Object> getMutationDataMap(
             ExtendedMutation mutation,
             GeneticProfile geneticProfile,
 			CancerStudy cancerStudy,
             Map<String, Integer> countMap,
-<<<<<<< HEAD
             Map<String,Map<String,String>> cnaDataMap,
-            Map<Long, Set<CosmicMutationFrequency>> cosmic) throws DaoException
-=======
             Map<Long, Set<CosmicMutationFrequency>> cosmic,
 			Map<String, ClinicalData> clinicalDataMap) throws DaoException
->>>>>>> 6ae37618
     {
         HashMap<String, Object> mutationData = new HashMap<String, Object>();
 
