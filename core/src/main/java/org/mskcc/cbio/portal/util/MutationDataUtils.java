--- conflicted
+++ resolved
@@ -131,11 +131,7 @@
 		        DaoCosmicData.getCosmicForMutationEvents(mutationList);
         Map<Integer, Integer> countMap = this.getMutationCountMap(mutationList);
 	    Map<String, ClinicalData> clinicalDataMap = getClinicalDataMap(
-<<<<<<< HEAD
-			    targetSampleList, cancerStudy, "TYPE_OF_CANCER");
-=======
-			    targetCaseList, cancerStudy, TUMOR_TYPE_CLINICAL_ATTR);
->>>>>>> 4483d428
+                    targetSampleList, cancerStudy, TUMOR_TYPE_CLINICAL_ATTR);
         
         DaoGeneOptimized daoGeneOptimized = DaoGeneOptimized.getInstance();
         
