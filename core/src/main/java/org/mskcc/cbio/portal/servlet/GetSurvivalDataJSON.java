--- conflicted
+++ resolved
@@ -17,6 +17,11 @@
 
 package org.mskcc.cbio.portal.servlet;
 
+import java.io.IOException;
+import java.io.PrintWriter;
+import java.util.ArrayList;
+import java.util.HashSet;
+import java.util.List;
 import org.mskcc.cbio.portal.dao.*;
 import org.mskcc.cbio.portal.model.*;
 import org.mskcc.cbio.portal.web_api.GetClinicalData;
@@ -25,21 +30,10 @@
 import org.json.simple.*;
 
 import javax.servlet.ServletException;
-<<<<<<< HEAD
-import javax.servlet.http.*;
-import java.io.*;
-import java.util.*;
-=======
 import javax.servlet.http.HttpServlet;
 import javax.servlet.http.HttpServletRequest;
 import javax.servlet.http.HttpServletResponse;
-import java.io.IOException;
-import java.io.PrintWriter;
-import java.util.ArrayList;
-import java.util.Arrays;
-import java.util.List;
-import java.util.HashSet;
->>>>>>> 50c8361f
+
 
 /**
  * Author: yichaoS
@@ -74,15 +68,10 @@
                           HttpServletResponse httpServletResponse) throws ServletException, IOException {
 
         String cancerStudyIdentifier = httpServletRequest.getParameter("cancer_study_id");
-<<<<<<< HEAD
         String patientSetId = httpServletRequest.getParameter("case_set_id");
         String patientIdsKey = httpServletRequest.getParameter("case_ids_key");
-=======
-        String caseSetId = httpServletRequest.getParameter("case_set_id");
-        String caseIdsKey = httpServletRequest.getParameter("case_ids_key");
         //So far only accept single data type
         String dataType = httpServletRequest.getParameter("data_type");
->>>>>>> 50c8361f
 
         try {
 
@@ -116,35 +105,7 @@
                 Patient clinicalData = clinicalDataList.get(i);
                 JSONObject _result = new JSONObject();
 
-<<<<<<< HEAD
                 _result.put("case_id", clinicalData.getStableId());
-                if (clinicalData.getOverallSurvivalMonths() == null) {
-                    _result.put("os_months", "NA");
-                } else {
-                    _result.put("os_months", clinicalData.getOverallSurvivalMonths());
-                }
-                String osStatus = clinicalData.getOverallSurvivalStatus();
-                if(osStatus == null || osStatus.length() == 0) {
-                    _result.put("os_status", "NA");
-                } else if (osStatus.equalsIgnoreCase("DECEASED")) {
-                    _result.put("os_status", "1");
-                } else if(osStatus.equalsIgnoreCase("LIVING")) {
-                    _result.put("os_status", "0");
-                }
-                if (clinicalData.getDiseaseFreeSurvivalMonths() == null) {
-                    _result.put("dfs_months", "NA");
-                } else {
-                    _result.put("dfs_months", clinicalData.getDiseaseFreeSurvivalMonths());
-                }
-                String dfsStatus = clinicalData.getDiseaseFreeSurvivalStatus();
-                if(dfsStatus == null || dfsStatus.length() == 0) {
-                    _result.put("dfs_status", "NA");
-                }else if (dfsStatus.equalsIgnoreCase("Recurred/Progressed") || dfsStatus.equalsIgnoreCase("Recurred")) {
-                    _result.put("dfs_status", "1");
-                } else if(dfsStatus.equalsIgnoreCase("DiseaseFree")) {
-                    _result.put("dfs_status", "0");
-=======
-                _result.put("case_id", clinicalData.getCaseId());
                 if (dataType.equalsIgnoreCase("os")) {
                     if (clinicalData.getOverallSurvivalMonths() == null) {
                         _result.put("months", "NA");
@@ -173,7 +134,6 @@
                     } else if(dfsStatus.equalsIgnoreCase("DiseaseFree")) {
                         _result.put("status", "0");
                     }                     
->>>>>>> 50c8361f
                 }
                 results.put(clinicalData.getStableId(), _result);
             }
