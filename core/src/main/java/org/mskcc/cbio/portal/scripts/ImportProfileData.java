--- conflicted
+++ resolved
@@ -80,8 +80,7 @@
 	
 	   
 	            ImportExtendedMutationData importer = new ImportExtendedMutationData( dataFile,
-<<<<<<< HEAD
-	                  geneticProfile.getGeneticProfileId());
+	                  geneticProfile.getGeneticProfileId(), genePanel);
 	            String swissprotIdType = geneticProfile.getOtherMetaDataField("swissprot_identifier");
 	            if (swissprotIdType != null && swissprotIdType.equals("accession")) {
 	                importer.setSwissprotIsAccession(true);
@@ -92,9 +91,6 @@
 	                        "Unrecognized swissprot_identifier " +
 	                        "specification, must be 'name' or 'accession'.");
 	            }
-=======
-	                  geneticProfile.getGeneticProfileId(), genePanel);
->>>>>>> 8b380b56
 	            importer.importData();
 	        }
 		    else if (geneticProfile.getGeneticAlterationType().equals(GeneticAlterationType.FUSION)) {
