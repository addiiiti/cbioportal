--- conflicted
+++ resolved
@@ -69,13 +69,8 @@
 	        int numLines = FileUtil.getNumLines(dataFile);
             ProgressMonitor.setCurrentMessage(
                     " --> profile id:  " + geneticProfile.getGeneticProfileId() +
-<<<<<<< HEAD
-                    " --> profile name:  " + geneticProfile.getProfileName() +
-                    " --> genetic alteration type:  " + geneticProfile.getGeneticAlterationType());
-=======
                     "\n --> profile name:  " + geneticProfile.getProfileName() +
                     "\n --> genetic alteration type:  " + geneticProfile.getGeneticAlterationType());
->>>>>>> 28bc2928
 	        ProgressMonitor.setMaxValue(numLines);
 	        
 	        if (geneticProfile.getGeneticAlterationType().equals(GeneticAlterationType.MUTATION_EXTENDED)) {
