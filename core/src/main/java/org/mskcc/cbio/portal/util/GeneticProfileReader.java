--- conflicted
+++ resolved
@@ -124,7 +124,6 @@
       if (stableId == null) {
          throw new IllegalArgumentException("stable_id is not specified.");
       }
-<<<<<<< HEAD
       //according to new definitions, cancer_study_identifier does not need to be part of stable_id anymore, 
       //because bellow this check we will add it automatically:
       if (stableId.startsWith(cancerStudyIdentifier)) {
@@ -135,12 +134,6 @@
       //code still relies on this - TODO: this can be removed once the rest of the backend and frontend code 
       //stop assuming cancerStudyIdentifier to be part of stableId):      
       stableId = cancerStudyIdentifier + "_" + stableId;
-=======
-      
-      if (!stableId.startsWith(cancerStudyIdentifier + "_")) {
-          stableId = cancerStudyIdentifier + "_" + stableId;
-      }
->>>>>>> 6aaf6631
 
       String profileName = properties.getProperty("profile_name");
       String profileDescription = properties.getProperty("profile_description");
