/*
 * Copyright (c) 2012 Memorial Sloan-Kettering Cancer Center.
 *
 * This library is distributed in the hope that it will be useful, but
 * WITHOUT ANY WARRANTY, WITHOUT EVEN THE IMPLIED WARRANTY OF
 * MERCHANTABILITY OR FITNESS FOR A PARTICULAR PURPOSE.  The software and
 * documentation provided hereunder is on an "as is" basis, and
 * Memorial Sloan-Kettering Cancer Center 
 * has no obligations to provide maintenance, support,
 * updates, enhancements or modifications.  In no event shall
 * Memorial Sloan-Kettering Cancer Center
 * be liable to any party for direct, indirect, special,
 * incidental or consequential damages, including lost profits, arising
 * out of the use of this software and its documentation, even if
 * Memorial Sloan-Kettering Cancer Center 
 * has been advised of the possibility of such damage.
*/

package org.mskcc.cbio.portal.servlet;

import org.mskcc.cbio.portal.dao.*;
import org.mskcc.cbio.portal.model.*;
import org.mskcc.cbio.portal.oncoPrintSpecLanguage.*;
import org.mskcc.cbio.portal.web_api.*;
import org.mskcc.cbio.portal.util.*;

import org.apache.log4j.Logger;
import org.json.simple.JSONValue;
import org.springframework.context.ApplicationContext;
import org.springframework.context.support.ClassPathXmlApplicationContext;
import org.apache.commons.lang.StringUtils;

import javax.servlet.ServletException;
import javax.servlet.http.*;
import java.io.*;
import java.util.*;

public class CrossCancerJSON extends HttpServlet {
    private static Logger logger = Logger.getLogger(CrossCancerJSON.class);

    // class which process access control to cancer studies
    private AccessControl accessControl;

    /**
     * Initializes the servlet.
     *
     * @throws ServletException Serlvet Init Error.
     */
    public void init() throws ServletException {
        super.init();
        ApplicationContext context =
                new ClassPathXmlApplicationContext("classpath:applicationContext-security.xml");
        accessControl = (AccessControl)context.getBean("accessControl");
    }

    /**
     * Processes requests for both HTTP <code>GET</code> and <code>POST</code> methods.
     * @param request servlet request
     * @param response servlet response
     * @throws javax.servlet.ServletException if a servlet-specific error occurs
     * @throws java.io.IOException if an I/O error occurs
     */
    protected void doGet(HttpServletRequest request, HttpServletResponse response)
            throws IOException, ServletException
    {
        XDebug xdebug = new XDebug();
        xdebug.startTimer();

        response.setContentType("application/json");
        PrintWriter writer = response.getWriter();

        try {
            List resultsList = new LinkedList();

            // Get the gene list
            String geneList = request.getParameter(QueryBuilder.GENE_LIST);

            // Get the priority
            Integer dataTypePriority;
            try {
                dataTypePriority
                        = Integer.parseInt(request.getParameter(QueryBuilder.DATA_PRIORITY).trim());
            } catch (NumberFormatException e) {
                dataTypePriority = 0;
            }

            //  Cancer All Cancer Studies
            List<CancerStudy> cancerStudiesList = accessControl.getCancerStudies();
            for (CancerStudy cancerStudy : cancerStudiesList) {
                String cancerStudyId = cancerStudy.getCancerStudyStableId();
                if(cancerStudyId.equalsIgnoreCase("all"))
                    continue;

                Map cancerMap = new LinkedHashMap();
                cancerMap.put("studyId", cancerStudyId);
                cancerMap.put("typeOfCancer", cancerStudy.getTypeOfCancerId());

                //  Get all Genetic Profiles Associated with this Cancer Study ID.
                ArrayList<GeneticProfile> geneticProfileList = GetGeneticProfiles.getGeneticProfiles(cancerStudyId);

                //  Get all Patient Lists Associated with this Cancer Study ID.
                ArrayList<PatientList> patientSetList = GetPatientLists.getPatientLists(cancerStudyId);

<<<<<<< HEAD
                //  Get the default patient set
                AnnotatedPatientSets annotatedPatientSets = new AnnotatedPatientSets(patientSetList, dataTypePriority);
                PatientList defaultPatientSet = annotatedPatientSets.getDefaultPatientList();
                List<Sample> defaultSamples = InternalIdUtil.getSamplesById(
                        InternalIdUtil.getInternalNonNormalSampleIdsFromPatientIds(cancerStudy.getInternalId(),
                                defaultPatientSet.getPatientList()));
=======
                //  Get the default case set
                AnnotatedCaseSets annotatedCaseSets = new AnnotatedCaseSets(caseSetList, dataTypePriority);
                CaseList defaultCaseSet = annotatedCaseSets.getDefaultCaseList();
                if (defaultCaseSet == null) {
                    continue;
                }
>>>>>>> 8516eb8b

                //  Get the default genomic profiles
                CategorizedGeneticProfileSet categorizedGeneticProfileSet =
                        new CategorizedGeneticProfileSet(geneticProfileList);
                HashMap<String, GeneticProfile> defaultGeneticProfileSet = null;
                switch (dataTypePriority) {
                    case 2:
                        defaultGeneticProfileSet = categorizedGeneticProfileSet.getDefaultCopyNumberMap();
                        break;
                    case 1:
                        defaultGeneticProfileSet = categorizedGeneticProfileSet.getDefaultMutationMap();
                        break;
                    case 0:
                    default:
                        defaultGeneticProfileSet = categorizedGeneticProfileSet.getDefaultMutationAndCopyNumberMap();
                }

                String mutationProfile = "", cnaProfile = "";
                for (GeneticProfile geneticProfile : defaultGeneticProfileSet.values()) {
                    GeneticAlterationType geneticAlterationType = geneticProfile.getGeneticAlterationType();
                    if(geneticAlterationType.equals(GeneticAlterationType.COPY_NUMBER_ALTERATION)) {
                        cnaProfile = geneticProfile.getStableId();
                    } else if(geneticAlterationType.equals(GeneticAlterationType.MUTATION_EXTENDED)) {
                        mutationProfile = geneticProfile.getStableId();
                    }
                }

                cancerMap.put("mutationProfile", mutationProfile);
                cancerMap.put("cnaProfile", cnaProfile);

                cancerMap.put("caseSetId", defaultPatientSet.getStableId());
                cancerMap.put("caseSetLength", defaultSamples.size());


                ProfileDataSummary genomicData = getGenomicData(
                        cancerStudyId,
                        defaultGeneticProfileSet,
                        defaultPatientSet,
                        geneList,
                        patientSetList,
                        request,
                        response
                );

                ArrayList<GeneWithScore> geneFrequencyList = genomicData.getGeneFrequencyList();
                ArrayList<String> genes = new ArrayList<String>();
                for (GeneWithScore geneWithScore : geneFrequencyList)
                    genes.add(geneWithScore.getGene());
                int noOfMutated = 0,
                        noOfCnaUp = 0,
                        noOfCnaDown = 0,
                        noOfCnaLoss = 0,
                        noOfCnaGain = 0,
                        noOfOther = 0,
                        noOfAll = 0;

                boolean skipStudy = defaultGeneticProfileSet.isEmpty();
                if(!skipStudy) {
                    
                    for (Sample sample: defaultSamples) {
                        String sampleId = sample.getStableId();
                        if(!genomicData.isCaseAltered(sampleId)) continue;

                        boolean isAnyMutated = false,
                                isAnyCnaUp = false,
                                isAnyCnaDown = false,
                                isAnyCnaLoss = false,
                                isAnyCnaGain = false
                        ;

                        for (String gene : genes) {
                            isAnyMutated |= genomicData.isGeneMutated(gene, sampleId);
                            GeneticTypeLevel cnaLevel = genomicData.getCNALevel(gene, sampleId);
                            boolean isCnaUp = cnaLevel != null && cnaLevel.equals(GeneticTypeLevel.Amplified);
                            isAnyCnaUp |= isCnaUp;
                            boolean isCnaDown = cnaLevel != null && cnaLevel.equals(GeneticTypeLevel.HomozygouslyDeleted);
                            isAnyCnaDown |= isCnaDown;
                            boolean isCnaLoss = cnaLevel != null && cnaLevel.equals(GeneticTypeLevel.HemizygouslyDeleted);
                            isAnyCnaLoss |= isCnaLoss;
                            boolean isCnaGain = cnaLevel != null && cnaLevel.equals(GeneticTypeLevel.Gained);
                            isAnyCnaGain |= isCnaGain;
                        }

                        boolean isAnyCnaChanged = isAnyCnaUp || isAnyCnaDown;
                        if(isAnyMutated && !isAnyCnaChanged)
                            noOfMutated++;
                        else if(isAnyMutated && isAnyCnaChanged)
                            noOfOther++;
                        else if(isAnyCnaUp)
                            noOfCnaUp++;
                        else if(isAnyCnaDown)
                            noOfCnaDown++;
                        else if(isAnyCnaGain)
                            noOfCnaGain++;
                        else if(isAnyCnaLoss)
                            noOfCnaLoss++;

                        noOfAll++;
                    }
                }

                Map alterations = new LinkedHashMap();
                cancerMap.put("alterations", alterations);
                alterations.put("all", noOfAll);
                alterations.put("mutation", noOfMutated);
                alterations.put("cnaUp", noOfCnaUp);
                alterations.put("cnaDown", noOfCnaDown);
                alterations.put("cnaLoss", noOfCnaLoss);
                alterations.put("cnaGain", noOfCnaGain);
                alterations.put("other", noOfOther);
                cancerMap.put("genes", genes);
                cancerMap.put("skipped", skipStudy);
                
                resultsList.add(cancerMap);
            }

            JSONValue.writeJSONString(resultsList, writer);
        } catch (DaoException e) {
            throw new ServletException(e);
        } catch (ProtocolException e) {
            throw new ServletException(e);
        } finally {
            writer.close();
        }
    }

    /**
     * Gets all Genomic Data.
     */
    private ProfileDataSummary getGenomicData(String cancerStudyId, HashMap<String, GeneticProfile> defaultGeneticProfileSet,
                                              PatientList defaultPatientSet, String geneListStr, ArrayList<PatientList> patientList,
                                              HttpServletRequest request,
                                              HttpServletResponse response) throws IOException,
            ServletException, DaoException {

        // parse geneList, written in the OncoPrintSpec language (except for changes by XSS clean)
        double zScore = ZScoreUtil.getZScore(new HashSet<String>(defaultGeneticProfileSet.keySet()),
                new ArrayList<GeneticProfile>(defaultGeneticProfileSet.values()), request);
        double rppaScore = ZScoreUtil.getRPPAScore(request);

        ParserOutput theOncoPrintSpecParserOutput =
                OncoPrintSpecificationDriver.callOncoPrintSpecParserDriver(geneListStr,
                        new HashSet<String>(defaultGeneticProfileSet.keySet()),
                        new ArrayList<GeneticProfile>(defaultGeneticProfileSet.values()), zScore, rppaScore);

        ArrayList<String> geneList = new ArrayList<String>();
        geneList.addAll(theOncoPrintSpecParserOutput.getTheOncoPrintSpecification().listOfGenes());

        ArrayList<ProfileData> profileDataList = new ArrayList<ProfileData>();
        Set<String> warningUnion = new HashSet<String>();

        for (GeneticProfile profile : defaultGeneticProfileSet.values()) {
            GetProfileData remoteCall =
                new GetProfileData(profile, geneList,
                                   StringUtils.join(StableIdUtil.getStableSampleIdsFromPatientIds(profile.getCancerStudyId(), defaultPatientSet.getPatientList()), " "));
            ProfileData pData = remoteCall.getProfileData();
            warningUnion.addAll(remoteCall.getWarnings());
            profileDataList.add(pData);
        }

        ProfileMerger merger = new ProfileMerger(profileDataList);
        ProfileData mergedProfile = merger.getMergedProfile();

        request.setAttribute(QueryBuilder.MERGED_PROFILE_DATA_INTERNAL, mergedProfile);
        request.setAttribute(QueryBuilder.WARNING_UNION, warningUnion);
        ProfileDataSummary dataSummary = new ProfileDataSummary(mergedProfile,
                theOncoPrintSpecParserOutput.getTheOncoPrintSpecification(), zScore, rppaScore);
        return dataSummary;
    }
}<|MERGE_RESOLUTION|>--- conflicted
+++ resolved
@@ -101,21 +101,16 @@
                 //  Get all Patient Lists Associated with this Cancer Study ID.
                 ArrayList<PatientList> patientSetList = GetPatientLists.getPatientLists(cancerStudyId);
 
-<<<<<<< HEAD
                 //  Get the default patient set
                 AnnotatedPatientSets annotatedPatientSets = new AnnotatedPatientSets(patientSetList, dataTypePriority);
                 PatientList defaultPatientSet = annotatedPatientSets.getDefaultPatientList();
+                if (defaultPatientSet == null) {
+                    continue;
+                }
+                
                 List<Sample> defaultSamples = InternalIdUtil.getSamplesById(
                         InternalIdUtil.getInternalNonNormalSampleIdsFromPatientIds(cancerStudy.getInternalId(),
                                 defaultPatientSet.getPatientList()));
-=======
-                //  Get the default case set
-                AnnotatedCaseSets annotatedCaseSets = new AnnotatedCaseSets(caseSetList, dataTypePriority);
-                CaseList defaultCaseSet = annotatedCaseSets.getDefaultCaseList();
-                if (defaultCaseSet == null) {
-                    continue;
-                }
->>>>>>> 8516eb8b
 
                 //  Get the default genomic profiles
                 CategorizedGeneticProfileSet categorizedGeneticProfileSet =
