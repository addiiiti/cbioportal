/** Copyright (c) 2012 Memorial Sloan-Kettering Cancer Center.
**
** This library is free software; you can redistribute it and/or modify it
** under the terms of the GNU Lesser General Public License as published
** by the Free Software Foundation; either version 2.1 of the License, or
** any later version.
**
** This library is distributed in the hope that it will be useful, but
** WITHOUT ANY WARRANTY, WITHOUT EVEN THE IMPLIED WARRANTY OF
** MERCHANTABILITY OR FITNESS FOR A PARTICULAR PURPOSE.  The software and
** documentation provided hereunder is on an "as is" basis, and
** Memorial Sloan-Kettering Cancer Center 
** has no obligations to provide maintenance, support,
** updates, enhancements or modifications.  In no event shall
** Memorial Sloan-Kettering Cancer Center
** be liable to any party for direct, indirect, special,
** incidental or consequential damages, including lost profits, arising
** out of the use of this software and its documentation, even if
** Memorial Sloan-Kettering Cancer Center 
** has been advised of the possibility of such damage.  See
** the GNU Lesser General Public License for more details.
**
** You should have received a copy of the GNU Lesser General Public License
** along with this library; if not, write to the Free Software Foundation,
** Inc., 59 Temple Place, Suite 330, Boston, MA 02111-1307 USA.
**/

package org.mskcc.cbio.cgds.scripts;

import org.mskcc.cbio.cgds.dao.*;

/**
 * Empty the database.
 *
 * @author Ethan Cerami
 * @author Arthur Goldberg goldberg@cbio.mskcc.org
 */
public class ResetDatabase {

    public static final int MAX_RESET_SIZE = 6;

    /**
     * Remove all records from any size database.
     * Whenever a new Dao* class is defined, must add its deleteAllRecords() method here.
     *
     * @throws DaoException
     */
    public static void resetAnySizeDatabase() throws DaoException {
        System.out.print("resetting all database.");
        DaoUser.deleteAllRecords();
        DaoUserAuthorities.deleteAllRecords();
        DaoTypeOfCancer.deleteAllRecords();
        DaoCancerStudy.deleteAllRecords();
        DaoMicroRna daoMicroRna = new DaoMicroRna();
        daoMicroRna.deleteAllRecords();
        DaoGeneOptimized daoGene = DaoGeneOptimized.getInstance();
        daoGene.deleteAllRecords();
        DaoCaseProfile.deleteAllRecords();
        DaoGeneticAlteration daoGenetic = DaoGeneticAlteration.getInstance();
        daoGenetic.deleteAllRecords();
        DaoMicroRnaAlteration daoMicroRnaAlteration = DaoMicroRnaAlteration.getInstance();
        daoMicroRnaAlteration.deleteAllRecords();
        DaoMutSig daoMutSig = DaoMutSig.getInstance();
        daoMutSig.deleteAllRecords();
        DaoGeneticProfile.deleteAllRecords();
        DaoCaseList daoCaseList = new DaoCaseList();
        daoCaseList.deleteAllRecords();
<<<<<<< HEAD
        DaoClinical.deleteAllRecords();
        DaoClinicalAttribute daoClinicalAttribute = new DaoClinicalAttribute();
        daoClinicalAttribute.deleteAllRecords();
        DaoClinicalFreeForm daoClinicalFreeForm = new DaoClinicalFreeForm();
        daoClinicalFreeForm.deleteAllRecords();
=======
        DaoClinicalData daoClinicalData = new DaoClinicalData();
        daoClinicalData.deleteAllRecords();
>>>>>>> baed5e43
        DaoMutation.deleteAllRecords();
        DaoMutationFrequency daoMutationFrequency = new DaoMutationFrequency();
        daoMutationFrequency.deleteAllRecords();
        DaoGeneticProfileCases daoGeneticProfileCases = new DaoGeneticProfileCases();
        daoGeneticProfileCases.deleteAllRecords();
        DaoInteraction daoInteraction = DaoInteraction.getInstance();
        daoInteraction.deleteAllRecords();
        DaoProteinArrayData.getInstance().deleteAllRecords();
        DaoProteinArrayInfo.getInstance().deleteAllRecords();
        DaoProteinArrayTarget.getInstance().deleteAllRecords();
        DaoDrug.getInstance().deleteAllRecords();
        DaoUniProtIdMapping.deleteAllRecords();
        DaoDrugInteraction.getInstance().deleteAllRecords();
        DaoSangerCensus daoSangerCensus = DaoSangerCensus.getInstance();
        daoSangerCensus.deleteAllRecords();
        DaoTextCache daoTextCache = new DaoTextCache();
        daoTextCache.deleteAllKeys();
        DaoClinicalTrial daoClinicalTrial = DaoClinicalTrial.getInstance();
        daoClinicalTrial.deleteAllRecords();
        System.out.println("all database reset.");
    }

    public static void resetDatabase() throws DaoException {

        // safety measure: don't reset a big database
        if (MAX_RESET_SIZE < DaoCancerStudy.getCount()) {
            throw new DaoException("Database has " + DaoCancerStudy.getCount() +
                    " studies, and we don't reset a database with more than " + MAX_RESET_SIZE + " records.");
        } else {
            resetAnySizeDatabase();
        }

    }

    public static void main(String[] args) throws DaoException {
        StatDatabase.statDb();
        ResetDatabase.resetDatabase();
        System.err.println("Database Cleared and Reset.");
    }
}<|MERGE_RESOLUTION|>--- conflicted
+++ resolved
@@ -65,16 +65,8 @@
         DaoGeneticProfile.deleteAllRecords();
         DaoCaseList daoCaseList = new DaoCaseList();
         daoCaseList.deleteAllRecords();
-<<<<<<< HEAD
-        DaoClinical.deleteAllRecords();
-        DaoClinicalAttribute daoClinicalAttribute = new DaoClinicalAttribute();
-        daoClinicalAttribute.deleteAllRecords();
-        DaoClinicalFreeForm daoClinicalFreeForm = new DaoClinicalFreeForm();
-        daoClinicalFreeForm.deleteAllRecords();
-=======
         DaoClinicalData daoClinicalData = new DaoClinicalData();
         daoClinicalData.deleteAllRecords();
->>>>>>> baed5e43
         DaoMutation.deleteAllRecords();
         DaoMutationFrequency daoMutationFrequency = new DaoMutationFrequency();
         daoMutationFrequency.deleteAllRecords();
