/** Copyright (c) 2012 Memorial Sloan-Kettering Cancer Center.
**
** This library is free software; you can redistribute it and/or modify it
** under the terms of the GNU Lesser General Public License as published
** by the Free Software Foundation; either version 2.1 of the License, or
** any later version.
**
** This library is distributed in the hope that it will be useful, but
** WITHOUT ANY WARRANTY, WITHOUT EVEN THE IMPLIED WARRANTY OF
** MERCHANTABILITY OR FITNESS FOR A PARTICULAR PURPOSE.  The software and
** documentation provided hereunder is on an "as is" basis, and
** Memorial Sloan-Kettering Cancer Center 
** has no obligations to provide maintenance, support,
** updates, enhancements or modifications.  In no event shall
** Memorial Sloan-Kettering Cancer Center
** be liable to any party for direct, indirect, special,
** incidental or consequential damages, including lost profits, arising
** out of the use of this software and its documentation, even if
** Memorial Sloan-Kettering Cancer Center 
** has been advised of the possibility of such damage.  See
** the GNU Lesser General Public License for more details.
**
** You should have received a copy of the GNU Lesser General Public License
** along with this library; if not, write to the Free Software Foundation,
** Inc., 59 Temple Place, Suite 330, Boston, MA 02111-1307 USA.
**/

package org.mskcc.cbio.cgds.web_api;

import java.util.*;
import org.mskcc.cbio.cgds.dao.DaoClinicalData;
import org.mskcc.cbio.cgds.dao.DaoClinicalFreeForm;
import org.mskcc.cbio.cgds.dao.DaoException;
import org.mskcc.cbio.cgds.model.ClinicalData;
import org.mskcc.cbio.cgds.model.ClinicalFreeForm;

/**
 * Utility class to get clinical data
 */
public class GetClinicalData {
    private static final String NA = "NA";
    private static final String TAB = "\t";

    /**
     * Gets Clinical Data for the Specific Cases.
     *
     * @param caseIdList Target Case IDs.
     * @return String of Output.
     * @throws DaoException Database Error.
     */
    public static String getClinicalData(int cancerStudyId, Set<String> caseIdList, boolean includeFreeFormData)
            throws DaoException {
        DaoClinicalData daoClinical = new DaoClinicalData();
        DaoClinicalFreeForm daoClinicalFreeForm = new DaoClinicalFreeForm();
<<<<<<< HEAD

        List<ClinicalData> caseSurvivalList = daoClinical.getCases(caseIdList);
=======
        
        List<ClinicalData> caseSurvivalList = daoClinical.getCases(cancerStudyId, caseIdList);
>>>>>>> b4b5f697
        Map<String,ClinicalData> mapClinicalData = new HashMap<String,ClinicalData>();
        for (ClinicalData cd : caseSurvivalList) {
            mapClinicalData.put(cd.getCaseId(), cd);
        }

        Map<String,Map<String,String>> mapClinicalFreeForms = Collections.emptyMap();
        Set<String> freeFormParams = Collections.emptySet();
        if (includeFreeFormData) {
            List<ClinicalFreeForm> clinicalFreeForms = daoClinicalFreeForm.getCasesByCases(caseIdList);
            mapClinicalFreeForms = new HashMap<String,Map<String,String>>();
            freeFormParams = new HashSet<String>();
            for (ClinicalFreeForm cff : clinicalFreeForms) {
                freeFormParams.add(cff.getParamName());
                String caseId = cff.getCaseId();
                Map<String,String> cffs = mapClinicalFreeForms.get(caseId);
                if (cffs==null) {
                    cffs = new HashMap<String,String>();
                    mapClinicalFreeForms.put(caseId, cffs);
                }
                cffs.put(cff.getParamName(),cff.getParamValue());
            }
        }

        StringBuilder buf = new StringBuilder();
        if (!caseSurvivalList.isEmpty() || !freeFormParams.isEmpty()) {
            buf.append("case_id");
            if (!caseSurvivalList.isEmpty()) {
                    buf.append("\toverall_survival_months\toverall_survival_status\t")
                       .append("disease_free_survival_months\tdisease_free_survival_status\tage_at_diagnosis");
            }
            for (String param : freeFormParams) {
                append(buf, param);
            }
            buf.append('\n');

            for (String caseId : caseIdList) {
                buf.append(caseId);
                if (!caseSurvivalList.isEmpty()) {
                    ClinicalData cd = mapClinicalData.get(caseId);
                    append(buf, cd==null ? null : cd.getOverallSurvivalMonths());
                    append(buf, cd==null ? null : cd.getOverallSurvivalStatus());
                    append(buf, cd==null ? null : cd.getDiseaseFreeSurvivalMonths());
                    append(buf, cd==null ? null : cd.getDiseaseFreeSurvivalStatus());
                    append(buf, cd==null ? null : cd.getAgeAtDiagnosis());
                }

                Map<String,String> cff = mapClinicalFreeForms.get(caseId);
                for (String param : freeFormParams) {
                    append(buf, cff==null ? null : cff.get(param));
                }

                buf.append('\n');
            }
            return buf.toString();
        } else {
            buf.append("Error:  No clinical data available for the case set or "
                    + "case lists specified.  Number of cases:  ")
                    .append(caseIdList.size()).append("\n");
            return buf.toString();
        }
    }

    private static void append(StringBuilder buf, Object o) {
        buf.append(TAB).append(o==null ? NA : o);
    }
}<|MERGE_RESOLUTION|>--- conflicted
+++ resolved
@@ -52,13 +52,8 @@
             throws DaoException {
         DaoClinicalData daoClinical = new DaoClinicalData();
         DaoClinicalFreeForm daoClinicalFreeForm = new DaoClinicalFreeForm();
-<<<<<<< HEAD
 
-        List<ClinicalData> caseSurvivalList = daoClinical.getCases(caseIdList);
-=======
-        
         List<ClinicalData> caseSurvivalList = daoClinical.getCases(cancerStudyId, caseIdList);
->>>>>>> b4b5f697
         Map<String,ClinicalData> mapClinicalData = new HashMap<String,ClinicalData>();
         for (ClinicalData cd : caseSurvivalList) {
             mapClinicalData.put(cd.getCaseId(), cd);
