--- conflicted
+++ resolved
@@ -28,24 +28,10 @@
 package org.mskcc.cbio.cgds.web_api;
 
 import java.util.*;
-<<<<<<< HEAD
-
-import com.google.common.base.Joiner;
-import com.google.common.base.Predicate;
-import com.google.common.collect.Iterables;
-import org.json.simple.JSONArray;
-import org.json.simple.JSONObject;
-import org.mskcc.cbio.cgds.dao.*;
-import org.mskcc.cbio.cgds.model.Clinical;
-import org.mskcc.cbio.cgds.model.ClinicalAttribute;
-import org.mskcc.cbio.cgds.model.Survival;
-import org.mskcc.cbio.cgds.model.ClinicalFreeForm;
-=======
 import org.mskcc.cbio.cgds.dao.DaoClinicalData;
 import org.mskcc.cbio.cgds.dao.DaoException;
 import org.mskcc.cbio.cgds.model.ClinicalData;
 import org.mskcc.cbio.cgds.model.Patient;
->>>>>>> baed5e43
 
 /**
  * Utility class to get clinical data
@@ -63,19 +49,10 @@
      */
     public static String getClinicalData(int cancerStudyId, Set<String> caseIdList, boolean includeFreeFormData)
             throws DaoException {
-<<<<<<< HEAD
-        DaoSurvival daoClinical = new DaoSurvival();
-        DaoClinicalFreeForm daoClinicalFreeForm = new DaoClinicalFreeForm();
-
-        List<Survival> caseSurvivalList = daoClinical.getCases(cancerStudyId, caseIdList);
-        Map<String,Survival> mapClinicalData = new HashMap<String,Survival>();
-        for (Survival cd : caseSurvivalList) {
-=======
-        
+
         List<Patient> caseSurvivalList = DaoClinicalData.getCases(cancerStudyId, caseIdList);
         Map<String,Patient> mapClinicalData = new HashMap<String,Patient>();
         for (Patient cd : caseSurvivalList) {
->>>>>>> baed5e43
             mapClinicalData.put(cd.getCaseId(), cd);
         }
 
@@ -112,11 +89,7 @@
             for (String caseId : caseIdList) {
                 buf.append(caseId);
                 if (!caseSurvivalList.isEmpty()) {
-<<<<<<< HEAD
-                    Survival cd = mapClinicalData.get(caseId);
-=======
                     Patient cd = mapClinicalData.get(caseId);
->>>>>>> baed5e43
                     append(buf, cd==null ? null : cd.getOverallSurvivalMonths());
                     append(buf, cd==null ? null : cd.getOverallSurvivalStatus());
                     append(buf, cd==null ? null : cd.getDiseaseFreeSurvivalMonths());
