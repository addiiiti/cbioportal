/** Copyright (c) 2012 Memorial Sloan-Kettering Cancer Center.
**
** This library is free software; you can redistribute it and/or modify it
** under the terms of the GNU Lesser General Public License as published
** by the Free Software Foundation; either version 2.1 of the License, or
** any later version.
**
** This library is distributed in the hope that it will be useful, but
** WITHOUT ANY WARRANTY, WITHOUT EVEN THE IMPLIED WARRANTY OF
** MERCHANTABILITY OR FITNESS FOR A PARTICULAR PURPOSE.  The software and
** documentation provided hereunder is on an "as is" basis, and
** Memorial Sloan-Kettering Cancer Center 
** has no obligations to provide maintenance, support,
** updates, enhancements or modifications.  In no event shall
** Memorial Sloan-Kettering Cancer Center
** be liable to any party for direct, indirect, special,
** incidental or consequential damages, including lost profits, arising
** out of the use of this software and its documentation, even if
** Memorial Sloan-Kettering Cancer Center 
** has been advised of the possibility of such damage.  See
** the GNU Lesser General Public License for more details.
**
** You should have received a copy of the GNU Lesser General Public License
** along with this library; if not, write to the Free Software Foundation,
** Inc., 59 Temple Place, Suite 330, Boston, MA 02111-1307 USA.
**/

package org.mskcc.cbio.cgds.model;

import org.codehaus.jackson.annotate.JsonIgnore;

import org.apache.commons.lang.builder.ToStringBuilder;

/**
 * Encapsules Details regarding a Single Mutation.
 *
 * @author Ethan Cerami.
 */
public final class ExtendedMutation
{
    public final static class MutationEvent {
        private long mutationEventId;
        private CanonicalGene gene;
        private String chr;
            private long startPosition;
        private long endPosition;
        private String proteinChange; // amino acid change
        private String mutationType; // variant classification
        private String functionalImpactScore;
        private float fisValue;
        private String linkXVar;
        private String linkPdb;
        private String linkMsa;
            private String keyword;
        private String ncbiBuild;
        private String strand;
        private String variantType;
        private String referenceAllele;
        private String tumorSeqAllele;
        private String dbSnpRs;
        private String dbSnpValStatus;
        private String oncotatorCosmicOverlapping;
        private String oncotatorDbSnpRs;
        private String oncotatorRefseqMrnaId;
        private String oncotatorUniprotName;
        private String oncotatorUniprotAccession;
        private String oncotatorCodonChange;
        private int oncotatorProteinPosStart;
        private int oncotatorProteinPosEnd;
        private boolean canonicalTranscript;

        public long getMutationEventId() {
            return mutationEventId;
        }

        public void setMutationEventId(long mutationEventId) {
            this.mutationEventId = mutationEventId;
        }

        @JsonIgnore
        public CanonicalGene getGene() {
            return gene;
        }

        @JsonIgnore
        public void setGene(CanonicalGene gene) {
            this.gene = gene;
        }

        public String getChr() {
            return chr;
        }

        public void setChr(String chr) {
            this.chr = chr;
        }

        public long getStartPosition() {
            return startPosition;
        }

        public void setStartPosition(long startPosition) {
            this.startPosition = startPosition;
        }

        public long getEndPosition() {
            return endPosition;
        }

        public void setEndPosition(long endPosition) {
            this.endPosition = endPosition;
        }

        public String getProteinChange() {
            return proteinChange;
        }

        public void setProteinChange(String proteinChange) {
            this.proteinChange = proteinChange;
        }

        public String getMutationType() {
            return mutationType;
        }

        public void setMutationType(String mutationType) {
            this.mutationType = mutationType;
        }

        public String getFunctionalImpactScore() {
            return functionalImpactScore;
        }

        public void setFunctionalImpactScore(String functionalImpactScore) {
            this.functionalImpactScore = functionalImpactScore;
        }

        public float getFisValue() {
            return fisValue;
        }

        public void setFisValue(float fisValue) {
            this.fisValue = fisValue;
        }

        public String getLinkXVar() {
            return linkXVar;
        }

        public void setLinkXVar(String linkXVar) {
            this.linkXVar = linkXVar;
        }

        public String getLinkPdb() {
            return linkPdb;
        }

        public void setLinkPdb(String linkPdb) {
            this.linkPdb = linkPdb;
        }

        public String getLinkMsa() {
            return linkMsa;
        }

        public void setLinkMsa(String linkMsa) {
            this.linkMsa = linkMsa;
        }

        public String getKeyword() {
            return keyword;
        }

        public void setKeyword(String keyword) {
            this.keyword = keyword;
        }

        public String getNcbiBuild() {
            return ncbiBuild;
        }

        public void setNcbiBuild(String ncbiBuild) {
            this.ncbiBuild = ncbiBuild;
        }

        public String getStrand() {
            return strand;
        }

        public void setStrand(String strand) {
            this.strand = strand;
        }

        public String getVariantType() {
            return variantType;
        }

        public void setVariantType(String variantType) {
            this.variantType = variantType;
        }

        public String getReferenceAllele() {
            return referenceAllele;
        }

        public void setReferenceAllele(String referenceAllele) {
            this.referenceAllele = referenceAllele;
        }

        public String getTumorSeqAllele() {
            return tumorSeqAllele;
        }

        public void setTumorSeqAllele(String tumorSeqAllele) {
            this.tumorSeqAllele = tumorSeqAllele;
        }

        public String getDbSnpRs() {
            return dbSnpRs;
        }

        public void setDbSnpRs(String dbSnpRs) {
            this.dbSnpRs = dbSnpRs;
        }

        public String getDbSnpValStatus() {
            return dbSnpValStatus;
        }

        public void setDbSnpValStatus(String dbSnpValStatus) {
            this.dbSnpValStatus = dbSnpValStatus;
        }

        public String getOncotatorCosmicOverlapping() {
            return oncotatorCosmicOverlapping;
        }

        public void setOncotatorCosmicOverlapping(String oncotatorCosmicOverlapping) {
            this.oncotatorCosmicOverlapping = oncotatorCosmicOverlapping;
        }

        public String getOncotatorDbSnpRs() {
            return oncotatorDbSnpRs;
        }

        public void setOncotatorDbSnpRs(String oncotatorDbSnpRs) {
            this.oncotatorDbSnpRs = oncotatorDbSnpRs;
        }

        public String getOncotatorRefseqMrnaId() {
            return oncotatorRefseqMrnaId;
        }

        public void setOncotatorRefseqMrnaId(String oncotatorRefseqMrnaId) {
            this.oncotatorRefseqMrnaId = oncotatorRefseqMrnaId;
        }

        public String getOncotatorUniprotName() {
            return oncotatorUniprotName;
        }

        public void setOncotatorUniprotName(String oncotatorUniprotName) {
            this.oncotatorUniprotName = oncotatorUniprotName;
        }

        public String getOncotatorUniprotAccession() {
            return oncotatorUniprotAccession;
        }

        public void setOncotatorUniprotAccession(String oncotatorUniprotAccession) {
            this.oncotatorUniprotAccession = oncotatorUniprotAccession;
        }

        public String getOncotatorCodonChange() {
            return oncotatorCodonChange;
        }

        public void setOncotatorCodonChange(String oncotatorCodonChange) {
            this.oncotatorCodonChange = oncotatorCodonChange;
        }

        public int getOncotatorProteinPosStart() {
            return oncotatorProteinPosStart;
        }

        public void setOncotatorProteinPosStart(int oncotatorProteinPosStart) {
            this.oncotatorProteinPosStart = oncotatorProteinPosStart;
        }

        public int getOncotatorProteinPosEnd() {
            return oncotatorProteinPosEnd;
        }

        public void setOncotatorProteinPosEnd(int oncotatorProteinPosEnd) {
            this.oncotatorProteinPosEnd = oncotatorProteinPosEnd;
        }

        public boolean isCanonicalTranscript() {
            return canonicalTranscript;
        }

        public void setCanonicalTranscript(boolean canonicalTranscript) {
            this.canonicalTranscript = canonicalTranscript;
        }

        @Override
        public int hashCode() {
<<<<<<< HEAD
            int hash = 5;
            hash = 83 * hash + (this.chr != null ? this.chr.hashCode() : 0);
            hash = 83 * hash + (int) (this.startPosition ^ (this.startPosition >>> 32));
            hash = 83 * hash + (int) (this.endPosition ^ (this.endPosition >>> 32));
            hash = 83 * hash + (this.tumorSeqAllele != null ? this.tumorSeqAllele.hashCode() : 0);
=======
            int hash = 3;
            hash = 37 * hash + (this.gene != null ? this.gene.hashCode() : 0);
            hash = 37 * hash + (this.chr != null ? this.chr.hashCode() : 0);
            hash = 37 * hash + (int) (this.startPosition ^ (this.startPosition >>> 32));
            hash = 37 * hash + (int) (this.endPosition ^ (this.endPosition >>> 32));
            hash = 37 * hash + (this.proteinChange != null ? this.proteinChange.hashCode() : 0);
            hash = 37 * hash + (this.tumorSeqAllele != null ? this.tumorSeqAllele.hashCode() : 0);
>>>>>>> bebd17da
            return hash;
        }

        @Override
        public boolean equals(Object obj) {
            if (obj == null) {
                return false;
            }
            if (getClass() != obj.getClass()) {
                return false;
            }
            final MutationEvent other = (MutationEvent) obj;
            if (this.gene != other.gene && (this.gene == null || !this.gene.equals(other.gene))) {
                return false;
            }
            if ((this.chr == null) ? (other.chr != null) : !this.chr.equals(other.chr)) {
                return false;
            }
            if (this.startPosition != other.startPosition) {
                return false;
            }
            if (this.endPosition != other.endPosition) {
                return false;
            }
<<<<<<< HEAD
=======
            if ((this.proteinChange == null) ? (other.proteinChange != null) : !this.proteinChange.equals(other.proteinChange)) {
                return false;
            }
>>>>>>> bebd17da
            if ((this.tumorSeqAllele == null) ? (other.tumorSeqAllele != null) : !this.tumorSeqAllele.equals(other.tumorSeqAllele)) {
                return false;
            }
            return true;
        }
<<<<<<< HEAD

=======
>>>>>>> bebd17da
    }
    private static final String GERMLINE = "germline";

    private MutationEvent event;
    private int geneticProfileId;
    private String caseId;
    private String sequencingCenter;
    private String sequencer;
    private String mutationStatus;
    private String validationStatus;
    private String tumorSeqAllele1;
    private String tumorSeqAllele2;
    private String matchedNormSampleBarcode;
    private String matchNormSeqAllele1;
    private String matchNormSeqAllele2;
    private String tumorValidationAllele1;
    private String tumorValidationAllele2;
    private String matchNormValidationAllele1;
    private String matchNormValidationAllele2;
    private String verificationStatus;
    private String sequencingPhase;
    private String sequenceSource;
    private String validationMethod;
    private String score;
    private String bamFile;
    private int tumorAltCount;
    private int tumorRefCount;
    private int normalAltCount;
    private int normalRefCount;

    public ExtendedMutation() {
        this(new MutationEvent());
    }
    
    public ExtendedMutation(MutationEvent event) {
         this.event = event;
    }

    /**
     * Constructor.
     *
     * @param gene              Gene Object.
     * @param validationStatus  Validation Status,  e.g. Valid or Unknown.
     * @param mutationStatus    Mutation Status, e.g. Somatic or Germline.
     * @param mutationType      Mutation Type, e.g. Nonsense_Mutation, Frame_Shift_Del, etc.
     */
    public ExtendedMutation(CanonicalGene gene, String validationStatus, String mutationStatus,
            String mutationType) {
        this();
        this.setGene(gene);
        this.mutationStatus = mutationStatus;
        this.validationStatus = validationStatus;
        this.setMutationType(mutationType);
    }

    /**
     * Sets the Sequencing Center which performed the sequencing.
     * @param center sequencing center, e.g. WashU, Broad, etc.
     */
    public void setSequencingCenter(String center) {
        this.sequencingCenter = center;
    }

    /**
     * Gets the Sequencing Center which performed the sequencing.
     * @return sequencing center, e.g. WashU, Broad, etc.
     */
    public String getSequencingCenter() {
        return sequencingCenter;
    }

    /**
     * Gets the Mutations Status, e.g. Somatic or Germline.
     * @return mutation status, e.g. Somatic or Germline.
     */
    public String getMutationStatus() {
        return mutationStatus;
    }

    @JsonIgnore
    public boolean isGermlineMutation() {
        return getMutationStatus() != null && getMutationStatus().equalsIgnoreCase(GERMLINE);
    }

    /**
     * Sets the Mutation Status, e.g. Somatic or Germline.
     * @param mutationStatus mutation status, e.g. Somatic or Germline.
     */
    public void setMutationStatus(String mutationStatus) {
        this.mutationStatus = mutationStatus;
    }

    /**
     * Sets the Validation Status, e.g. Valid or Unknown.
     * @param validationStatus validation status, e.g. Valid or Unknown.
     */
    public void setValidationStatus(String validationStatus) {
        this.validationStatus = validationStatus;
    }

    /**
     * Gets the Validation Status, e.g. Valid or Unknown.
     * @return validation status, e.g. Valid or Unknown.
     */
    public String getValidationStatus() {
        return validationStatus;
    }

    /**
     * Sets the Mutation Type, e.g. Nonsense_Mutation, Frame_Shift_Del, etc.
     * @param mutationType mutation type, e.g. Nonsense_Mutation, Frame_Shift_Del, etc.
     */
    public void setMutationType(String mutationType) {
        event.setMutationType(mutationType);
    }

    /**
     * Gets the Mutation Type, e.g. Nonsense_Mutation, Frame_Shift_Del, etc.
     * @return mutation type, e.g. Nonsense_Mutation, Frame_Shift_Del, etc.
     */
    public String getMutationType() {
        return event.getMutationType();
    }

    public int getGeneticProfileId() {
        return geneticProfileId;
    }

    public void setGeneticProfileId(int geneticProfileId) {
        this.geneticProfileId = geneticProfileId;
    }

    public String getCaseId() {
        return caseId;
    }

    public void setCaseId(String caseId) {
        this.caseId = caseId;
    }

    public String getChr() {
        return event.getChr();
    }

    public void setChr(String chr) {
        event.setChr(chr);
    }

    public long getStartPosition() {
        return event.getStartPosition();
    }

    public void setStartPosition(long startPosition) {
        event.setStartPosition(startPosition);
    }

    public long getEndPosition() {
        return event.getEndPosition();
    }

    public void setEndPosition(long endPosition) {
        event.setEndPosition(endPosition);
    }

    public String getProteinChange() {
        return event.getProteinChange();
    }

    public void setProteinChange(String proteinChange) {
        event.setProteinChange(proteinChange);
    }

    public String getFunctionalImpactScore() {
        return event.getFunctionalImpactScore();
    }

    public void setFunctionalImpactScore(String fImpact) {
        event.setFunctionalImpactScore(fImpact);
    }

    public float getFisValue() {
        return event.getFisValue();
    }

    public void setFisValue(Float fisValue) {
        event.setFisValue(fisValue);
    }

    public String getLinkXVar() {
        return event.getLinkXVar();
    }

    public void setLinkXVar(String linkXVar) {
        event.setLinkXVar(linkXVar);
    }

    public String getLinkPdb() {
        return event.getLinkPdb();
    }

    public void setLinkPdb(String linkPdb) {
        event.setLinkPdb(linkPdb);
    }

    public String getLinkMsa() {
        return event.getLinkMsa();
    }

    public void setLinkMsa(String linkMsa) {
        event.setLinkMsa(linkMsa);
    }

    public String getSequencer() {
        return sequencer;
    }

    public void setSequencer(String sequencer) {
        this.sequencer = sequencer;
    }

    public String getNcbiBuild() {
        return event.getNcbiBuild();
    }

    public void setNcbiBuild(String ncbiBuild) {
        event.setNcbiBuild(ncbiBuild);
    }

    public String getStrand() {
        return event.getStrand();
    }

    public void setStrand(String strand) {
        event.setStrand(strand);
    }

    public String getVariantType() {
        return event.getVariantType();
    }

    public void setVariantType(String variantType) {
        event.setVariantType(variantType);
    }

    public String getReferenceAllele() {
        return event.getReferenceAllele();
    }

    public void setReferenceAllele(String referenceAllele) {
        event.setReferenceAllele(referenceAllele);
    }

    public String getTumorSeqAllele() {
        return event.getTumorSeqAllele();
    }

    public void setTumorSeqAllele(String tumorSeqAllele) {
        event.setTumorSeqAllele(tumorSeqAllele);
    }

    public String getTumorSeqAllele1() {
        return tumorSeqAllele1;
    }

    public void setTumorSeqAllele1(String tumorSeqAllele1) {
        this.tumorSeqAllele1 = tumorSeqAllele1;
    }

    public String getTumorSeqAllele2() {
        return tumorSeqAllele2;
    }

    public void setTumorSeqAllele2(String tumorSeqAllele2) {
        this.tumorSeqAllele2 = tumorSeqAllele2;
    }
        
        
        
        /**
         * Set alleles. For variant allele: one of the tumor sequence alleles
         * which is different from the reference allele.
     *
     * @param varAllele1  the first variant allele
     * @param varAllele2  the second variant allele
     * @param refAllele  the reference allele
     * @return          tumor sequence allele different from the reference allele
     */
    public void setAllele(String varAllele1, String varAllele2, String refAllele)
    {
            this.setReferenceAllele(refAllele);
            this.setTumorSeqAllele1(varAllele1);
            this.setTumorSeqAllele2(varAllele2);
            
            String varAllele = varAllele1;

            if (refAllele != null &&
                    refAllele.equals(varAllele1))
            {
                    varAllele = varAllele2;
            }

            this.setTumorSeqAllele(varAllele);
    }

    public String getDbSnpRs() {
        return event.getDbSnpRs();
    }

    public void setDbSnpRs(String dbSnpRs) {
        event.setDbSnpRs(dbSnpRs);
    }

    public String getDbSnpValStatus() {
        return event.getDbSnpValStatus();
    }

    public void setDbSnpValStatus(String dbSnpValStatus) {
        event.setDbSnpValStatus(dbSnpValStatus);
    }

    public String getMatchedNormSampleBarcode() {
        return matchedNormSampleBarcode;
    }

    public void setMatchedNormSampleBarcode(String matchedNormSampleBarcode) {
        this.matchedNormSampleBarcode = matchedNormSampleBarcode;
    }

    public String getMatchNormSeqAllele1() {
        return matchNormSeqAllele1;
    }

    public void setMatchNormSeqAllele1(String matchNormSeqAllele1) {
        this.matchNormSeqAllele1 = matchNormSeqAllele1;
    }

    public String getMatchNormSeqAllele2() {
        return matchNormSeqAllele2;
    }

    public void setMatchNormSeqAllele2(String matchNormSeqAllele2) {
        this.matchNormSeqAllele2 = matchNormSeqAllele2;
    }

    public String getTumorValidationAllele1() {
        return tumorValidationAllele1;
    }

    public void setTumorValidationAllele1(String tumorValidationAllele1) {
        this.tumorValidationAllele1 = tumorValidationAllele1;
    }

    public String getTumorValidationAllele2() {
        return tumorValidationAllele2;
    }

    public void setTumorValidationAllele2(String tumorValidationAllele2) {
        this.tumorValidationAllele2 = tumorValidationAllele2;
    }

    public String getMatchNormValidationAllele1() {
        return matchNormValidationAllele1;
    }

    public void setMatchNormValidationAllele1(String matchNormValidationAllele1) {
        this.matchNormValidationAllele1 = matchNormValidationAllele1;
    }

    public String getMatchNormValidationAllele2() {
        return matchNormValidationAllele2;
    }

    public void setMatchNormValidationAllele2(String matchNormValidationAllele2) {
        this.matchNormValidationAllele2 = matchNormValidationAllele2;
    }

    public String getVerificationStatus() {
        return verificationStatus;
    }

    public void setVerificationStatus(String verificationStatus) {
        this.verificationStatus = verificationStatus;
    }

    public String getSequencingPhase() {
        return sequencingPhase;
    }

    public void setSequencingPhase(String sequencingPhase) {
        this.sequencingPhase = sequencingPhase;
    }

    public String getSequenceSource() {
        return sequenceSource;
    }

    public void setSequenceSource(String sequenceSource) {
        this.sequenceSource = sequenceSource;
    }

    public String getValidationMethod() {
        return validationMethod;
    }

    public void setValidationMethod(String validationMethod) {
        this.validationMethod = validationMethod;
    }

    public String getScore() {
        return score;
    }

    public void setScore(String score) {
        this.score = score;
    }

    public String getBamFile() {
        return bamFile;
    }

    public void setBamFile(String bamFile) {
        this.bamFile = bamFile;
    }

    public int getTumorAltCount() {
        return tumorAltCount;
    }

    public void setTumorAltCount(int tumorAltCount) {
        this.tumorAltCount = tumorAltCount;
    }

    public int getTumorRefCount() {
        return tumorRefCount;
    }

    public void setTumorRefCount(int tumorRefCount) {
        this.tumorRefCount = tumorRefCount;
    }

    public int getNormalAltCount() {
        return normalAltCount;
    }

    public void setNormalAltCount(int normalAltCount) {
        this.normalAltCount = normalAltCount;
    }

    public int getNormalRefCount() {
        return normalRefCount;
    }

    public void setNormalRefCount(int normalRefCount) {
        this.normalRefCount = normalRefCount;
    }

    public String getOncotatorCosmicOverlapping() {
        return event.getOncotatorCosmicOverlapping();
    }

    public void setOncotatorCosmicOverlapping(String oncotatorCosmicOverlapping) {
        event.setOncotatorCosmicOverlapping(oncotatorCosmicOverlapping);
    }

    public String getOncotatorDbSnpRs() {
        return event.getOncotatorDbSnpRs();
    }

    public void setOncotatorDbSnpRs(String oncotatorDbSnpRs) {
        event.setOncotatorDbSnpRs(oncotatorDbSnpRs);
    }

    public String getOncotatorRefseqMrnaId()
    {
        return event.getOncotatorRefseqMrnaId();
    }

    public void setOncotatorRefseqMrnaId(String oncotatorRefseqMrnaId)
    {
        event.setOncotatorRefseqMrnaId(oncotatorRefseqMrnaId);
    }

    public String getOncotatorUniprotName()
    {
        return event.getOncotatorUniprotName();
    }

    public void setOncotatorUniprotName(String oncotatorUniprotName)
    {
        event.setOncotatorUniprotName(oncotatorUniprotName);
    }

    public String getOncotatorUniprotAccession()
    {
        return event.getOncotatorUniprotAccession();
    }

    public void setOncotatorUniprotAccession(String oncotatorUniprotAccession)
    {
        event.setOncotatorUniprotAccession(oncotatorUniprotAccession);
    }

    public String getOncotatorCodonChange()
    {
        return event.getOncotatorCodonChange();
    }

    public void setOncotatorCodonChange(String oncotatorCodonChange)
    {
        event.setOncotatorCodonChange(oncotatorCodonChange);
    }

    public int getOncotatorProteinPosStart()
    {
        return event.getOncotatorProteinPosStart();
    }

    public void setOncotatorProteinPosStart(int oncotatorProteinPosStart)
    {
        event.setOncotatorProteinPosStart(oncotatorProteinPosStart);
    }

    public int getOncotatorProteinPosEnd()
    {
        return event.getOncotatorProteinPosEnd();
    }

    public void setOncotatorProteinPosEnd(int oncotatorProteinPosEnd)
    {
        event.setOncotatorProteinPosEnd(oncotatorProteinPosEnd);
    }

    public boolean isCanonicalTranscript()
    {
        return event.isCanonicalTranscript();
    }

    public void setCanonicalTranscript(boolean canonicalTranscript)
    {
        event.setCanonicalTranscript(canonicalTranscript);
    }

    @JsonIgnore
    public void setGene(CanonicalGene gene) {
        event.setGene(gene);
    }

    @JsonIgnore
    public CanonicalGene getGene() {
        return event.getGene();
    }

    @JsonIgnore
    public long getEntrezGeneId() {
        return event.getGene().getEntrezGeneId();
    }

    @JsonIgnore
    public String getGeneSymbol() {
        return event.getGene().getHugoGeneSymbolAllCaps();
    }

    public long getMutationEventId() {
        return event.getMutationEventId();
    }

    public void setMutationEventId(long mutationEventId) {
        event.setMutationEventId(mutationEventId);
    }

    public String getKeyword() {
        return event.getKeyword();
    }

    public void setKeyword(String keyword) {
        event.setKeyword(keyword);
    }

    public MutationEvent getEvent() {
        return event;
    }

    public void setEvent(MutationEvent event) {
        this.event = event;
    }
    
    @Override
    public String toString() {
        return ToStringBuilder.reflectionToString(this);
    }

    @Override
    public int hashCode() {
        int hash = 7;
        hash = 79 * hash + (this.event != null ? this.event.hashCode() : 0);
        hash = 79 * hash + this.geneticProfileId;
        hash = 79 * hash + (this.caseId != null ? this.caseId.hashCode() : 0);
        return hash;
    }

    @Override
    public boolean equals(Object obj) {
        if (obj == null) {
            return false;
        }
        if (getClass() != obj.getClass()) {
            return false;
        }
        final ExtendedMutation other = (ExtendedMutation) obj;
        if (this.event != other.event && (this.event == null || !this.event.equals(other.event))) {
            return false;
        }
        if (this.geneticProfileId != other.geneticProfileId) {
            return false;
        }
        if ((this.caseId == null) ? (other.caseId != null) : !this.caseId.equals(other.caseId)) {
            return false;
        }
        return true;
    }
}<|MERGE_RESOLUTION|>--- conflicted
+++ resolved
@@ -305,13 +305,6 @@
 
         @Override
         public int hashCode() {
-<<<<<<< HEAD
-            int hash = 5;
-            hash = 83 * hash + (this.chr != null ? this.chr.hashCode() : 0);
-            hash = 83 * hash + (int) (this.startPosition ^ (this.startPosition >>> 32));
-            hash = 83 * hash + (int) (this.endPosition ^ (this.endPosition >>> 32));
-            hash = 83 * hash + (this.tumorSeqAllele != null ? this.tumorSeqAllele.hashCode() : 0);
-=======
             int hash = 3;
             hash = 37 * hash + (this.gene != null ? this.gene.hashCode() : 0);
             hash = 37 * hash + (this.chr != null ? this.chr.hashCode() : 0);
@@ -319,7 +312,6 @@
             hash = 37 * hash + (int) (this.endPosition ^ (this.endPosition >>> 32));
             hash = 37 * hash + (this.proteinChange != null ? this.proteinChange.hashCode() : 0);
             hash = 37 * hash + (this.tumorSeqAllele != null ? this.tumorSeqAllele.hashCode() : 0);
->>>>>>> bebd17da
             return hash;
         }
 
@@ -344,21 +336,14 @@
             if (this.endPosition != other.endPosition) {
                 return false;
             }
-<<<<<<< HEAD
-=======
             if ((this.proteinChange == null) ? (other.proteinChange != null) : !this.proteinChange.equals(other.proteinChange)) {
                 return false;
             }
->>>>>>> bebd17da
             if ((this.tumorSeqAllele == null) ? (other.tumorSeqAllele != null) : !this.tumorSeqAllele.equals(other.tumorSeqAllele)) {
                 return false;
             }
             return true;
         }
-<<<<<<< HEAD
-
-=======
->>>>>>> bebd17da
     }
     private static final String GERMLINE = "germline";
 
