--- conflicted
+++ resolved
@@ -3,11 +3,7 @@
     <parent>
         <artifactId>master</artifactId>
         <groupId>org.mskcc.cbio</groupId>
-<<<<<<< HEAD
-        <version>1.16.0-SNAPSHOT</version>
-=======
-        <version>1.16.1-SNAPSHOT</version>
->>>>>>> af3effd2
+        <version>1.17.0-SNAPSHOT</version>
     </parent>
     <modelVersion>4.0.0</modelVersion>
 
