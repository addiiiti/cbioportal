--- conflicted
+++ resolved
@@ -98,10 +98,7 @@
 DROP TABLE IF EXISTS `geneset`;
 DROP TABLE IF EXISTS `genetic_entity`;
 DROP TABLE IF EXISTS `reference_genome`;
-<<<<<<< HEAD
-=======
 DROP TABLE IF EXISTS `fraction_genome_altered`;
->>>>>>> 3e0ab11c
 
 -- --------------------------------------------------------
 CREATE TABLE `type_of_cancer` (
@@ -808,8 +805,6 @@
 );
 
 -- --------------------------------------------------------
-<<<<<<< HEAD
-=======
 CREATE TABLE `fraction_genome_altered` (
   `CANCER_STUDY_ID` int(11) NOT NULL,
   `SAMPLE_ID` int(11) NOT NULL,
@@ -820,14 +815,9 @@
 );
 
 -- --------------------------------------------------------
->>>>>>> 3e0ab11c
 CREATE TABLE `info` (
   `DB_SCHEMA_VERSION` varchar(24),
   `GENESET_VERSION` varchar(24)
 );
 -- THIS MUST BE KEPT IN SYNC WITH db.version PROPERTY IN pom.xml
-<<<<<<< HEAD
-INSERT INTO info VALUES ('2.4.1', NULL);
-=======
-INSERT INTO info VALUES ('2.6.0', NULL);
->>>>>>> 3e0ab11c
+INSERT INTO info VALUES ('2.6.0', NULL);