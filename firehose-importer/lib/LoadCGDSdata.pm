--- conflicted
+++ resolved
@@ -201,13 +201,6 @@
 		system ("$JAVA_HOME/bin/java -Xmx1524M -cp $cmdLineCP -DCGDS_HOME='$cgdsHome' org.mskcc.cbio.cgds.scripts.ImportMutSigData " . $fullCanonicalMutSigDataFile . ' ' . $fullCanonicalMutSigMetaFile ); 
 	  }
 
-<<<<<<< HEAD
-	  # import hg19 seg file
-	  my $fullCanonicalSegDataFile = File::Spec->catfile( @pathToDataFile, $cancerDataDir . '_scna_minus_germline_cnv_hg19.seg' );
-	  if ( $fileUtil->existent($fullCanonicalSegDataFile) ) {
-		print "importingCopyNumberSegentData(hg19): $fullCanonicalSegDataFile\n";
-		system ("$JAVA_HOME/bin/java -Xmx1524M -cp $cmdLineCP -DCGDS_HOME='$cgdsHome' org.mskcc.cgds.scripts.ImportCopyNumberSegmentData " . $fullCanonicalSegDataFile );
-=======
 	  # import gistic gene amp file
 	  my $fullCanonicalGisticGeneAmpFile = File::Spec->catfile( @pathToDataFile, 'data_GISTIC_GENE_AMPS.txt' );
 	  if ( $fileUtil->existent($fullCanonicalGisticGeneAmpFile) ) {
@@ -220,7 +213,6 @@
 	  if ( $fileUtil->existent($fullCanonicalGisticGeneDelFile) ) {
 		print "importingGisticGeneDelData: $fullCanonicalGisticGeneDelFile\n";
 		system ("$JAVA_HOME/bin/java -Xmx1524M -cp $cmdLineCP -DCGDS_HOME='$cgdsHome' org.mskcc.cbio.cgds.scripts.ImportGisticData " . $fullCanonicalGisticGeneDelFile . ' ' . $cancerDataDir ); 
->>>>>>> fb7efa6e
 	  }
 		  
 	  print "timestamp: ", timing(), "Loading $cancerDataDir complete.\n";
